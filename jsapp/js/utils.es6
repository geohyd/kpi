--- conflicted
+++ resolved
@@ -105,12 +105,8 @@
             if (typeof surveyData.settings[0] !== 'undefined'
                 && typeof surveyData.settings[0].style === 'string'
                 && surveyData.settings[0].style.includes('theme-grid')
-<<<<<<< HEAD
-                && surveyRow.type === 'begin_group') {
-=======
                 && surveyRow.type === 'begin_group'
                 && (surveyRow[translatedProp] === null || surveyRow[translatedProp] === '')) {
->>>>>>> 3aa2ae35
               delete surveyRow[translatedProp];
             }
             surveyRow[`${translatedProp}::${defaultLang}`] = surveyRow[translatedProp];
