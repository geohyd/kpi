/**
 * A collection of miscellaneous utility functions.
 *
 * NOTE: these are used also by the Form Builder coffee code (see
 * `jsapp/xlform/src/view.surveyApp.coffee`)
 *
 * TODO: group these functions by what are they doing or where are they mostly
 * (or uniquely) used, and split to smaller files.
 */

import clonedeep from 'lodash.clonedeep';
import moment from 'moment';
import alertify from 'alertifyjs';
import {Cookies} from 'react-cookie';
// imporitng whole constants, as we override ROOT_URL in tests
import constants from 'js/constants';

export const LANGUAGE_COOKIE_NAME = 'django_language';

export var assign = require('object-assign');

alertify.defaults.notifier.delay = 10;
alertify.defaults.notifier.position = 'bottom-left';
alertify.defaults.notifier.closeButton = true;

const cookies = new Cookies();

export function notify(msg, atype='success') {
  alertify.notify(msg, atype);
}

export function formatTime(timeStr) {
  var _m = moment(timeStr);
  return _m.calendar(null, {sameElse: 'LL'});
}

export function formatTimeDate(timeStr) {
  var _m = moment(timeStr);
  return _m.format('LLL');
}

export function formatDate(timeStr) {
  var _m = moment(timeStr);
  return _m.format('ll');
}

export function getAnonymousUserPermission(permissions) {
  return permissions.filter(function(perm){
    if (perm.user__username === undefined) {
      perm.user__username = perm.user.match(/\/users\/(.*)\//)[1];
    }
    return perm.user__username === constants.ANON_USERNAME;
  })[0];
}

export function surveyToValidJson(survey) {
  // skip logic references only preserved after initial call
  // to "survey.toFlatJSON()"
  survey.toFlatJSON();
  // returning the result of the second call to "toFlatJSON()"
  return JSON.stringify(survey.toFlatJSON());
}


/**
 * This function reverses what `nullifyTranslations` did to the form data.
 * @param {string} surveyDataJSON
 * @param {object} assetContent
 * @return {string} fixed surveyDataJSON
 */
export function unnullifyTranslations(surveyDataJSON, assetContent) {
  let surveyData = JSON.parse(surveyDataJSON);

  let translatedProps = [];
  if (assetContent.translated) {
     translatedProps = assetContent.translated;
  }

  // TRANSLATIONS HACK (Part 2/2):
  // set default_language
  let defaultLang = assetContent.translations_0;
  if (!defaultLang) {
    defaultLang = null;
  }
  if (!surveyData.settings[0].default_language && defaultLang !== null) {
    surveyData.settings[0].default_language = defaultLang;
  }

  if (defaultLang !== null) {
    // replace every "translatedProp" with "translatedProp::defaultLang"
    if (surveyData.choices) {
      surveyData.choices.forEach((choice) => {
        translatedProps.forEach((translatedProp) => {
          if (typeof choice[translatedProp] !== 'undefined') {
            choice[`${translatedProp}::${defaultLang}`] = choice[translatedProp];
            delete choice[translatedProp];
          }
        });
      });
    }
    if (surveyData.survey) {
      surveyData.survey.forEach((surveyRow) => {
        translatedProps.forEach((translatedProp) => {
          if (typeof surveyRow[translatedProp] !== 'undefined') {
            surveyRow[`${translatedProp}::${defaultLang}`] = surveyRow[translatedProp];
            delete surveyRow[translatedProp];
          }
        });
      });
    }
  }

  return JSON.stringify(surveyData);
}

/**
 * @typedef NullifiedTranslations
 * @property {object} survey - Modified survey.
 * @property {Array<string|null>} translations - Modified translations.
 * @property {Array<string|null>} translations_0 - The original default language name.
 */

/**
 * A function that adjust the translations data to the Form Builder code.
 * Requires the sibling `unnullifyTranslations` function to be called before
 * saving the form.
 * @param {Array<string|null>} [translations]
 * @param {Array<string>} translatedProps
 * @param {object} survey
 * @param {object} baseSurvey
 * @return {NullifiedTranslations}
 */
export function nullifyTranslations(translations, translatedProps, survey, baseSurvey) {
  const data = {
    survey: clonedeep(survey),
    translations: clonedeep(translations)
  };

  if (typeof translations === 'undefined') {
    data.translations = [null];
    return data;
  }

  if (data.translations.length > 1 && data.translations.indexOf(null) !== -1) {
    throw new Error('There is an unnamed translation in your form definition.\nPlease give a name to all translations in your form.\nUse "Manage Translations" option from form landing page.');
  }

  /*
  TRANSLATIONS HACK (Part 1/2):
  all the coffee code assumes first language to be null, and we don't want
  to introduce potential code-breaking refactor in old code, so we store
  first language, then replace with null and reverse this just before saving
  NOTE: when importing assets from Library into form, we need to make sure
  the default language is the same (or force baseSurvey default language)
  */
  if (baseSurvey) {
    const formDefaultLang = baseSurvey._initialParams.translations_0 || null;
    if (data.translations[0] === formDefaultLang) {
      // case 1: nothing to do - same default language in both
    } else if (data.translations.includes(formDefaultLang)) {
      // case 2: imported asset has form default language but not as first, so
      // we need to reorder things
      const defaultLangIndex = data.translations.indexOf(formDefaultLang);
      data.translations.unshift(data.translations.pop(defaultLangIndex));
      data.survey.forEach((row) => {
        translatedProps.forEach((translatedProp) => {
          const transletedPropArr = row[translatedProp];
          if (transletedPropArr) {
            transletedPropArr.unshift(transletedPropArr.pop(defaultLangIndex));
          }
        });
      });
    }

    if (!data.translations.includes(formDefaultLang)) {
      // case 3: imported asset doesn't have form default language, so we
      // force it onto the asset as the first language and try setting some
      // meaningful property value
      data.translations.unshift(formDefaultLang);
      data.survey.forEach((row) => {
        translatedProps.forEach((translatedProp) => {
          if (row[translatedProp]) {
            let propVal = null;
            if (row.name) {
              propVal = row.name;
            } else if (row.$autoname) {
              propVal = row.$autoname;
            }
            row[translatedProp].unshift(propVal);
          }
        });
      });
    }
  }

  // no need to nullify null
  if (data.translations[0] !== null) {
    data.translations_0 = data.translations[0];
    data.translations[0] = null;
  }

  return data;
}

export function redirectTo(href) {
  window.location.href = href;
}

// works universally for v1 and v2 urls
export function getUsernameFromUrl(userUrl) {
  return userUrl.match(/\/users\/(.*)\//)[1];
}

export function buildUserUrl(username) {
  if (username.startsWith(window.location.protocol)) {
    console.error("buildUserUrl() called with URL instead of username (incomplete v2 migration)");
    return username;
  }
  return `${constants.ROOT_URL}/api/v2/users/${username}/`;
}

export function parsePermissions(owner, permissions) {
  var users = [];
  var perms = {};
  if (!permissions) {
    return [];
  }
  permissions.map((perm) => {
    perm.user__username = perm.user.match(/\/users\/(.*)\//)[1];
    const codename = perm.permission.match(/\/permissions\/(.+)\//);
    if (codename !== null) {
      console.error("parsePermissions(): converting new-style permission URL to codename (incomplete v2 migration)");
      perm.permission = codename[1];
    }
    return perm;
  }).filter((perm)=> {
    return ( perm.user__username !== owner && perm.user__username !== constants.ANON_USERNAME);
  }).forEach((perm)=> {
    if(users.indexOf(perm.user__username) === -1) {
      users.push(perm.user__username);
      perms[perm.user__username] = [];
    }
    perms[perm.user__username].push(perm);
  });
  return users.map((username)=>{
    return {
      username: username,
      can: perms[username].reduce((cans, perm)=> {
        var permCode = perm.permission.includes('_submissions') ? perm.permission : perm.permission.split('_')[0];
        cans[permCode] = perm;
        return cans;
      }, {})
    };
  });
}


export var log = (function(){
  var _log = function(...args) {
    console.log.apply(console, args);
    return args[0];
  };
  _log.profileSeconds = function(n=1) {
    console.profile();
    window.setTimeout(function(){
      console.profileEnd();
    }, n * 1000);
  };
  return _log;
})();
window.log = log;


var __strings = [];


/*a global gettext function*/
export function t(str) {
  if (window.gettext) {
    return window.gettext(str);
  } else {
    return str;
  }
}


const originalSupportEmail = 'help@kobotoolbox.org';

// use this utility function to replace hardcoded email in transifex translations
export function replaceSupportEmail(str) {
  if (typeof supportDetails !== 'undefined') {
    return str.replace(originalSupportEmail, supportDetails.email);
  } else {
    return str;
  }
}

export function currentLang() {
  return cookies.get(LANGUAGE_COOKIE_NAME) || 'en';
}

// langString contains name and code e.g. "English (en)"
export function getLangAsObject(langString) {
  const openingIndex = langString.indexOf('(');
  const closingIndex = langString.indexOf(')');

  const langCode = langString.substring(openingIndex + 1, closingIndex);

  const langName = langString.substring(0, openingIndex).trim();

  if (
    langCode &&
    langName &&
    // make sure langString contains just name and bracket-wrapped code
    langName.length + langCode.length + 3 === langString.length
  ) {
    return {
      code: langCode,
      name: langName
    };
  } else {
    return undefined;
  }
}

export function getLangString(obj) {
  if (typeof obj === 'object' && obj.name && obj.code) {
    return `${obj.name} (${obj.code})`;
  } else {
    return undefined;
  }
}

log.t = function () {
  let _t = {};
  __strings.forEach(function(str){ _t[str] = str; })
  console.log(JSON.stringify(_t, null, 4));
};

// unique id for forms with inputs and labels
let lastId = 0;
export var newId = function(prefix='id') {
  lastId++;
  return `${prefix}${lastId}`;
};

export var randString = function () {
  return Math.random().toString(36).match(/\.(\S{6}).*/)[1];
};

export function stringToColor(str, prc) {
  // Higher prc = lighter color, lower = darker
  prc = typeof prc === 'number' ? prc : -15;
  var hash = function(word) {
      var h = 0;
      for (var i = 0; i < word.length; i++) {
          h = word.charCodeAt(i) + ((h << 5) - h);
      }
      return h;
  };
  var shade = function(color, prc) {
      var num = parseInt(color, 16),
          amt = Math.round(2.55 * prc),
          R = (num >> 16) + amt,
          G = (num >> 8 & 0x00FF) + amt,
          B = (num & 0x0000FF) + amt;
      return (0x1000000 + (R < 255 ? R < 1 ? 0 : R : 255) * 0x10000 +
          (G < 255 ? G < 1 ? 0 : G : 255) * 0x100 +
          (B < 255 ? B < 1 ? 0 : B : 255))
          .toString(16)
          .slice(1);
  };
  var int_to_rgba = function(i) {
      var color = ((i >> 24) & 0xFF).toString(16) +
          ((i >> 16) & 0xFF).toString(16) +
          ((i >> 8) & 0xFF).toString(16) +
          (i & 0xFF).toString(16);
      return color;
  };
  return shade(int_to_rgba(hash(str)), prc);
}

export function isAValidUrl(url) {
  try {
    new URL(url);
    return true;
  } catch(e) {
    return false;
  }
}

export function checkLatLng(geolocation) {
  if (geolocation && geolocation[0] && geolocation[1]) return true;
  else return false;
}


export function validFileTypes() {
  const VALID_ASSET_UPLOAD_FILE_TYPES = [
    '.xls',
    '.xlsx',
    'application/xls',
    'application/vnd.ms-excel',
    'application/octet-stream',
    'application/vnd.openxmlformats',
    'application/vnd.openxmlformats-officedocument.spreadsheetml.sheet',
    '' // Keep this to fix issue with IE Edge sending an empty MIME type
  ];
  return VALID_ASSET_UPLOAD_FILE_TYPES.join(',');
}

export function koboMatrixParser(params) {
  let content = {};
  if (params.content)
    content = JSON.parse(params.content);
  if (params.source)
    content = JSON.parse(params.source);

  if (!content.survey)
    return params;

  var hasMatrix = false;
  var surveyLength = content.survey.length;

  // add open/close tags for kobomatrix groups
  for (var i = 0; i < surveyLength; i++) {
    if (content.survey[i].type === 'kobomatrix') {
      content.survey[i].type = 'begin_kobomatrix';
      content.survey[i].appearance = 'field-list';
      surveyLength++;
      content.survey.splice(i + 1, 0, {type: 'end_kobomatrix', '$kuid': `/${content.survey[i].$kuid}`});
    }
  }

  // add columns as items in the group
  for (i = 0; i < surveyLength; i++) {
    if (content.survey[i].type === 'begin_kobomatrix') {
      var j = i;
      hasMatrix = true;
      var matrix = localStorage.getItem(`koboMatrix.${content.survey[i].$kuid}`);

      if (matrix != null) {
        matrix = JSON.parse(matrix);
        for (var kuid of matrix.cols) {
          i++;
          surveyLength++;
          content.survey.splice(i, 0, matrix[kuid]);
        }

        for (var k of Object.keys(matrix.choices)) {
          content.choices.push(matrix.choices[k]);
        }
      }
      // TODO: handle corrupt matrix data
    }
  }

  if (hasMatrix) {
    if (params.content)
      params.content = JSON.stringify(content);
    if (params.source)
      params.source = JSON.stringify(content);
  }
  return params;
}

export function escapeHtml(str) {
  const div = document.createElement('div');
  div.appendChild(document.createTextNode(str));
  return div.innerHTML;
}

export function readParameters(str) {
  if (typeof str !== 'string') {
    return null;
  }

  const params = {};

  let separator = ' ';
  if (str.includes(';')) {
    separator = ';';
  } else if (str.includes(',')) {
    separator = ',';
  }
  const otherSeparators = ';, '.replace(separator, '');
  const cleanStr = str.replace(new RegExp(' *= *', 'g'), '=');
  const parts = cleanStr.split(new RegExp(`[${otherSeparators}]*${separator}[${otherSeparators}]*`, 'g'));

  parts.forEach((part) => {
    if (part.includes('=')) {
      const key = part.slice(0, part.indexOf('='));
      const value = part.slice(key.length + 1);
      params[key] = value;
    }
  });

  if (Object.keys(params).length < 1) {
    return null;
  }
  return params;
}

export function writeParameters(obj) {
  let params = [];
  Object.keys(obj).forEach((key) => {
    if (obj[key] !== undefined && obj[key] !== null) {
      let value = obj[key];
      if (typeof value === 'object') {
        value = JSON.stringify(value);
      }
      params.push(`${key}=${value}`);
    }
  });
  return params.join(';');
}

export function renderCheckbox(id, label, isImportant) {
  let additionalClass = '';
  if (isImportant) {
    additionalClass += 'alertify-toggle-important';
  }
  return `<div class="alertify-toggle checkbox ${additionalClass}"><label class="checkbox__wrapper"><input type="checkbox" class="checkbox__input" id="${id}"><span class="checkbox__label">${label}</span></label></div>`;
<<<<<<< HEAD
}

/**
 * @param {string} text
 * @param {number} [limit] - how long the long word is
 * @return {boolean}
 */
export function hasLongWords(text, limit = 25) {
  const textArr = text.split(' ');
  const maxLength = Math.max(...(textArr.map((el) => {return el.length;})));
  return maxLength >= limit;
}

/**
 * @param {Node} element
 */
export function hasVerticalScrollbar(element) {
  return element.scrollHeight > element.offsetHeight;
}

/**
 * @returns {number}
 */
export function getScrollbarWidth() {
  // Creating invisible container
  const outer = document.createElement('div');
  outer.style.visibility = 'hidden';
  outer.style.overflow = 'scroll'; // forcing scrollbar to appear
  outer.style.msOverflowStyle = 'scrollbar'; // needed for WinJS apps
  document.body.appendChild(outer);

  // Creating inner element and placing it in the container
  const inner = document.createElement('div');
  outer.appendChild(inner);

  // Calculating difference between container's full width and the child width
  const scrollbarWidth = (outer.offsetWidth - inner.offsetWidth);

  // Removing temporary elements from the DOM
  outer.parentNode.removeChild(outer);

  return scrollbarWidth;
}

/**
 * @param {string} str
 * @returns {string}
 */
export function toTitleCase(str) {
  return str.replace(/(^|\s)\S/g, (t) => {return t.toUpperCase();});
=======
};

export function launchPrinting() {
  window.print();
>>>>>>> 17fb8f7f
}<|MERGE_RESOLUTION|>--- conflicted
+++ resolved
@@ -521,7 +521,6 @@
     additionalClass += 'alertify-toggle-important';
   }
   return `<div class="alertify-toggle checkbox ${additionalClass}"><label class="checkbox__wrapper"><input type="checkbox" class="checkbox__input" id="${id}"><span class="checkbox__label">${label}</span></label></div>`;
-<<<<<<< HEAD
 }
 
 /**
@@ -572,10 +571,8 @@
  */
 export function toTitleCase(str) {
   return str.replace(/(^|\s)\S/g, (t) => {return t.toUpperCase();});
-=======
-};
+}
 
 export function launchPrinting() {
   window.print();
->>>>>>> 17fb8f7f
 }