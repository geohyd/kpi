--- conflicted
+++ resolved
@@ -171,20 +171,12 @@
 
 export function isFormSingleProcessingRoute(
   uid: string,
-<<<<<<< HEAD
-  questionName: string,
-=======
   qpath: string,
->>>>>>> 3f46e5d6
   submissionUuid: string
 ): boolean {
   return getCurrentPath() === ROUTES.FORM_PROCESSING
     .replace(':uid', uid)
-<<<<<<< HEAD
-    .replace(':questionName', questionName)
-=======
     .replace(':qpath', qpath)
->>>>>>> 3f46e5d6
     .replace(':submissionUuid', submissionUuid);
 }
 
@@ -237,26 +229,14 @@
 
 /** Returns parameters from path for single processing route. */
 export function getSingleProcessingRouteParameters(): {
-<<<<<<< HEAD
-  uid: string,
-  questionName: string,
-  submissionUuid: string,
-=======
   uid: string;
   qpath: string;
   submissionUuid: string;
->>>>>>> 3f46e5d6
 } {
   const splitPath = getCurrentPath().split('/');
   return {
     uid: splitPath[2],
-<<<<<<< HEAD
-    questionName: splitPath[5],
-    submissionUuid: splitPath[6],
-  }
-=======
     qpath: splitPath[5],
     submissionUuid: splitPath[6],
   };
->>>>>>> 3f46e5d6
 }