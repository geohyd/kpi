import React, {Suspense} from 'react';
import {observer} from 'mobx-react';
import autoBind from 'react-autobind';
import {Navigate, Routes} from 'react-router-dom';
import App from 'js/app';
import {FormPage, LibraryAssetEditor} from 'js/components/formEditors';
import {actions} from 'js/actions';
import MyLibraryRoute from 'js/components/library/myLibraryRoute';
import PublicCollectionsRoute from 'js/components/library/publicCollectionsRoute';
import AssetRoute from 'js/components/library/assetRoute';
import FormsSearchableList from 'js/lists/forms';
import SingleProcessingRoute from 'js/components/processing/singleProcessingRoute';
import {ROUTES} from 'js/router/routerConstants';
import permConfig from 'js/components/permissions/permConfig';
import LoadingSpinner from 'js/components/common/loadingSpinner';
import {PERMISSIONS_CODENAMES} from 'js/constants';
import {isRootRoute, redirectToLogin} from 'js/router/routerUtils';
import RequireAuth from 'js/router/requireAuth';
import PermProtectedRoute from 'js/router/permProtectedRoute';
import sessionStore from 'js/stores/session';
import {Tracking} from './useTracking';
import {history} from './historyRouter';
import accountRoutes from 'js/account/routes';

// Workaround https://github.com/remix-run/react-router/issues/8139
import {unstable_HistoryRouter as HistoryRouter, Route} from 'react-router-dom';

const Reports = React.lazy(() =>
  import(/* webpackPrefetch: true */ 'js/components/reports/reports')
);
const FormLanding = React.lazy(() =>
  import(/* webpackPrefetch: true */ 'js/components/formLanding')
);
const FormSummary = React.lazy(() =>
  import(/* webpackPrefetch: true */ 'js/components/formSummary')
);
const FormSubScreens = React.lazy(() =>
  import(/* webpackPrefetch: true */ 'js/components/formSubScreens')
);
const FormXform = React.lazy(() =>
  import(/* webpackPrefetch: true */ 'js/components/formXform')
);
const FormJson = React.lazy(() =>
  import(/* webpackPrefetch: true */ 'js/components/formJson')
);
const SectionNotFound = React.lazy(() =>
  import(/* webpackPrefetch: true */ 'js/components/sectionNotFound')
);
const FormNotFound = React.lazy(() =>
  import(/* webpackPrefetch: true */ 'js/components/formNotFound')
);

const AllRoutes = observer(class AllRoutes extends React.Component {
  constructor(props) {
    super(props);
    this.state = {
      isPermsConfigReady: permConfig.isReady(),
    };
    autoBind(this);
  }

  componentDidMount() {
<<<<<<< HEAD
    actions.permissions.getConfig.completed.listen(this.onGetConfigCompleted);
=======
    actions.permissions.getConfig.completed.listen(this.onGetConfigCompleted.bind(this));
    stores.session.listen(this.onSessionChange);
>>>>>>> d06e4fe6
    actions.permissions.getConfig();
  }

  onGetConfigCompleted(response) {
    permConfig.setPermissions(response.results);
    this.setReady({isPermsConfigReady: permConfig.isReady()});
  }

  /**
   * This convoluted function wants to check if redirect should be made before
   * setting the state - which would cause an unwanted rerender.
   *
   * @param {object} data
   * @param {boolean} [data.isPermsConfigReady]
   * @param {boolean} [data.isSessionReady]
   */
  setReady(data) {
    const newStateObj = {
      isPermsConfigReady: this.state.isPermsConfigReady,
      isSessionReady: this.state.isSessionReady,
    };

    if (typeof data.isPermsConfigReady !== 'undefined') {
      newStateObj.isPermsConfigReady = data.isPermsConfigReady;
    }

    if (typeof data.isSessionReady !== 'undefined') {
      newStateObj.isSessionReady = data.isSessionReady;
    }

    if (!(
      newStateObj.isPermsConfigReady &&
      newStateObj.isSessionReady &&
      !sessionStore.isLoggedIn &&
      isRootRoute()
    )) {
      this.setState(newStateObj);
    }
  }

  render() {
    // This is the place that stops any app rendering until all necessary
    // backend calls are done.
    if (!this.state.isPermsConfigReady || !sessionStore.isAuthStateKnown) {
      return <LoadingSpinner />;
    }

    // If all necessary data is obtained, and user is not logged in, and on
    // the root route, redirect immediately to the login page outside
    // the React app, and skip setting the state (so no content blink).
    if (
      !sessionStore.isLoggedIn &&
      isRootRoute()
    ) {
      redirectToLogin();
      // redirect is async, continue showing loading
      return <LoadingSpinner />;
    }

    return (
      <HistoryRouter history={history}>
        <Tracking />
        <Routes>
          <Route path={ROUTES.ROOT} element={<App />}>
            <Route path='' element={<Navigate to={ROUTES.FORMS} replace />} />
            <Route path={ROUTES.ACCOUNT_ROOT}>
              {accountRoutes()}
            </Route>
            <Route path={ROUTES.LIBRARY}>
              <Route path='' element={<Navigate to={ROUTES.MY_LIBRARY} />} />
              <Route
                path={ROUTES.MY_LIBRARY}
                element={
                  <RequireAuth>
                    <MyLibraryRoute />
                  </RequireAuth>
                }
              />
              <Route
                path={ROUTES.PUBLIC_COLLECTIONS}
                element={
                  <RequireAuth>
                    <PublicCollectionsRoute />
                  </RequireAuth>
                }
              />
              <Route
                path={ROUTES.NEW_LIBRARY_ITEM}
                element={
                  <RequireAuth>
                    <LibraryAssetEditor />
                  </RequireAuth>
                }
              />
              <Route
                path={ROUTES.LIBRARY_ITEM}
                element={
                  <PermProtectedRoute
                    requiredPermission={PERMISSIONS_CODENAMES.view_asset}
                    protectedComponent={AssetRoute}
                  />
                }
              />
              <Route
                path={ROUTES.EDIT_LIBRARY_ITEM}
                element={
                  <PermProtectedRoute
                    requiredPermission={PERMISSIONS_CODENAMES.change_asset}
                    protectedComponent={LibraryAssetEditor}
                  />
                }
              />
              <Route
                path={ROUTES.NEW_LIBRARY_CHILD}
                element={
                  <PermProtectedRoute
                    requiredPermission={PERMISSIONS_CODENAMES.change_asset}
                    protectedComponent={LibraryAssetEditor}
                  />
                }
              />
              <Route
                path={ROUTES.LIBRARY_ITEM_JSON}
                element={
                  <PermProtectedRoute
                    requiredPermission={PERMISSIONS_CODENAMES.view_asset}
                    protectedComponent={FormJson}
                  />
                }
              />
              <Route
                path={ROUTES.LIBRARY_ITEM_XFORM}
                element={
                  <PermProtectedRoute
                    requiredPermission={PERMISSIONS_CODENAMES.view_asset}
                    protectedComponent={FormXform}
                  />
                }
              />
            </Route>
            <Route path={ROUTES.FORMS}>
              <Route
                index
                element={
                  <RequireAuth>
                    <FormsSearchableList />
                  </RequireAuth>
                }
              />
              <Route path={ROUTES.FORM}>
                <Route
                  path=''
                  element={<Navigate to={'./landing'} replace />}
                />
<<<<<<< HEAD
=======
                <Route
                  path={ROUTES.FORM_PROCESSING}
                  component={PermProtectedRoute}
                  protectedComponent={SingleProcessingRoute}
                  requiredPermission={PERMISSIONS_CODENAMES.view_submissions}
                />
              </Route>
>>>>>>> d06e4fe6

                <Route
                  path={ROUTES.FORM_SUMMARY}
                  element={
                    <PermProtectedRoute
                      requiredPermission={
                        PERMISSIONS_CODENAMES.view_submissions
                      }
                      protectedComponent={FormSummary}
                    />
                  }
                />

                <Route
                  path={ROUTES.FORM_LANDING}
                  element={
                    <PermProtectedRoute
                      requiredPermission={PERMISSIONS_CODENAMES.view_asset}
                      protectedComponent={FormLanding}
                    />
                  }
                />

                <Route path={ROUTES.FORM_DATA}>
                  <Route
                    path=''
                    element={<Navigate to={'./table'} replace />}
                  />
                  <Route
                    path={ROUTES.FORM_REPORT}
                    element={
                      <PermProtectedRoute
                        requiredPermission={
                          PERMISSIONS_CODENAMES.view_submissions
                        }
                        protectedComponent={Reports}
                      />
                    }
                  />
                  <Route
                    path={ROUTES.FORM_REPORT_OLD}
                    element={
                      <PermProtectedRoute
                        protectedComponent={FormSubScreens}
                        requiredPermission={
                          PERMISSIONS_CODENAMES.view_submissions
                        }
                      />
                    }
                  />
                  <Route
                    path={ROUTES.FORM_TABLE}
                    element={
                      <PermProtectedRoute
                        protectedComponent={FormSubScreens}
                        requiredPermission={
                          PERMISSIONS_CODENAMES.view_submissions
                        }
                      />
                    }
                  />
                  <Route
                    path={ROUTES.FORM_DOWNLOADS}
                    element={
                      <PermProtectedRoute
                        protectedComponent={FormSubScreens}
                        requiredPermission={
                          PERMISSIONS_CODENAMES.view_submissions
                        }
                      />
                    }
                  />
                  <Route
                    path={ROUTES.FORM_GALLERY}
                    element={
                      <PermProtectedRoute
                        protectedComponent={FormSubScreens}
                        requiredPermission={
                          PERMISSIONS_CODENAMES.view_submissions
                        }
                      />
                    }
                  />
                  <Route
                    path={ROUTES.FORM_MAP}
                    element={
                      <PermProtectedRoute
                        protectedComponent={FormSubScreens}
                        requiredPermission={
                          PERMISSIONS_CODENAMES.view_submissions
                        }
                      />
                    }
                  />
                  <Route
                    path={ROUTES.FORM_MAP_BY}
                    element={
                      <PermProtectedRoute
                        protectedComponent={FormSubScreens}
                        requiredPermission={
                          PERMISSIONS_CODENAMES.view_submissions
                        }
                      />
                    }
                  />
                </Route>

                <Route path={ROUTES.FORM_SETTINGS}>
                  <Route
                    index
                    element={
                      <PermProtectedRoute
                        protectedComponent={FormSubScreens}
                        requiredPermission={PERMISSIONS_CODENAMES.manage_asset}
                      />
                    }
                  />
                  <Route
                    path={ROUTES.FORM_MEDIA}
                    element={
                      <PermProtectedRoute
                        protectedComponent={FormSubScreens}
                        requiredPermission={PERMISSIONS_CODENAMES.manage_asset}
                      />
                    }
                  />
                  <Route
                    path={ROUTES.FORM_SHARING}
                    element={
                      <PermProtectedRoute
                        protectedComponent={FormSubScreens}
                        requiredPermission={PERMISSIONS_CODENAMES.manage_asset}
                      />
                    }
                  />
                  <Route
                    path={ROUTES.FORM_RECORDS}
                    element={
                      <PermProtectedRoute
                        protectedComponent={FormSubScreens}
                        requiredPermission={PERMISSIONS_CODENAMES.manage_asset}
                      />
                    }
                  />
                  <Route
                    path={ROUTES.FORM_REST}
                    element={
                      <PermProtectedRoute
                        protectedComponent={FormSubScreens}
                        requiredPermission={PERMISSIONS_CODENAMES.manage_asset}
                      />
                    }
                  />
                  <Route
                    path={ROUTES.FORM_REST_HOOK}
                    element={
                      <PermProtectedRoute
                        protectedComponent={FormSubScreens}
                        requiredPermission={PERMISSIONS_CODENAMES.manage_asset}
                      />
                    }
                  />
                  <Route
                    path={ROUTES.FORM_KOBOCAT}
                    element={
                      <PermProtectedRoute
                        protectedComponent={FormSubScreens}
                        requiredPermission={PERMISSIONS_CODENAMES.manage_asset}
                      />
                    }
                  />
                </Route>

                <Route
                  path={ROUTES.FORM_JSON}
                  element={
                    <PermProtectedRoute
                      protectedComponent={FormJson}
                      requiredPermission={PERMISSIONS_CODENAMES.view_asset}
                    />
                  }
                />
                <Route
                  path={ROUTES.FORM_XFORM}
                  element={
                    <PermProtectedRoute
                      protectedComponent={FormXform}
                      requiredPermission={PERMISSIONS_CODENAMES.view_asset}
                    />
                  }
                />
                <Route
                  path={ROUTES.FORM_EDIT}
                  element={
                    <PermProtectedRoute
                      protectedComponent={FormPage}
                      requiredPermission={PERMISSIONS_CODENAMES.view_asset}
                    />
                  }
                />
                {/**
                 * TODO change this HACKFIX to a better solution
                 *
                 * Used to force refresh form sub routes. It's some kine of a weird
                 * way of introducing a loading screen during sub route refresh.
                 * See: https://github.com/kobotoolbox/kpi/issues/3925
                 **/}
                <Route
                  path={ROUTES.FORM_RESET}
                  element={
                    <PermProtectedRoute
                      protectedComponent={FormSubScreens}
                      requiredPermission={
                        PERMISSIONS_CODENAMES.view_submissions
                      }
                    />
                  }
                />
              </Route>
              <Route path='*' component={FormNotFound} />
            </Route>
            <Route
              path='*'
              element={
                <Suspense fallback={null}>
                  <SectionNotFound />
                </Suspense>
              }
            />
          </Route>
        </Routes>
      </HistoryRouter>
    );
  }
});

export default AllRoutes;<|MERGE_RESOLUTION|>--- conflicted
+++ resolved
@@ -60,12 +60,8 @@
   }
 
   componentDidMount() {
-<<<<<<< HEAD
-    actions.permissions.getConfig.completed.listen(this.onGetConfigCompleted);
-=======
     actions.permissions.getConfig.completed.listen(this.onGetConfigCompleted.bind(this));
     stores.session.listen(this.onSessionChange);
->>>>>>> d06e4fe6
     actions.permissions.getConfig();
   }
 
@@ -220,16 +216,6 @@
                   path=''
                   element={<Navigate to={'./landing'} replace />}
                 />
-<<<<<<< HEAD
-=======
-                <Route
-                  path={ROUTES.FORM_PROCESSING}
-                  component={PermProtectedRoute}
-                  protectedComponent={SingleProcessingRoute}
-                  requiredPermission={PERMISSIONS_CODENAMES.view_submissions}
-                />
-              </Route>
->>>>>>> d06e4fe6
 
                 <Route
                   path={ROUTES.FORM_SUMMARY}
