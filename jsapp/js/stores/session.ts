import {action, makeAutoObservable} from 'mobx';
import {ANON_USERNAME} from 'js/constants';
import {dataInterface} from 'js/dataInterface';
import type {AccountResponse} from 'js/dataInterface';
import {log} from 'js/utils';
import type {Json} from 'js/components/common/common.interfaces';
import type {ProjectViewsSettings} from 'js/projects/customViewStore';

class SessionStore {
  currentAccount: AccountResponse | {username: string} = {
    username: ANON_USERNAME,
  };
  isAuthStateKnown = false;
  isLoggedIn = false;
  isInitialLoadComplete = false;
  isPending = false;
  isInitialRoute = true;

  constructor() {
    makeAutoObservable(this);
    this.verifyLogin();
    // TODO make this not awful
    setTimeout(() => (this.isInitialRoute = false), 1000);
  }

  private verifyLogin() {
    this.isPending = true;
    dataInterface.getProfile().then(
      action(
        'verifyLoginSuccess',
        (account: AccountResponse | {message: string}) => {
          this.isPending = false;
          this.isInitialLoadComplete = true;
          if ('email' in account) {
            this.currentAccount = account;
            this.isLoggedIn = true;
          }
          this.isAuthStateKnown = true;
        }
      ),
      action('verifyLoginFailure', (xhr: any) => {
        this.isPending = false;
        log('login not verified', xhr.status, xhr.statusText);
      })
    );
  }

<<<<<<< HEAD
  public refreshAccount() {
=======
  refreshAccount() {
    this.isPending = true;
>>>>>>> ce1f3743
    dataInterface.getProfile().then(
      action(
        'refreshSuccess',
        (account: AccountResponse | {message: string}) => {
          this.isPending = false;
          if ('email' in account) {
            this.currentAccount = account;
          }
        }
      )
    );
  }

  /** Updates one of the `extra_details`. */
  public setDetail(detailName: string, value: Json | ProjectViewsSettings) {
    dataInterface.patchProfile({extra_details: {[detailName]: value}}).then(
      action(
        'setDetailSuccess',
        (account: AccountResponse) => {
          if ('email' in account) {
            this.currentAccount = account;
          }
        }
      )
    );
  }
}

export default new SessionStore();<|MERGE_RESOLUTION|>--- conflicted
+++ resolved
@@ -45,12 +45,8 @@
     );
   }
 
-<<<<<<< HEAD
   public refreshAccount() {
-=======
-  refreshAccount() {
     this.isPending = true;
->>>>>>> ce1f3743
     dataInterface.getProfile().then(
       action(
         'refreshSuccess',
