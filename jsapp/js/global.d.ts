/** Please pass only static strings and don't use concatenating (`+`). */
declare function t(str: string): string;

// NOTE: all alertify typings are written manually and could be wrong!
// I based them upon JSDoc comments in the source code (for parts of it),
// and on the console.log output of a dialog instance.

interface AlertifyDialogSettings {
  message?: string | null
  labels?: {
    ok?: string
    cancel?: string
  } | null
  onok?: Function | null
  oncancel?: Function | null
  defaultFocus?: boolean | null
  reverseButtons?: boolean | null
}

interface AlertifyDialogInstance {
  /** It is advised to not use internal. */
  __internal: {
    isOpen: boolean
    activeElement: {
      [key: string]: any
    }
    timerIn: number
    buttons: {
      text: string
      key: index
      className: string
      element: any
    }[]
    focus: {
      element: number
      select: boolean
    }
    options: {
      title: string
      modal: boolean
      basic: boolean
      frameless: boolean
      defaultFocusOff: boolean
      pinned: boolean
      movable: boolean
      moveBounded: boolean
      resizable: boolean
      autoReset: boolean
      closable: boolean
      closableByDimmer: boolean
      invokeOnCloseOff: boolean
      maximizable: boolean
      startMaximized: boolean
      pinnable: boolean
      transition: string
      transitionOff: boolean
      padding: boolean
      overflow: boolean
    }
  }
  __settings: AlertifyDialogSettings
  autoCancel: (duration: number) => void
  autoOk: (duration: number) => void
  bringToFront: Function
  build: Function
  callback: (closeEvent: any)​ => void
  close: Function
  closeOthers: Function
  destroy: Function
  elements: {
    root: HTMLElement
    dimmer: HTMLElement
    modal: HTMLElement
    dialog: HTMLElement
    reset: [HTMLElement, HTMLElement]
    commands: {
      container: HTMLElement
      pin: HTMLElement
      maximize: HTMLElement
      close: HTMLElement
    }
    header: HTMLElement
    body: HTMLElement
    content: HTMLElement
    footer: HTMLElement
    resizeHandle: HTMLElement
    buttons: {
      auxiliary: HTMLElement[]
      primary: HTMLElement[]
    }
    buttonTemplate: HTMLElement
  }
  get: (key: string)​ => any
  hooks: {}
  isMaximized: Function
  isModal: Function
  isOpen: Function
  isPinned: Function
  main: (
    _title?: string,
    _message?: string,
    _onok?: Function,
    _oncancel?: Function
  )​ => any
  maximize: Function
  moveTo: (x: number, y: number)​ => void
  pin: Function
  prepare: Function
  resizeTo: (width: number, height: number)​ => void
  restore: Function
  /** Pass whole object or two parameters. Returns back the updated instance? */
  set: (keyOrObject: AlertifyDialogSettings | string, value?: any)​ => AlertifyDialogInstance
  setContent: (content: any)​ => void
  setHeader: (content: any)​ => void
  setMessage: (message: string)​ => void
  setting: (key: string, value: any)​ => any
  settingUpdated: (key: string, oldValue: any, newValue: any)​ => any
  settings: AlertifyDialogSettings
  setup: Function
  show: (modal?: any, className?: string)​ => void
  showModal: (className: string)​ => void
  unpin: Function
}

type AlertifyDialogFactory = () => {
  setContent?: Function
  setup: Function
  prepare: Function
  settings: {
    onclick: Function
  }
  callback: Function
}

/**
 * These are partial typings for alertifyjs module.
 * Please add any missing types you encounter.
 */
interface AlertifyJsModule {
  /** Alertify defaults */
  defaults: defaults
  /** Dialogs factory */
  dialog: (
    /** Dialog name. */
    name: string,
    /** A Dialog factory function. */
    factory?: AlertifyDialogFactory,
    /** Indicates whether to create a singleton or transient dialog. */
    transient?: boolean,
    /** The name of the base type to inherit from. */
    base?: string
  ) => AlertifyDialogInstance
  /** Close all open dialogs. */
  closeAll: (except?: AlertifyDialogInstance) => void
  /**
   * Gets or Sets dialog settings/options.
   * If the dialog is transient, this call does nothing.
   */
  setting: (
    /** The dialog name. */
    name: string,
    /** A string specifying a propery name or a collection of key/value pairs. */
    key: string | {},
    /** The value associated with the key (in case it was a string). */
    value?: any
  ) => any | void
  /** Alias to `setting`, please do not use. */
  set: Function
  /** Alias to `setting`, please do not use. */
  get: Function
  /**
   * Creates a new notification message.
   * If a type is passed, a class name "ajs-{type}" will be added.
   * This allows for custom look and feel for various types of notifications.
   */
  notify: (
    /** Message text */
    message: string | Element,
    /** Type of log message */
    type?: string,
    /** Time (in seconds) to wait before auto-close */
    wait?: string,
    /** A callback function to be invoked when the log is closed. */
    callback?: Function
  ) => any
  /** Creates a new notification message. */
  message: (
    /** Message text */
    message: string,
    /** Time (in seconds) to wait before auto-close */
    wait?: string,
    /** A callback function to be invoked when the log is closed. */
    callback?: Function
  ) => any
  /** Creates a new notification message of type 'success'. */
  success: (
    /** Message text */
    message: string,
    /** Time (in seconds) to wait before auto-close */
    wait?: string,
    /** A callback function to be invoked when the log is closed. */
    callback?: Function
  ) => any
  /** Creates a new notification message of type 'error'. */
  error: (
    /** Message text */
    message: string,
    /** Time (in seconds) to wait before auto-close */
    wait?: string,
    /** A callback function to be invoked when the log is closed. */
    callback?: Function
  ) => any
  /** Creates a new notification message of type 'warning'. */
  warning: (
    /** Message text */
    message: string,
    /** Time (in seconds) to wait before auto-close */
    wait?: string,
    /** A callback function to be invoked when the log is closed. */
    callback?: Function
  ) => any
  /** Dismisses all open notifications */
  dismissAll: Function

  /** Custom dialogs. */
  [id: string]: any
}
declare module 'alertifyjs' {
<<<<<<< HEAD
  const alertifyjsmodule: AlertifyJsModule = {}
  export = alertifyjsmodule
=======
  const defaults: any
  const error: (msg: string) => void
  const notify: (msg: string, type?: string) => void
  const warning: (msg: string, time?: number) => {
    dismiss: Function
  }
  const dialog: (name: string) => {
    destroy: Function
    set: Function
    elements: {
      buttons: {
        primary: HTMLElement
      }
    }
  }
>>>>>>> 3981c68a
}

interface HashHistoryListenData {
  action: string
  hash: string
  key: string|null
  pathname: string
  query: {}
  search: string
  state: any
}

declare module 'react-autobind' {
  /**
   * NOTE: please DO NOT USE unless refactoring old code, as the autobind
   * project was abandoned years ago. Just use regular `.bind(this)`.
   */
  function autoBind(thisToBeBound: any): void
  export default autoBind
}<|MERGE_RESOLUTION|>--- conflicted
+++ resolved
@@ -6,131 +6,131 @@
 // and on the console.log output of a dialog instance.
 
 interface AlertifyDialogSettings {
-  message?: string | null
+  message?: string | null;
   labels?: {
-    ok?: string
-    cancel?: string
-  } | null
-  onok?: Function | null
-  oncancel?: Function | null
-  defaultFocus?: boolean | null
-  reverseButtons?: boolean | null
+    ok?: string;
+    cancel?: string;
+  } | null;
+  onok?: Function | null;
+  oncancel?: Function | null;
+  defaultFocus?: boolean | null;
+  reverseButtons?: boolean | null;
 }
 
 interface AlertifyDialogInstance {
   /** It is advised to not use internal. */
   __internal: {
-    isOpen: boolean
+    isOpen: boolean;
     activeElement: {
-      [key: string]: any
-    }
-    timerIn: number
+      [key: string]: any;
+    };
+    timerIn: number;
+    buttons: Array<{
+      text: string;
+      key: number;
+      className: string;
+      element: any;
+    }>;
+    focus: {
+      element: number;
+      select: boolean;
+    };
+    options: {
+      title: string;
+      modal: boolean;
+      basic: boolean;
+      frameless: boolean;
+      defaultFocusOff: boolean;
+      pinned: boolean;
+      movable: boolean;
+      moveBounded: boolean;
+      resizable: boolean;
+      autoReset: boolean;
+      closable: boolean;
+      closableByDimmer: boolean;
+      invokeOnCloseOff: boolean;
+      maximizable: boolean;
+      startMaximized: boolean;
+      pinnable: boolean;
+      transition: string;
+      transitionOff: boolean;
+      padding: boolean;
+      overflow: boolean;
+    };
+  };
+  __settings: AlertifyDialogSettings;
+  autoCancel: (duration: number) => void;
+  autoOk: (duration: number) => void;
+  bringToFront: Function;
+  build: Function;
+  callback: (closeEvent: any) => void;
+  close: Function;
+  closeOthers: Function;
+  destroy: Function;
+  elements: {
+    root: HTMLElement;
+    dimmer: HTMLElement;
+    modal: HTMLElement;
+    dialog: HTMLElement;
+    reset: [HTMLElement, HTMLElement];
+    commands: {
+      container: HTMLElement;
+      pin: HTMLElement;
+      maximize: HTMLElement;
+      close: HTMLElement;
+    };
+    header: HTMLElement;
+    body: HTMLElement;
+    content: HTMLElement;
+    footer: HTMLElement;
+    resizeHandle: HTMLElement;
     buttons: {
-      text: string
-      key: index
-      className: string
-      element: any
-    }[]
-    focus: {
-      element: number
-      select: boolean
-    }
-    options: {
-      title: string
-      modal: boolean
-      basic: boolean
-      frameless: boolean
-      defaultFocusOff: boolean
-      pinned: boolean
-      movable: boolean
-      moveBounded: boolean
-      resizable: boolean
-      autoReset: boolean
-      closable: boolean
-      closableByDimmer: boolean
-      invokeOnCloseOff: boolean
-      maximizable: boolean
-      startMaximized: boolean
-      pinnable: boolean
-      transition: string
-      transitionOff: boolean
-      padding: boolean
-      overflow: boolean
-    }
-  }
-  __settings: AlertifyDialogSettings
-  autoCancel: (duration: number) => void
-  autoOk: (duration: number) => void
-  bringToFront: Function
-  build: Function
-  callback: (closeEvent: any)​ => void
-  close: Function
-  closeOthers: Function
-  destroy: Function
-  elements: {
-    root: HTMLElement
-    dimmer: HTMLElement
-    modal: HTMLElement
-    dialog: HTMLElement
-    reset: [HTMLElement, HTMLElement]
-    commands: {
-      container: HTMLElement
-      pin: HTMLElement
-      maximize: HTMLElement
-      close: HTMLElement
-    }
-    header: HTMLElement
-    body: HTMLElement
-    content: HTMLElement
-    footer: HTMLElement
-    resizeHandle: HTMLElement
-    buttons: {
-      auxiliary: HTMLElement[]
-      primary: HTMLElement[]
-    }
-    buttonTemplate: HTMLElement
-  }
-  get: (key: string)​ => any
-  hooks: {}
-  isMaximized: Function
-  isModal: Function
-  isOpen: Function
-  isPinned: Function
+      auxiliary: HTMLElement[];
+      primary: HTMLElement[];
+    };
+    buttonTemplate: HTMLElement;
+  };
+  get: (key: string) => any;
+  hooks: {};
+  isMaximized: Function;
+  isModal: Function;
+  isOpen: Function;
+  isPinned: Function;
   main: (
     _title?: string,
     _message?: string,
     _onok?: Function,
     _oncancel?: Function
-  )​ => any
-  maximize: Function
-  moveTo: (x: number, y: number)​ => void
-  pin: Function
-  prepare: Function
-  resizeTo: (width: number, height: number)​ => void
-  restore: Function
+  ) => any;
+  maximize: Function;
+  moveTo: (x: number, y: number) => void;
+  pin: Function;
+  prepare: Function;
+  resizeTo: (width: number, height: number) => void;
+  restore: Function;
   /** Pass whole object or two parameters. Returns back the updated instance? */
-  set: (keyOrObject: AlertifyDialogSettings | string, value?: any)​ => AlertifyDialogInstance
-  setContent: (content: any)​ => void
-  setHeader: (content: any)​ => void
-  setMessage: (message: string)​ => void
-  setting: (key: string, value: any)​ => any
-  settingUpdated: (key: string, oldValue: any, newValue: any)​ => any
-  settings: AlertifyDialogSettings
-  setup: Function
-  show: (modal?: any, className?: string)​ => void
-  showModal: (className: string)​ => void
-  unpin: Function
+  set: (keyOrObject: AlertifyDialogSettings | string, value?: any) => AlertifyDialogInstance;
+  setContent: (content: any) => void;
+  setHeader: (content: any) => void;
+  setMessage: (message: string) => void;
+  setting: (key: string, value: any) => any;
+  settingUpdated: (key: string, oldValue: any, newValue: any) => any;
+  settings: AlertifyDialogSettings;
+  setup: Function;
+  show: (modal?: any, className?: string) => void;
+  showModal: (className: string) => void;
+  unpin: Function;
 }
 
 type AlertifyDialogFactory = () => {
-  setContent?: Function
-  setup: Function
-  prepare: Function
+  setContent?: Function;
+  setup: Function;
+  prepare: Function;
   settings: {
-    onclick: Function
-  }
-  callback: Function
-}
+    onclick: Function;
+  };
+  callback: Function;
+};
 
 /**
  * These are partial typings for alertifyjs module.
@@ -138,7 +138,7 @@
  */
 interface AlertifyJsModule {
   /** Alertify defaults */
-  defaults: defaults
+  defaults: defaults;
   /** Dialogs factory */
   dialog: (
     /** Dialog name. */
@@ -149,9 +149,9 @@
     transient?: boolean,
     /** The name of the base type to inherit from. */
     base?: string
-  ) => AlertifyDialogInstance
+  ) => AlertifyDialogInstance;
   /** Close all open dialogs. */
-  closeAll: (except?: AlertifyDialogInstance) => void
+  closeAll: (except?: AlertifyDialogInstance) => void;
   /**
    * Gets or Sets dialog settings/options.
    * If the dialog is transient, this call does nothing.
@@ -163,11 +163,11 @@
     key: string | {},
     /** The value associated with the key (in case it was a string). */
     value?: any
-  ) => any | void
+  ) => any | void;
   /** Alias to `setting`, please do not use. */
-  set: Function
+  set: Function;
   /** Alias to `setting`, please do not use. */
-  get: Function
+  get: Function;
   /**
    * Creates a new notification message.
    * If a type is passed, a class name "ajs-{type}" will be added.
@@ -175,14 +175,14 @@
    */
   notify: (
     /** Message text */
-    message: string | Element,
+    message: Element | string,
     /** Type of log message */
     type?: string,
     /** Time (in seconds) to wait before auto-close */
     wait?: string,
     /** A callback function to be invoked when the log is closed. */
     callback?: Function
-  ) => any
+  ) => any;
   /** Creates a new notification message. */
   message: (
     /** Message text */
@@ -191,7 +191,7 @@
     wait?: string,
     /** A callback function to be invoked when the log is closed. */
     callback?: Function
-  ) => any
+  ) => any;
   /** Creates a new notification message of type 'success'. */
   success: (
     /** Message text */
@@ -200,7 +200,7 @@
     wait?: string,
     /** A callback function to be invoked when the log is closed. */
     callback?: Function
-  ) => any
+  ) => any;
   /** Creates a new notification message of type 'error'. */
   error: (
     /** Message text */
@@ -209,7 +209,7 @@
     wait?: string,
     /** A callback function to be invoked when the log is closed. */
     callback?: Function
-  ) => any
+  ) => any;
   /** Creates a new notification message of type 'warning'. */
   warning: (
     /** Message text */
@@ -218,44 +218,26 @@
     wait?: string,
     /** A callback function to be invoked when the log is closed. */
     callback?: Function
-  ) => any
+  ) => any;
   /** Dismisses all open notifications */
-  dismissAll: Function
+  dismissAll: Function;
 
   /** Custom dialogs. */
-  [id: string]: any
+  [id: string]: any;
 }
 declare module 'alertifyjs' {
-<<<<<<< HEAD
-  const alertifyjsmodule: AlertifyJsModule = {}
-  export = alertifyjsmodule
-=======
-  const defaults: any
-  const error: (msg: string) => void
-  const notify: (msg: string, type?: string) => void
-  const warning: (msg: string, time?: number) => {
-    dismiss: Function
-  }
-  const dialog: (name: string) => {
-    destroy: Function
-    set: Function
-    elements: {
-      buttons: {
-        primary: HTMLElement
-      }
-    }
-  }
->>>>>>> 3981c68a
+  const alertifyjsmodule: AlertifyJsModule = {};
+  export = alertifyjsmodule;
 }
 
 interface HashHistoryListenData {
-  action: string
-  hash: string
-  key: string|null
-  pathname: string
-  query: {}
-  search: string
-  state: any
+  action: string;
+  hash: string;
+  key: string|null;
+  pathname: string;
+  query: {};
+  search: string;
+  state: any;
 }
 
 declare module 'react-autobind' {
@@ -263,6 +245,6 @@
    * NOTE: please DO NOT USE unless refactoring old code, as the autobind
    * project was abandoned years ago. Just use regular `.bind(this)`.
    */
-  function autoBind(thisToBeBound: any): void
-  export default autoBind
+  function autoBind(thisToBeBound: any): void;
+  export default autoBind;
 }