--- conflicted
+++ resolved
@@ -6,15 +6,7 @@
 import RefluxPromise from 'js/libs/reflux-promise';
 Reflux.use(RefluxPromise(window.Promise));
 import {dataInterface} from 'js/dataInterface';
-import {
-<<<<<<< HEAD
-  t,
-  notify,
-  buildUserUrl
-=======
-  notify
->>>>>>> b9437c9a
-} from 'js/utils';
+import {buildUserUrl} from 'js/utils';
 import {
   ANON_USERNAME,
   PERMISSIONS_CODENAMES
