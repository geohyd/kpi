--- conflicted
+++ resolved
@@ -37,71 +37,6 @@
   return `${window.location.protocol}//${window.location.host}${rootPath}`;
 })();
 
-<<<<<<< HEAD
-export type PermissionCodename =
-  | 'add_submissions'
-  | 'change_asset'
-  | 'change_metadata_asset'
-  | 'change_submissions'
-  | 'delete_submissions'
-  | 'discover_asset'
-  | 'manage_asset'
-  | 'partial_submissions'
-  | 'validate_submissions'
-  | 'view_asset'
-  | 'view_submissions';
-
-/**
- * BAD CODE™ A hardcoded list of permissions codenames.
- *
- * All of them are really defined on backend, and we get them through the
- * permissions config endpoint, but as we need these names to reference them in
- * the code to build the UI it's a necessary evil.
- *
- * NOTE: to know what these permissions permit see `kpi/permissions.py` file,
- * where you have to match the classes with endpoints and their HTTP methods.
- */
-type PermissionsCodenames = {[P in PermissionCodename]: PermissionCodename};
-export const PERMISSIONS_CODENAMES: PermissionsCodenames = {
-  // Is user able to view asset - mostly handled by Backend just not returning
-  // asset in the results or direct endpoint.
-  view_asset: 'view_asset',
-
-  // Is user able to edit asset, i.e. to change anything in the asset endpoint,
-  // so: editing in Form Builder, changing tags, changing settings, replace XLS,
-  // change translations, move between collection, archive, unarchive, delete…
-  change_asset: 'change_asset',
-
-  // Is asset discoverable in public lists.
-  discover_asset: 'discover_asset',
-
-  // Is user able to manage some aspects of asset (it is different from editing)
-  // such as: saving export settings, sharing asset (in future)…
-  manage_asset: 'manage_asset',
-
-  // Is user able to add submissions - handled by Backend submissions endpoint.
-  add_submissions: 'add_submissions',
-
-  // Is user able to see submissions, i.e. the Table View.
-  view_submissions: 'view_submissions',
-
-  // Used for partially permissing user actions on submissions.
-  partial_submissions: 'partial_submissions',
-
-  // Is user able to edit existing submissions.
-  change_submissions: 'change_submissions',
-
-  // Is user able to delete submissions.
-  delete_submissions: 'delete_submissions',
-
-  // Is user able to change the validation status of submissions.
-  validate_submissions: 'validate_submissions',
-
-  change_metadata_asset: 'change_metadata_asset',
-};
-
-=======
->>>>>>> 75945924
 export const ENKETO_ACTIONS = createEnum(['edit', 'view']);
 
 export const HOOK_LOG_STATUSES = {
@@ -674,10 +609,6 @@
 // NOTE: The default export is mainly for tests
 const constants = {
   ROOT_URL,
-<<<<<<< HEAD
-  PERMISSIONS_CODENAMES,
-=======
->>>>>>> 75945924
   HOOK_LOG_STATUSES,
   KEY_CODES,
   MODAL_TYPES,
