/**
 * This module provides a combination of Reflux actions and stores that trigger
 * and keep searches data in different contexts. Most of the times it should be
 * your de facto way of getting a lists of assets, as to use global search
 * context everywhere.
 */

import _ from 'underscore';
import Reflux from 'reflux';
import SparkMD5 from 'spark-md5';

import {stores} from './stores';
import {actions} from './actions';
import {dataInterface} from './dataInterface';
import {assign} from 'utils';
import {parsed} from './assetParserUtils';

const emptySearchState = {
  searchState: 'none',
  searchResults: false,
  searchResultsList: [],
  searchFilterParams: {},
  searchResultsDisplayed: false,
  searchResultsFor: false,
  searchResultsSuccess: null,
  searchDebugQuery: false,
  searchResultsCount: 0,
  parentUid: false,
  parentName: false,
  allPublic: false,
};
const initialState = assign({
  cleared: false,

  defaultQueryState: 'none',
  defaultQueryFor: '',
  defaultQueryDebug: '',
  defaultQueryFilterParams: {},
  defaultQueryResults: '',
  defaultQueryResultsList: [],
  defaultQueryCount: 0,
}, emptySearchState);

function SearchContext(opts={}) {
  var ctx = this;
  var debounceTime = opts.debounceTime || 500;
  var jqxhrs = {};

  var search = Reflux.createAction({
    children: [
      'completed',
      'failed',
      'cancel',
      'refresh',
    ]
  });

  let latestSearchData;

  const searchStore = ctx.store = Reflux.createStore({
    init () {
      this.filterParams = {};
      this.state = {
        searchState: 'none',
      };

      this.listenTo(actions.resources.updateAsset.completed, this.setAsset);
      this.listenTo(actions.resources.deployAsset.completed, this.setAsset);
      this.listenTo(actions.resources.createResource.completed, this.setAsset);
      this.listenTo(actions.resources.cloneAsset.completed, this.setAsset);
      this.listenTo(actions.resources.setDeploymentActive.completed, this.setAsset);
      this.listenTo(actions.resources.deleteAsset.completed, this.removeAsset);
      this.listenTo(actions.permissions.removeAssetPermission.completed, this.removeAsset);
    },
    // add/update asset in all search store lists
    setAsset(asset) {
      // only update things if given asset matches the current context types
      if (this.state.defaultQueryFilterParams?.assetType.includes(asset.asset_type)) {
        this.setAssetInList(asset, 'defaultQueryResultsList');
        this.setAssetInList(asset, 'searchResultsList');
        this.rebuildCategorizedList(
          this.state.defaultQueryResultsList,
          'defaultQueryCategorizedResultsLists'
        );
        this.rebuildCategorizedList(
          this.state.searchResultsList,
          'searchResultsCategorizedResultsLists'
        );
      }
    },
    setAssetInList(asset, listName) {
      const list = this.state[listName];
      if (list && list.length !== 0) {
        const updateObj = {};
        let isNewAsset = true;
        for (let i = 0; i < list.length; i++) {
          if (list[i].uid === asset.uid) {
            list[i] = asset;
            isNewAsset = false;
            break;
          }
        }
        if (isNewAsset) {
          // we add asset on top, because it's update event (freshly modified)
          list.unshift(asset);
        }
        updateObj[listName] = list;
        this.update(updateObj);
      }
    },
    rebuildCategorizedList(sourceResults, listName) {
      const catList = this.state[listName];
      // If the last asset is removed, the list will not rebuild and
      // the store keeps the asset appended with `deleted: true` to avoid being
      // shown to user
      if (catList && sourceResults && sourceResults.length !== 0) {
        const updateObj = {};
        updateObj[listName] = splitResultsToCategorized(sourceResults);
        this.update(updateObj);
        // HACK FIX: when self removing permissions from unowned asset, or
        // deleting a draft, the `deleted: true` attribute is missing from the
        // leftover removed asset
      } else if (catList && sourceResults && sourceResults.length === 0) {
        let updateObj = catList;
        for (const item in updateObj) {
          // This fix is only relevant to removing the last asset so
          // we can indiscriminately pick the only asset in store lists
          if (updateObj[item].length > 0) {
            updateObj[item][0].deleted = 'true';
          }
        }
        this.update(updateObj);
      }
    },
    // remove asset from all search store lists
    removeAsset(assetOrUid, isNonOwner) {
      let asset;
      if (typeof assetOrUid === 'object') {
        asset = assetOrUid;
      } else {
        asset = stores.selectedAsset.asset || stores.allAssets.byUid[assetOrUid];
      }
      // non-owner self permission removal only gives an assetUid string, not
      // an object; for consistency we make it an object here
      // only runs if `isNonOwner` is true, so no need to add `assetType` to
      // fake object
      if (!asset) {
       asset = {uid: assetOrUid};
      }

      // only update things if given asset matches the current context types or
      // a non-owner removed their own permissions
      if (
        isNonOwner ||
        this.state.defaultQueryFilterParams?.assetType.includes(asset.assetType)
      ) {
        this.removeAssetFromList(asset.uid, 'defaultQueryResultsList');
        this.removeAssetFromList(asset.uid, 'searchResultsList');
        this.rebuildCategorizedList(
          this.state.defaultQueryResultsList,
          'defaultQueryCategorizedResultsLists'
        );
        this.rebuildCategorizedList(
          this.state.searchResultsList,
          'searchResultsCategorizedResultsLists'
        );
      }
    },
    removeAssetFromList(assetUid, listName) {
      let list = this.state[listName];
      if (list && list.length !== 0) {
        const updateObj = {};
        list = list.filter((asset) => {
          return asset.uid !== assetUid;
        });
        updateObj[listName] = list;
        this.update(updateObj);
      }
    },
    update (items) {
      this.quietUpdate(items);
      this.triggerState();
    },
    triggerState () {
      this.trigger(this.state);
    },
    quietUpdate (items) {
      if (!items.cleared) {
        items.cleared = false;
      }
      assign(this.state, items);
    },
    filterTagQueryData () {
      if (this.filterTags) {
        return {
          q: this.filterTags,
        };
      }
    },
    removeItem (key) {
      delete this.state[key];
    },
    toDataObject () {
      var params = {};
      if (this.state.searchTags) {
        params.tags = this.state.searchTags;
      }
      if (this.state.searchString) {
        params.string = this.state.searchString;
      }
      if (this.state.parentUid) {
        params.parentUid = `parent__uid:${this.state.parentUid}`;
      }
      if (this.state.parentName) {
        params.parentName = this.state.parentName;
      }
      if (this.state.allPublic === true) {
        params.allPublic = true;
      }
      return assign({}, this.filterParams, params);
    },
    toQueryData (dataObject) {
      var searchParams = dataObject || this.toDataObject(),
          // _searchParamsClone = assign({}, searchParams),
          paramGroups = [],
          queryData = {};

      if ('tags' in searchParams) {
        if (searchParams.tags && searchParams.tags.length > 0) {
          paramGroups.push(
              searchParams.tags.map(function(t){
                return `tag:"${t.value}"`;
              }).join(' AND ')
            );
        }
        delete searchParams.tags;
      }
      if ('string' in searchParams) {
        if (searchParams.string && searchParams.string.length > 0) {
          paramGroups.push(
              searchParams.string
            );
        }
        delete searchParams.string;
      }
      if ('parent' in searchParams) {
        if (searchParams.parent && searchParams.parent.length > 0) {
          queryData.parent = searchParams.parent;
        }
        delete searchParams.parent;
      }
      if ('allPublic' in searchParams) {
        queryData.all_public = searchParams.allPublic;
        delete searchParams.allPublic;
      }
      if ('parentName' in searchParams) {
        delete searchParams.parentName;
      }
      paramGroups = paramGroups.concat(_.values(searchParams));
      if (paramGroups.length > 1) {
        queryData.q = paramGroups.map(function(s){
          return `(${s})`;
        }).join(' AND ');
      } else if (paramGroups.length === 1) {
        queryData.q = paramGroups[0];
      }
      return queryData;
    },
  });

  const splitResultsToCategorized = function (results) {
    return {
      Deployed: results.filter((asset) => {
        return asset.has_deployment && asset.deployment__active;
      }),
      Draft: results.filter((asset) => {
        return !asset.has_deployment;
      }),
      Archived: results.filter((asset) => {
        return asset.has_deployment && !asset.deployment__active;
      })
    }
  };

  const assetsHash = function(assets) {
    if (assets.length < 1) {
      return false;
    }

    let assetVersionIds = assets.map((asset) => {
      return asset.version_id;
    });
    // Sort alphabetically, same as backend sort
    assetVersionIds.sort();

    return SparkMD5.hash(assetVersionIds.join(''));
  };

  search.listen(function(_opts={}){
    /*
    search will query whatever values are in the store
    and will pass the values back to the store to be reflected
    in the components' states.
    */
    var dataObject = searchStore.toDataObject();
    var _dataObjectClone = assign({}, dataObject);
    var qData = searchStore.toQueryData(dataObject);
    var isSearch = !_opts.cacheAsDefaultSearch;

    // we can clean this up later, but right now, if the search query is empty
    // it cancels the search
    /*
    if (((d)=>{
      if (_opts.cacheAsDefaultSearch) {
        return false;
      }

      var hasTags = d.tags && d.tags.length && d.tags.length > 0;
      var hasString = d.string && d.string.length && d.string.length > 0;
      return !hasTags && !hasString;
    })(_dataObjectClone)) {
      return search.cancel();
    }
    */
    if (isSearch) {
      // cancel existing searches
      if (jqxhrs.search) {
        jqxhrs.search.searchAborted = true;
        jqxhrs.search.abort();
        jqxhrs.search = false;
      }
    }
    latestSearchData = {params: qData, dataObject: dataObject};
    var req = actions.search.assets(qData, {
      onComplete: function(searchData, response) {
        search.completed(dataObject, response, {
          cacheAsDefaultSearch: _opts.cacheAsDefaultSearch,
        });
      },
      onFailed: function(searchData, response) {
        search.failed(response, dataObject);
      }
    })

    jqxhrs[ isSearch ? 'search' : 'default' ] = req;

    if (isSearch) {
      searchStore.update({
        searchState: 'loading',
        searchFor: _dataObjectClone,
      });
    } else {
      searchStore.update({
        defaultQueryState: 'loading',
        defaultQueryFor: _dataObjectClone,
      });
    }
  });
  search.refresh.listen(function(){
    actions.search.assets(latestSearchData.params, {
      onComplete: function(searchData, response) {
        search.completed(latestSearchData.dataObject, response, {
          cacheAsDefaultSearch: false,
        });
      },
      onFailed: function(searchData, response) {
        search.failed(response, latestSearchData.dataObject);
      }
    });
  });

  search.completed.listen(function(searchParams, data, _opts){
    data.results = data.results.map(parsed);
    data.results.forEach(stores.allAssets.registerAsset);

    var count = data.count;

    var newState;

    if (_opts.cacheAsDefaultSearch) {
      newState = {
        defaultQueryState: 'done',
        defaultQueryFor: searchParams,
        defaultQueryDebug: searchParams.__builtQueryString,
        defaultQueryFilterParams: searchStore.filterParams,
        defaultQueryResults: data,
        defaultQueryResultsList: data.results,
        defaultQueryCount: count,
        defaultQueryCategorizedResultsLists: splitResultsToCategorized(data.results)
      };
    } else {
      newState = {
        searchState: 'done',
        searchResultsFor: searchParams,
        searchDebugQuery: searchParams.__builtQueryString,
        searchBaseFilterParams: searchStore.filterParams,
        searchResults: data,
        // toQueryData() deletes searchParams.tags
        //searchTags: searchParams.tags,
        searchResultsList: data.results,
        searchResultsCount: count,

        // when to show search results (as opposed to default query)
        searchResultsDisplayed: true,
        searchResultsSuccess: count > 0,
        searchResultsCategorizedResultsLists: splitResultsToCategorized(data.results)
      };
    }
    searchStore.update(newState);
  });
  search.failed.listen(function(/*searchData, response*/){
    // if (xhr.searchAborted) {
    //   log('search was canceled because a new search came up')
    // }
    // searchStore.update({
    //   searchState: 'failed',
    // })
  });
  search.cancel.listen(function(){
    if (jqxhrs.search) {
      jqxhrs.search.abort();
    }
    searchStore.update(assign({
      cleared: true
    }, emptySearchState));
  });
  this.mixin = {
    debouncedSearch: ( debounceTime ? _.debounce(search, debounceTime) : search ),
    searchValue: search,
    updateStore (vals) {
      searchStore.update(vals);
    },
    quietUpdateStore (vals) {
      searchStore.quietUpdate(vals);
    },
    searchStore: searchStore,
    searchSemaphore: function () {
      // when searchStore exists, display current result set and compare hashes in background,
      // if hashes don't match, relaunch search (otherwise, current result set is same as BE)

      if (searchStore.state.defaultQueryResultsList === undefined) {
        this.searchDefault();
      } else {
        searchStore.update({defaultQueryState: 'done'});

<<<<<<< HEAD
         // avoid unauthenticated backend calls
=======
        // avoid unauthenticated backend calls
>>>>>>> 0694d46b
        if (stores.session.isLoggedIn) {
          dataInterface.assetsHash()
          .done((data) => {
            if (data.hash && data.hash !== assetsHash(searchStore.state.defaultQueryResultsList)) {
              // if hashes don't match launch new search request
              this.searchDefault();
            }
          })
          .fail(() => {
            this.searchDefault();
          });
        }
      }
    },
    searchDefault: function () {
      searchStore.quietUpdate(assign({
        cleared: true,
        searchString: false,
      }, emptySearchState));

      search({
        cacheAsDefaultSearch: true
      });
    },
    getSearchActions: function(){
      return {
        search: search,
      };
    },
  };
}

var commonMethods = {
  getInitialState () {
    return initialState;
  },
  componentDidMount () {
    this.extendSearchContext();
  },
  extendSearchContext () {
    var ctx,
        passedCtx = this.props.searchContext || this.state.searchContext;
    if (passedCtx instanceof SearchContext) {
      ctx = passedCtx;
    } else {
      ctx = getSearchContext(passedCtx);
    }
    assign(this, ctx.mixin);
  },
  searchTagsChange (tags) {
    this.quietUpdateStore({
      searchTags: tags
    });
    this.searchValue();
  },
  searchCollectionChange (assetUid) {
    this.quietUpdateStore({
      parentUid: assetUid
    });
    this.searchValue();
  },
  searchChangeEvent (evt) {
    let searchString = evt.target.value.trim();
    // don't trigger search on identical strings (e.g. multiple spaces)
    if (this.searchStore.state.searchString !== searchString) {
      this.quietUpdateStore({
        searchString: searchString,
      });
      this.debouncedSearch();
    }
  },
  searchClear () {
    this.searchStore.removeItem('searchString');
    this.searchStore.removeItem('searchTags');
    this.getSearchActions().search.cancel();
  },
};

function isSearchContext (ctx) {
  return (ctx instanceof SearchContext);
}

var contexts = {};

function getSearchContext(name, opts={}) {
  if (!contexts[name]) {
    contexts[name] = new SearchContext();
  }
  if (opts.filterParams) {
    contexts[name].store.filterParams = opts.filterParams;
  }
  if (opts.showDefault) {
    contexts[name].store.showDefault = opts.showDefault;
  }
  if (opts.filterTags) {
    contexts[name].store.filterTags = opts.filterTags;
  }
  return contexts[name];
}

export const searches = {
  getSearchContext: getSearchContext,
  common: commonMethods,
  isSearchContext: isSearchContext,
};<|MERGE_RESOLUTION|>--- conflicted
+++ resolved
@@ -443,11 +443,7 @@
       } else {
         searchStore.update({defaultQueryState: 'done'});
 
-<<<<<<< HEAD
-         // avoid unauthenticated backend calls
-=======
         // avoid unauthenticated backend calls
->>>>>>> 0694d46b
         if (stores.session.isLoggedIn) {
           dataInterface.assetsHash()
           .done((data) => {
