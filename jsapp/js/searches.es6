--- conflicted
+++ resolved
@@ -118,23 +118,15 @@
       }
     },
     // remove asset from all search store lists
-    removeAsset(asset) {
-<<<<<<< HEAD
-      // Parse asset UID from self removed permissions as well
-      let assetUid = asset.uid || asset;
-      this.removeAssetFromList(assetUid, 'defaultQueryResultsList');
-      this.removeAssetFromList(assetUid, 'searchResultsList');
-      this.rebuildCategorizedList(
-        this.state.defaultQueryResultsList,
-        'defaultQueryCategorizedResultsLists'
-      );
-      this.rebuildCategorizedList(
-        this.state.searchResultsList,
-        'searchResultsCategorizedResultsLists'
-      );
-=======
-      // only update things if given asset matches the current context types
-      if (this.state.defaultQueryFilterParams?.assetType.includes(asset.assetType)) {
+    removeAsset(asset, isNonOwner) {
+      // only update things if given asset matches the current context types or
+      // a non-owner removed their own permissions
+      if (isNonOwner || this.state.defaultQueryFilterParams?.assetType.includes(asset.assetType)) {
+        // non-owner self permission removal only gives an assetUid string, not
+        // an object; for consistency we make it an object here
+        if (isNonOwner) {
+          asset = {uid: asset}
+        }
         this.removeAssetFromList(asset.uid, 'defaultQueryResultsList');
         this.removeAssetFromList(asset.uid, 'searchResultsList');
         this.rebuildCategorizedList(
@@ -146,7 +138,6 @@
           'searchResultsCategorizedResultsLists'
         );
       }
->>>>>>> d33c6b02
     },
     removeAssetFromList(assetUid, listName) {
       let list = this.state[listName];
