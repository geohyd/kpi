--- conflicted
+++ resolved
@@ -504,13 +504,10 @@
                 </a>
               }
 
-<<<<<<< HEAD
               {(
-                this.userCan('change_submissions', this.props.asset) ||
-                this.isSubmissionWritable('change_submissions', this.props.asset, this.state.submission)
+                this.userCan('view_submissions', this.props.asset) &&
+                this.isSubmissionWritable('view_submissions', this.props.asset, this.state.submission)
               ) &&
-=======
-              {this.userCan('view_submissions', this.props.asset) &&
                 <a
                   onClick={this.launchViewSubmission.bind(this)}
                   className='kobo-button kobo-button--blue submission-duplicate__button'
@@ -521,8 +518,10 @@
                 </a>
               }
 
-              {this.userCan('change_submissions', this.props.asset) &&
->>>>>>> dfc236b3
+              {(
+                this.userCan('change_submissions', this.props.asset) ||
+                this.isSubmissionWritable('change_submissions', this.props.asset, this.state.submission)
+              ) &&
                 <a
                   onClick={this.duplicateSubmission.bind(this)}
                   className='kobo-button kobo-button--blue submission-duplicate__button'
