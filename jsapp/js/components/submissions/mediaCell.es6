import autoBind from 'react-autobind';
import React from 'react';
import {bem} from 'js/bem';
import {stores} from 'js/stores';
import {
  MODAL_TYPES,
  QUESTION_TYPES,
  META_QUESTION_TYPES,
} from 'js/constants';
import {truncateString} from 'js/utils';
import './mediaCell.scss';

bem.TableMediaPreviewHeader = bem('table-media-preview-header');
bem.TableMediaPreviewHeader__title = bem.TableMediaPreviewHeader.__('title', '<div>');
bem.TableMediaPreviewHeader__label = bem.TableMediaPreviewHeader.__('label', '<label>');
bem.TableMediaPreviewHeader__options = bem.TableMediaPreviewHeader.__('options', '<div>');

bem.MediaCell = bem('media-cell');
bem.MediaCell__icon = bem.MediaCell.__('icon', '<i>');
bem.MediaCell__duration = bem.MediaCell.__('duration', '<label>');


/**
 * Table cell replacement for media submissions
 *
 * @prop {string} questionType
<<<<<<< HEAD
 * @prop {string} mediaURL - Backend stored media attachment URL
 * @prop {string} mediaName - Backend stored media attachment file name or the
                              content of a text question
 * @prop {string} submissionIndex - Index of the submission for text questions
 * @prop {string} submissionTotal - Total submissions for text questions
=======
 * @prop {string} mediaAttachment - Backend stored media attachment
 * @prop {string} mediaName - Backend stored media attachment file name
>>>>>>> 749e196d
 */
class MediaCell extends React.Component {
  constructor(props) {
    super(props);
    autoBind(this);
  }

<<<<<<< HEAD
  launchMediaModal(
    questionType,
    questionIcon,
    mediaURL,
    mediaName,
    submissionIndex,
    submissionTotal,
  ) {
=======
  launchMediaModal(questionType, questionIcon, mediaAttachment, mediaName) {
>>>>>>> 749e196d
    stores.pageState.showModal({
      type: MODAL_TYPES.TABLE_MEDIA_PREVIEW,
      questionType: questionType,
      mediaAttachment: mediaAttachment,
      mediaName: mediaName,
      customModalHeader: this.renderMediaModalCustomHeader(
        questionIcon,
<<<<<<< HEAD
        mediaURL,
        mediaName,
        submissionIndex,
        submissionTotal,
=======
        mediaAttachment.download_url,
        mediaName
>>>>>>> 749e196d
      ),
    });
  }

  renderMediaModalCustomHeader(
    questionIcon,
    mediaURL,
    mediaName,
    submissionIndex,
    submissionTotal,
  ) {
    let titleText = null;

    // mediaURL only exists if there are attachments, otherwise assume only text
    if (mediaURL) {
      titleText = truncateString(mediaName, 30);
    } else {
      titleText = t('Submission ##submissionIndex## of ##submissionTotal##')
        .replace('##submissionIndex##', submissionIndex)
        .replace('##submissionTotal##', submissionTotal);
    }

    return (
      <bem.TableMediaPreviewHeader>
        <bem.TableMediaPreviewHeader__title>
          <i className={questionIcon.join(' ')}/>
          <bem.TableMediaPreviewHeader__label
            // Give the user a way to see the full file name
            title={mediaName}
          >
            {titleText}
          </bem.TableMediaPreviewHeader__label>
        </bem.TableMediaPreviewHeader__title>

        <bem.TableMediaPreviewHeader__options>
          {this.props.mediaURL &&
            <a
              className='kobo-light-button kobo-light-button--blue'
              // TODO: once we get this button to `save as`, remove this target
              target='_blank'
              href={mediaURL}
            >
              {t('download')}

              <i className='k-icon k-icon-download'/>
            </a>
          }

          <a
            className='kobo-light-button kobo-light-button--gray'
            // TODO: point this to submission processing modal
            href={'#'}
          >
            {t('process')}

            <i className='k-icon k-icon-arrow-up'
              //TODO: Need to add icon for top-right pointing arrow
            />
          </a>
        </bem.TableMediaPreviewHeader__options>
      </bem.TableMediaPreviewHeader>
    );
  }

  render() {
    const iconClassNames = ['k-icon'];

    // Different from renderQuestionTypeIcon as we need custom `title` and
    // event handling
    switch (this.props.questionType) {
      case QUESTION_TYPES.image.id:
        iconClassNames.push('k-icon-qt-photo');
        break;
      case QUESTION_TYPES.audio.id:
      case META_QUESTION_TYPES['background-audio']:
        iconClassNames.push('k-icon-qt-audio');
        break;
      case QUESTION_TYPES.video.id:
        iconClassNames.push('k-icon-qt-video');
        break;
      case QUESTION_TYPES.text.id:
        iconClassNames.push('k-icon-question');
        break;
      default:
        iconClassNames.push('k-icon-media-files');
        break;
    }

    return (
      <bem.MediaCell>
        <bem.MediaCell__icon
          className={iconClassNames}
          title={this.props.mediaName}
          onClick={() =>
            this.launchMediaModal(
              this.props.questionType,
              iconClassNames,
<<<<<<< HEAD
              this.props.mediaURL,
              this.props.mediaName,
              this.props.submissionIndex,
              this.props.submissionTotal,
=======
              this.props.mediaAttachment,
              this.props.mediaName
>>>>>>> 749e196d
            )
          }
        />

        {/*
          TODO: backend needs to store metadata to get duration, see kpi#3304
          !(questionType === QUESTION_TYPES.image.id) &&
          <bem.MediaCell__duration>
            {tempTime}
          </bem.MediaCell__duration>
          */
        }
      </bem.MediaCell>
    );
  }
}

export default MediaCell;<|MERGE_RESOLUTION|>--- conflicted
+++ resolved
@@ -24,16 +24,11 @@
  * Table cell replacement for media submissions
  *
  * @prop {string} questionType
-<<<<<<< HEAD
- * @prop {string} mediaURL - Backend stored media attachment URL
+ * @prop {string} mediaAttachment - Backend stored media attachment
  * @prop {string} mediaName - Backend stored media attachment file name or the
                               content of a text question
  * @prop {string} submissionIndex - Index of the submission for text questions
  * @prop {string} submissionTotal - Total submissions for text questions
-=======
- * @prop {string} mediaAttachment - Backend stored media attachment
- * @prop {string} mediaName - Backend stored media attachment file name
->>>>>>> 749e196d
  */
 class MediaCell extends React.Component {
   constructor(props) {
@@ -41,18 +36,14 @@
     autoBind(this);
   }
 
-<<<<<<< HEAD
   launchMediaModal(
     questionType,
     questionIcon,
-    mediaURL,
+    mediaAttachment,
     mediaName,
     submissionIndex,
     submissionTotal,
   ) {
-=======
-  launchMediaModal(questionType, questionIcon, mediaAttachment, mediaName) {
->>>>>>> 749e196d
     stores.pageState.showModal({
       type: MODAL_TYPES.TABLE_MEDIA_PREVIEW,
       questionType: questionType,
@@ -60,15 +51,10 @@
       mediaName: mediaName,
       customModalHeader: this.renderMediaModalCustomHeader(
         questionIcon,
-<<<<<<< HEAD
-        mediaURL,
+        mediaAttachment.download_url,
         mediaName,
         submissionIndex,
         submissionTotal,
-=======
-        mediaAttachment.download_url,
-        mediaName
->>>>>>> 749e196d
       ),
     });
   }
@@ -166,15 +152,10 @@
             this.launchMediaModal(
               this.props.questionType,
               iconClassNames,
-<<<<<<< HEAD
-              this.props.mediaURL,
+              this.props.mediaAttachment,
               this.props.mediaName,
               this.props.submissionIndex,
               this.props.submissionTotal,
-=======
-              this.props.mediaAttachment,
-              this.props.mediaName
->>>>>>> 749e196d
             )
           }
         />
