--- conflicted
+++ resolved
@@ -19,14 +19,9 @@
  * The crossroads for selecting the skeletons of table media preview modals
  *
  * @prop {string} questionType
-<<<<<<< HEAD
- * @prop {string} mediaURL - Backend stored media attachment URL
+ * @prop {string} mediaAttachment - Backend stored media attachment
  * @prop {string} mediaName - Backend stored media attachment file name or the
                               content of a text question
-=======
- * @prop {string} mediaAttachment - Backend stored media attachment
- * @prop {string} mediaName - Backend stored media attachment file name
->>>>>>> 8c00bb95
  *
  */
 class TableMediaPreview extends React.Component {
