import React from 'react';
import autoBind from 'react-autobind';
import Reflux from 'reflux';
import reactMixin from 'react-mixin';
import enketoHandler from 'js/enketoHandler';
import Checkbox from 'js/components/common/checkbox';
import {actions} from 'js/actions';
import {bem} from 'js/bem';
import LoadingSpinner from 'js/components/common/loadingSpinner';
import {stores} from 'js/stores';
import mixins from 'js/mixins';
import ReactTable from 'react-table';
import ValidationStatusDropdown, { SHOW_ALL_OPTION } from 'js/components/submissions/validationStatusDropdown';
import {DebounceInput} from 'react-debounce-input';
import {
  PERMISSIONS_CODENAMES,
  VALIDATION_STATUSES,
  VALIDATION_STATUSES_LIST,
  MODAL_TYPES,
  QUESTION_TYPES,
  GROUP_TYPES_BEGIN,
  META_QUESTION_TYPES,
  ADDITIONAL_SUBMISSION_PROPS,
  NUMERICAL_SUBMISSION_PROPS,
  ENKETO_ACTIONS,
} from 'js/constants';
import {
  EXCLUDED_COLUMNS,
  SUBMISSION_ACTIONS_ID,
  TABLE_MEDIA_TYPES,
} from './tableConstants';
import {formatTimeDate} from 'utils';
import {
  renderQuestionTypeIcon,
  getQuestionOrChoiceDisplayName,
} from 'js/assetUtils';
import {getRepeatGroupAnswers} from 'js/components/submissions/submissionUtils';
<<<<<<< HEAD
import TableBulkOptions from 'js/components/submissions/tableBulkOptions';
import TableBulkCheckbox from 'js/components/submissions/tableBulkCheckbox';
import TableColumnSortDropdown from 'js/components/submissions/tableColumnSortDropdown';
import ColumnsHideDropdown from 'js/components/submissions/columnsHideDropdown';
import {
  SORT_VALUES,
  SUBMISSION_ACTIONS_ID,
  VALIDATION_STATUS_ID_PROP,
  DATA_TABLE_SETTING,
  DATA_TABLE_SETTINGS,
} from 'js/components/submissions/tableConstants';
import {
  getColumnLabel,
  getColumnHXLTags,
  getBackgroundAudioQuestionName,
} from 'js/components/submissions/tableUtils';
import tableStore from 'js/components/submissions/tableStore';
import './table.scss';

const DEFAULT_PAGE_SIZE = 30;

/**
 * @prop {object} asset
 */
=======
import TableBulkOptions from './tableBulkOptions';
import TableBulkCheckbox from './tableBulkCheckbox';
import MediaCell from './mediaCell';

>>>>>>> 00fccc7a
export class DataTable extends React.Component {
  constructor(props){
    super(props);
    this.state = {
      isInitialized: false, // for having asset with content
      loading: true, // for fetching submissions data
      submissions: [],
      columns: [],
      sids: [],
      isFullscreen: false,
      pageSize: 30,
      currentPage: 0,
      error: false,
      showLabels: true,
      translationIndex: 0,
      showGroupName: true,
      showHXLTags: false,
      resultsTotal: 0,
      selectedRows: {},
      selectAll: false,
      fetchState: false,
      submissionPager: false,
    };

    this.unlisteners = [];

    // Store this value only to be able to check whether user is scrolling
    // horizontally or vertically.
    this.tableScrollTop = 0;
    autoBind(this);
  }

  componentDidMount() {
    this.unlisteners.push(
      tableStore.listen(this.onTableStoreChange),
      stores.pageState.listen(this.onPageStateUpdated),
      actions.resources.updateSubmissionValidationStatus.completed.listen(this.onSubmissionValidationStatusChange),
      actions.resources.removeSubmissionValidationStatus.completed.listen(this.onSubmissionValidationStatusChange),
      actions.table.updateSettings.completed.listen(this.onTableUpdateSettingsCompleted),
      actions.resources.deleteSubmission.completed.listen(this.refreshSubmissions),
      actions.resources.duplicateSubmission.completed.listen(this.onDuplicateSubmissionCompleted),
      actions.resources.refreshTableSubmissions.completed.listen(this.refreshSubmissions),
      actions.submissions.getSubmissions.completed.listen(this.onGetSubmissionsCompleted),
      actions.submissions.getSubmissions.failed.listen(this.onGetSubmissionsFailed),
      actions.submissions.bulkDeleteStatus.completed.listen(this.onBulkChangeCompleted),
      actions.submissions.bulkPatchStatus.completed.listen(this.onBulkChangeCompleted),
      actions.submissions.bulkPatchValues.completed.listen(this.onBulkChangeCompleted),
      actions.submissions.bulkDelete.completed.listen(this.onBulkChangeCompleted)
    );

    stores.allAssets.whenLoaded(this.props.asset.uid, this.whenLoaded);
  }

  componentWillUnmount() {
    this.unlisteners.forEach((clb) => {clb();});
  }

  /**
   * This triggers only when asset with `content` was loaded.
   */
  whenLoaded() {
    this.setState({isInitialized: true});
  }

  componentDidUpdate(prevProps) {
    let prevSettings = prevProps.asset.settings[DATA_TABLE_SETTING];
    if (!prevSettings) {
      prevSettings = {};
    }

    let newSettings = this.props.asset.settings[DATA_TABLE_SETTING];
    if (!newSettings) {
      newSettings = {};
    }

    // If sort setting changed, we definitely need to get new submissions (which
    // will rebuild columns)
    if (
      JSON.stringify(newSettings[DATA_TABLE_SETTINGS.SORT_BY]) !==
      JSON.stringify(prevSettings[DATA_TABLE_SETTINGS.SORT_BY])
    ) {
      this.refreshSubmissions();
    // If some other table settings changed, we need to fix columns using
    // existing data, as after `actions.table.updateSettings` resolves,
    // the props asset is not yet updated
    } else if (JSON.stringify(newSettings) !== JSON.stringify(prevSettings)) {
      this._prepColumns(this.state.submissions);
    }
  }

  /**
   * Makes call to endpoint to get new submissions data
   *
   * @param {object} instance
   */
  fetchSubmissions(instance) {
    let pageSize = instance.state.pageSize;
    let page = instance.state.page * instance.state.pageSize;
    let filter = instance.state.filtered;
    let filterQuery = '';
    // sort comes from outside react-table
    let sort = [];

    if (filter.length) {
      filterQuery = '&query={';
      filter.forEach(function (f, i) {
        if (f.id === '_id') {
          filterQuery += `"${f.id}":{"$in":[${f.value}]}`;
        } else if (f.id === VALIDATION_STATUS_ID_PROP) {
          if (f.value === VALIDATION_STATUSES.no_status.value) {
            filterQuery += `"${f.id}":null`;
          } else {
            filterQuery += `"${f.id}":"${f.value}"`;
          }
        } else {
          filterQuery += `"${f.id}":{"$regex":"${f.value}","$options":"i"}`;
        }
        if (i < filter.length - 1) {
          filterQuery += ',';
        }
      });
      filterQuery += '}';
    }

    const sortBy = tableStore.getSortBy();
    if (sortBy !== null) {
      sort.push({
        id: sortBy.fieldId,
        desc: sortBy.value === SORT_VALUES.Z_TO_A,
      });
    }

    actions.submissions.getSubmissions({
      uid: this.props.asset.uid,
      pageSize: pageSize,
      page: page,
      sort: sort,
      fields: [],
      filter: filterQuery,
    });
  }

  /**
   * @param {object} response
   * @param {object} options - the parameters that the call was made with
   */
  onGetSubmissionsCompleted(response, options) {
    let results = response.results;

    if (results && results.length > 0) {
      if (this.state.submissionPager === 'next') {
        this.submissionModalProcessing(results[0]._id, results);
      }
      if (this.state.submissionPager === 'prev') {
        this.submissionModalProcessing(results[results.length - 1]._id, results);
      }
      this.setState({
        loading: false,
        selectedRows: {},
        selectAll: false,
        submissions: results,
        submissionPager: false,
        resultsTotal: response.count,
      });
      this._prepColumns(results);
    } else if (options.filter.length) {
      // if there are no results, but there is some filtering applied, we don't
      // want to display the "no data" message
      this.setState({
        loading: false,
        selectedRows: {},
        submissions: results,
        resultsTotal: 0,
      });
    } else {
      this.setState({
        error: t('This project has no submitted data. Please collect some and try again.'),
        loading: false,
      });
    }
  }

  onGetSubmissionsFailed(error) {
    if (error?.responseText) {
      this.setState({error: error.responseText, loading: false});
    } else if (error?.statusText) {
      this.setState({error: error.statusText, loading: false});
    } else {
      this.setState({error: t('Error: could not load data.'), loading: false});
    }
  }

  /**
   * @param {object} originRow
   * @returns {object} one of VALIDATION_STATUSES
   */
  getValidationStatusOption(originalRow) {
    if (originalRow._validation_status && originalRow._validation_status.uid) {
      return VALIDATION_STATUSES[originalRow._validation_status.uid];
    } else {
      return VALIDATION_STATUSES.no_status;
    }
  }

  /**
   * Callback for dropdown.
   * @param {string} sid - submission id
   * @param {number} index
   * @param {object} newValidationStatus - one of VALIDATION_STATUSES
   */
  onValidationStatusChange(sid, index, newValidationStatus) {
    const _this = this;

    if (newValidationStatus.value === null) {
      actions.resources.removeSubmissionValidationStatus(
        _this.props.asset.uid,
        sid
      );
    } else {
      actions.resources.updateSubmissionValidationStatus(
        _this.props.asset.uid,
        sid,
        {'validation_status.uid': newValidationStatus.value}
      );
    }
  }

<<<<<<< HEAD
  /**
   * @param {string} fieldId
   * @param {string|null} sortValue one of SORT_VALUES or null for clear value
   */
  onFieldSortChange(fieldId, sortValue) {
    tableStore.setSortBy(fieldId, sortValue);
  }
=======
  // returns a unique list of columns (keys) that should be displayed to users
  getDisplayedColumns(data) {
    const flatPaths = getSurveyFlatPaths(this.props.asset.content.survey);

    // add all questions from the survey definition
    let output = Object.values(flatPaths);

    // Gather unique columns from all visible submissions and add them to output
    const dataKeys = Object.keys(data.reduce(function (result, obj) {
      return Object.assign(result, obj);
    }, {}));
    output = [...new Set([...dataKeys, ...output])];

    // exclude some technical non-data columns
    output = output.filter(
      (key) => EXCLUDED_COLUMNS.includes(key) === false
    );

    // exclude notes
    output = output.filter((key) => {
      const foundPathKey = Object.keys(flatPaths).find(
        (pathKey) => flatPaths[pathKey] === key
      );


      // no path means this definitely is not a note type
      if (!foundPathKey) {
        return true;
      }

      const foundNoteRow = this.props.asset.content.survey.find(
        (row) =>
          typeof foundPathKey !== 'undefined' &&
          (foundPathKey === row.name || foundPathKey === row.$autoname) &&
          row.type === QUESTION_TYPES.note.id
      );

      if (typeof foundNoteRow !== 'undefined') {
        // filter out this row as this is a note type
        return false;
      }

      return true;
    });
>>>>>>> 00fccc7a

  /**
   * @param {string} fieldId
   */
  onHideField(fieldId) {
    tableStore.hideField(this.state.submissions, fieldId);
  }

  /**
   * @param {string} fieldId
   * @param {boolean} isFrozen
   */
  onFieldFrozenChange(fieldId, isFrozen) {
    tableStore.setFrozenColumn(fieldId, isFrozen);
  }

  /**
   * @param {number} maxPageRes
   * @returns {object} submission actions column for react-table
   */
  _getColumnSubmissionActions(maxPageRes) {
    let userCanSeeEditIcon = (
      this.props.asset.deployment__active &&
      (
        this.userCan(PERMISSIONS_CODENAMES.change_submissions, this.props.asset) ||
        this.userCanPartially(PERMISSIONS_CODENAMES.change_submissions, this.props.asset)
      )
    );

    let userCanSeeCheckbox = (
      this.userCan(PERMISSIONS_CODENAMES.validate_submissions, this.props.asset) ||
      this.userCan(PERMISSIONS_CODENAMES.delete_submissions, this.props.asset) ||
      this.userCan(PERMISSIONS_CODENAMES.change_submissions, this.props.asset) ||
      this.userCanPartially(PERMISSIONS_CODENAMES.validate_submissions, this.props.asset) ||
      this.userCanPartially(PERMISSIONS_CODENAMES.delete_submissions, this.props.asset) ||
      this.userCanPartially(PERMISSIONS_CODENAMES.change_submissions, this.props.asset)
    );

    if (
      this.userCan(PERMISSIONS_CODENAMES.validate_submissions, this.props.asset) ||
      this.userCan(PERMISSIONS_CODENAMES.delete_submissions, this.props.asset) ||
      this.userCan(PERMISSIONS_CODENAMES.change_submissions, this.props.asset) ||
      this.userCan(PERMISSIONS_CODENAMES.view_submissions, this.props.asset) ||
      this.userCanPartially(PERMISSIONS_CODENAMES.validate_submissions, this.props.asset) ||
      this.userCanPartially(PERMISSIONS_CODENAMES.delete_submissions, this.props.asset) ||
      this.userCanPartially(PERMISSIONS_CODENAMES.change_submissions, this.props.asset) ||
      this.userCanPartially(PERMISSIONS_CODENAMES.view_submissions, this.props.asset)
    ) {
      const res1 = (this.state.resultsTotal === 0) ? 0 : (this.state.currentPage * this.state.pageSize) + 1;
      const res2 = Math.min((this.state.currentPage + 1) * this.state.pageSize, this.state.resultsTotal);

      // To accommodate the checkbox, icon buttons and header text.
      let columnWidth = 100;
      if (this.state.resultsTotal >= 100000) {
        // Whenever there are more results we need a bit more space for
        // the "X results" text.
        columnWidth += 20;
      }

      let elClassNames = ['rt-sub-actions', 'is-frozen'];
      let frozenColumn = tableStore.getFrozenColumn();
      if (!frozenColumn) {
        elClassNames.push('is-last-frozen');
      }

      return {
        Header: () => (
          <div>
            <div className='table-header-results'>
              {res1} - {res2}
              <br/>
              <strong>{this.state.resultsTotal} {t('results')}</strong>
            </div>
          </div>
        ),
        accessor: 'sub-actions',
        index: '__0',
        id: SUBMISSION_ACTIONS_ID,
        width: columnWidth,
        filterable: true, // Not filterable, but we need react-table to render TableBulkCheckbox (the filter cell override)
        sortable: false,
        resizable: false,
        headerClassName: elClassNames.join(' '),
        className: elClassNames.join(' '),
        Filter: () => {
          if (userCanSeeCheckbox) {
            return (
              <TableBulkCheckbox
                visibleRowsCount={maxPageRes}
                selectedRowsCount={Object.keys(this.state.selectedRows).length}
                totalRowsCount={this.state.resultsTotal}
                onSelectAllPages={this.bulkSelectAll}
                onSelectCurrentPage={this.bulkSelectAllRows.bind(this, true)}
                onClearSelection={this.bulkClearSelection}
              />
            );
          } else {
            return null;
          }
        },
        Cell: (row) => (
          <div className='table-submission-actions'>
            {userCanSeeCheckbox &&
              <Checkbox
                checked={this.state.selectedRows[row.original._id] ? true : false}
                onChange={this.bulkUpdateChange.bind(this, row.original._id)}
                disabled={!(
                  (this.isSubmissionWritable('change_submissions', this.props.asset, row.original)) ||
                  (this.isSubmissionWritable('delete_submissions', this.props.asset, row.original)) ||
                  (this.isSubmissionWritable('validate_submissions', this.props.asset, row.original))
                )}
              />
            }

            <button
              onClick={this.launchSubmissionModal.bind(this, row)}
              data-sid={row.original._id}
              className='table-link'
              data-tip={t('Open')}
            >
              <i className='k-icon k-icon-view'/>
            </button>

            {userCanSeeEditIcon && (this.isSubmissionWritable('change_submissions', this.props.asset, row.original)) &&
              <button
                onClick={this.launchEditSubmission.bind(this)}
                data-sid={row.original._id}
                className='table-link'
                data-tip={t('Edit')}
              >
                <i className='k-icon k-icon-edit'/>
              </button>
            }
          </div>
        ),
      };
    }
  }

  /**
   * @returns {object} validation status column for react-table
   */
  _getColumnValidation() {
    const elClassNames = ['rt-status'];
    if (tableStore.getFieldSortValue(VALIDATION_STATUS_ID_PROP) !== null) {
      elClassNames.push('is-sorted');
    }

    return {
      Header: () => (
        <div className='column-header-wrapper'>
          <TableColumnSortDropdown
            asset={this.props.asset}
            fieldId={VALIDATION_STATUS_ID_PROP}
            sortValue={tableStore.getFieldSortValue(VALIDATION_STATUS_ID_PROP)}
            onSortChange={this.onFieldSortChange}
            onHide={this.onHideField}
            isFieldFrozen={tableStore.isFieldFrozen(VALIDATION_STATUS_ID_PROP)}
            onFrozenChange={this.onFieldFrozenChange}
            additionalTriggerContent={
              <span className='column-header-title'>
                {t('Validation status')}
              </span>
            }
          />
        </div>
      ),
      sortable: false,
      accessor: VALIDATION_STATUS_ID_PROP,
      index: '__2',
      id: VALIDATION_STATUS_ID_PROP,
      width: 130,
      className: elClassNames.join(' '),
      headerClassName: elClassNames.join(' '),
      Filter: ({ filter, onChange }) => {
        let currentOption = VALIDATION_STATUSES_LIST.find((item) => item.value === filter?.value);
        if (!currentOption) {
          currentOption = SHOW_ALL_OPTION;
        }
        return (
          <ValidationStatusDropdown
            onChange={(selectedOption) => {onChange(selectedOption.value);}}
            currentValue={currentOption}
            isForHeaderFilter
          />
        );
      },
      Cell: (row) => (
        <ValidationStatusDropdown
          onChange={this.onValidationStatusChange.bind(this, row.original._id, row.index)}
          currentValue={this.getValidationStatusOption(row.original)}
          isDisabled={!(this.isSubmissionWritable(PERMISSIONS_CODENAMES.validate_submissions, this.props.asset, row.original))}
        />
      ),
    };
  }

  /**
   * Builds and gathers all necessary react-table data and stores in state.
   *
   * @param {object[]} data - list of submissions
   */
  _prepColumns(data) {
    const allColumns = tableStore.getAllColumns(data);

    let showLabels = this.state.showLabels;
    let showGroupName = this.state.showGroupName;
    let showHXLTags = this.state.showHXLTags;
    let translationIndex = this.state.translationIndex;
    let maxPageRes = Math.min(this.state.pageSize, this.state.submissions.length);

    const tableSettings = tableStore.getTableSettings();

    if (tableSettings && tableSettings[DATA_TABLE_SETTINGS.TRANSLATION] !== null) {
      translationIndex = tableSettings[DATA_TABLE_SETTINGS.TRANSLATION];
      showLabels = translationIndex > -1;
    }

    if (tableSettings && tableSettings[DATA_TABLE_SETTINGS.SHOW_GROUP] !== null) {
      showGroupName = tableSettings[DATA_TABLE_SETTINGS.SHOW_GROUP];
    }

    if (tableSettings && tableSettings[DATA_TABLE_SETTINGS.SHOW_HXL] !== null) {
      showHXLTags = tableSettings[DATA_TABLE_SETTINGS.SHOW_HXL];
    }

    // define the columns array
    let columnsToRender = [];

    const columnSubmissionActions = this._getColumnSubmissionActions(maxPageRes);
    if (columnSubmissionActions) {
      columnsToRender.push(columnSubmissionActions);
    }

    const columnValidation = this._getColumnValidation();
    if (columnValidation) {
      columnsToRender.push(columnValidation);
    }

    let survey = this.props.asset.content.survey;
    let choices = this.props.asset.content.choices;
    allColumns.forEach((key) => {
      var q;
      if (key.includes('/')) {
        const qParentG = key.split('/');
        q = survey.find((o) => (
          o.name === qParentG[qParentG.length - 1] ||
          o.$autoname === qParentG[qParentG.length - 1]
        ));
      } else {
        q = survey.find((o) => o.name === key || o.$autoname === key);
      }

      if (q && q.type === GROUP_TYPES_BEGIN.begin_repeat) {
        return false;
      }

      // Set ordering of question columns. Meta questions can be prepended or
      // appended relative to survey questions with an index prefix

      // sets location of columns for questions not in current survey version
      // `y` puts this case in front of known meta types
      var index = 'y_' + key;

      // Get background-audio question name in case user changes it
      const backgroundAudioName = getBackgroundAudioQuestionName(this.props.asset);

      // place meta question columns at the very end with `z` prefix
      switch(key) {
        case META_QUESTION_TYPES.username:
            index = 'z1';
            break;
        case META_QUESTION_TYPES.simserial:
            index = 'z2';
            break;
        case META_QUESTION_TYPES.subscriberid:
            index = 'z3';
            break;
        case META_QUESTION_TYPES.deviceid:
            index = 'z4';
            break;
        case META_QUESTION_TYPES.phonenumber:
            index = 'z5';
            break;
        case META_QUESTION_TYPES.today:
            index = 'z6';
            break;
        case '__version__':
        case '_version_':
            index = 'z7';
            break;
        case ADDITIONAL_SUBMISSION_PROPS._id:
            index = 'z8';
            break;
        case ADDITIONAL_SUBMISSION_PROPS._uuid:
            index = 'z9';
            break;
        case ADDITIONAL_SUBMISSION_PROPS._submission_time:
            index = 'z91';
            break;
        case ADDITIONAL_SUBMISSION_PROPS._submitted_by:
            index = 'z92';
            break;
        // set index for `background-audio` to the very first column with `_`
        case backgroundAudioName:
            index = '_1';
            break;
        default:
          // set index for questions in current version of survey (including questions in groups)
          survey.map(function (x, i) {
            var k = key;
            if (key.includes('/')) {
              var kArray = k.split('/');
              k = kArray[kArray.length - 1];
            }
            if (x.name === k || x.$autoname === k) {
              index = i.toString();
            }
          });
      }

<<<<<<< HEAD
      const elClassNames = [];
      if (
        (q && NUMERICAL_SUBMISSION_PROPS[q.type]) ||
        NUMERICAL_SUBMISSION_PROPS[key]
      ) {
        elClassNames.push('rt-numerical-value');
      }

      if (tableStore.getFieldSortValue(key) !== null) {
        elClassNames.push('is-sorted');
=======
      let columnClassName = '';
      if (this.cellDisplaysNumbers(q || key)) {
        columnClassName += 'rt-numerical-value';
>>>>>>> 00fccc7a
      }

      let columnIcon = null;
      if (q && q.type) {
        columnIcon = renderQuestionTypeIcon(q.type);
      }

      columnsToRender.push({
        Header: () => {
          const columnName = getColumnLabel(
            this.props.asset.content.survey,
            key,
            this.state.showGroupName,
            this.state.translationIndex
          );
          const columnHXLTags = getColumnHXLTags(this.props.asset.content.survey, key);
          return (
            <div className='column-header-wrapper'>
              <TableColumnSortDropdown
                asset={this.props.asset}
                fieldId={key}
                sortValue={tableStore.getFieldSortValue(key)}
                onSortChange={this.onFieldSortChange}
                onHide={this.onHideField}
                isFieldFrozen={tableStore.isFieldFrozen(key)}
                onFrozenChange={this.onFieldFrozenChange}
                additionalTriggerContent={
                  <span className='column-header-title' title={columnName}>
                    {columnIcon}
                    {columnName}
                  </span>
                }
              />
              {this.state.showHXLTags && columnHXLTags &&
                <span className='column-header-hxl-tags' title={columnHXLTags}>{columnHXLTags}</span>
              }
            </div>
          );
        },
        id: key,
        accessor: (row) => row[key],
        index: index,
        question: q,
        filterable: false,
        sortable: false,
        className: elClassNames.join(' '),
        headerClassName: elClassNames.join(' '),
        Cell: (row) => {
          if (showLabels && q && q.type && row.value) {
            if (Object.keys(TABLE_MEDIA_TYPES).includes(q.type)) {
              var mediaURL = this.getMediaDownloadLink(row, row.value);
              return (
<<<<<<< HEAD
                <a href={mediaURL} target='_blank'>
                  <span className='trimmed-text'>{row.value}</span>
                </a>
=======
                <MediaCell
                  questionType={q.type}
                  mediaURL={mediaURL}
                  mediaName={row.value}
                />
>>>>>>> 00fccc7a
              );
            }

            // show proper labels for choice questions
            if (q.type === QUESTION_TYPES.select_one.id) {
              let choice = choices.find((o) =>
                o.list_name === q.select_from_list_name &&
                (o.name === row.value || o.$autoname === row.value)
              );
              if (choice?.label && choice.label[translationIndex]) {
                return (
                  <span className='trimmed-text'>
                    {choice.label[translationIndex]}
                  </span>
                );
              } else {
                return (
                  <span className='trimmed-text'>{row.value}</span>
                );
              }
            }
            if (q.type === QUESTION_TYPES.select_multiple.id && row.value) {
              let values = row.value.split(' ');
              var labels = [];
              values.forEach(function (v) {
                let choice = choices.find((o) =>
                  o.list_name === q.select_from_list_name &&
                  (o.name === v || o.$autoname === v)
                );
                if (choice && choice.label && choice.label[translationIndex]) {
                  labels.push(choice.label[translationIndex]);
                }
              });

              return (
                <span className='trimmed-text'>{labels.join(', ')}</span>
              );
            }
            if (
              q.type === META_QUESTION_TYPES.start ||
              q.type === META_QUESTION_TYPES.end ||
              q.type === ADDITIONAL_SUBMISSION_PROPS._submission_time
            ) {
              return (
                <span className='trimmed-text'>
                  {formatTimeDate(row.value)}
                </span>
              );
            }
          }
          if (typeof(row.value) === 'object' || row.value === undefined) {
            const repeatGroupAnswers = getRepeatGroupAnswers(row.original, key);

            if (repeatGroupAnswers) {
              // display a list of answers from a repeat group question
              return (
                <span className='trimmed-text'>
                  {repeatGroupAnswers.join(', ')}
                </span>
              );
            } else {
              return '';
            }
          } else {
            return (<span className='trimmed-text'>{row.value}</span>);
          }
        },
      });

    });

    columnsToRender.sort(function (a, b) {
      return a.index.localeCompare(b.index, 'en', {numeric: true});
    });

    let frozenColumn = tableStore.getFrozenColumn();
    const textFilterQuestionTypes = [
      QUESTION_TYPES.text.id,
      QUESTION_TYPES.integer.id,
      QUESTION_TYPES.decimal.id,
      QUESTION_TYPES.select_multiple.id,
      QUESTION_TYPES.date.id,
      QUESTION_TYPES.time.id,
      QUESTION_TYPES.datetime.id,
      META_QUESTION_TYPES.start,
      META_QUESTION_TYPES.end,
      META_QUESTION_TYPES.username,
      META_QUESTION_TYPES.simserial,
      META_QUESTION_TYPES.subscriberid,
      META_QUESTION_TYPES.deviceid,
      META_QUESTION_TYPES.phonenumber,
      META_QUESTION_TYPES.today,
      META_QUESTION_TYPES['background-audio'],
    ];
    const textFilterQuestionIds = [
      '__version__',
      ADDITIONAL_SUBMISSION_PROPS._id,
      ADDITIONAL_SUBMISSION_PROPS._uuid,
      ADDITIONAL_SUBMISSION_PROPS._submission_time,
      ADDITIONAL_SUBMISSION_PROPS._submitted_by,
    ];

    columnsToRender.forEach(function (col) {
      // TODO: see if this can work for select_multiple too
      if (col.question && col.question.type === QUESTION_TYPES.select_one.id) {
        col.filterable = true;
        col.Filter = ({ filter, onChange }) =>
          <select
            onChange={(event) => onChange(event.target.value)}
            style={{ width: '100%' }}
            value={filter ? filter.value : ''}
          >
            <option value=''>{t('Show All')}</option>
            {choices.filter((c) => c.list_name === col.question.select_from_list_name).map((item, n) => {
              const displayName = getQuestionOrChoiceDisplayName(item, translationIndex);
              return (<option value={item.name} key={n}>{displayName}</option>);
            })}
          </select>;
      }
      if (
        (col.question && textFilterQuestionTypes.includes(col.question.type))
        || textFilterQuestionIds.includes(col.id)
      ) {
        col.filterable = true;
        col.Filter = ({ filter, onChange }) =>
          <DebounceInput
            value={filter ? filter.value : undefined}
            debounceTimeout={750}
            onChange={(event) => onChange(event.target.value)}
            className='table-filter-input'
            placeholder={t('Search')}
          />;
      }

      if (frozenColumn === col.id) {
        col.className = col.className ? `is-frozen is-last-frozen ${col.className}` : 'is-frozen is-last-frozen';
        col.headerClassName = 'is-frozen is-last-frozen';
      }
    });

    // prepare list of selected columns, if configured
    const selectedColumnsIds = tableStore.getSelectedColumns();
    if (selectedColumnsIds) {
      // always include frozenColumn, if set
      if (frozenColumn && !selectedColumnsIds.includes(frozenColumn)) {
        selectedColumnsIds.unshift(frozenColumn);
      }

      columnsToRender = columnsToRender.filter((el) => {
        // always include checkbox column
        if (el.id === SUBMISSION_ACTIONS_ID) {
          return true;
        }
        return selectedColumnsIds.includes(el.id) !== false;
      });
    }

    this.setState({
      columns: columnsToRender,
      translationIndex: translationIndex,
      showLabels: showLabels,
      showGroupName: showGroupName,
      showHXLTags: showHXLTags,
    });
  }


  toggleFullscreen() {
    this.setState({isFullscreen: !this.state.isFullscreen});
  }

  /**
   * @param {object} result
   * @param {string} sid
   */
  onSubmissionValidationStatusChange(result, sid) {
    if (sid) {
      var subIndex = this.state.submissions.findIndex((x) => x._id === parseInt(sid));
      if (typeof subIndex !== 'undefined' && this.state.submissions[subIndex]) {
        var newData = this.state.submissions;
        newData[subIndex]._validation_status = result || {};
        this.setState({submissions: newData});
        this._prepColumns(newData);
      }
    }
  }

  refreshSubmissions() {
    this.fetchSubmissions(this.state.fetchInstance);
  }

  /**
   * @param {string} uid
   * @param {string} sid
   * @param {object} duplicatedSubmission
   */
  onDuplicateSubmissionCompleted(uid, sid, duplicatedSubmission) {
    this.fetchSubmissions(this.state.fetchInstance);
    this.submissionModalProcessing(sid, this.state.submissions, true, duplicatedSubmission);
  }

  onTableStoreChange(prevData, newData) {
    // Close table settings modal after settings are saved.
    stores.pageState.hideModal();

    // If sort setting changed, we definitely need to get new submissions (which
    // will rebuild columns)
    if (
      JSON.stringify(prevData.overrides[DATA_TABLE_SETTINGS.SORT_BY]) !==
      JSON.stringify(newData.overrides[DATA_TABLE_SETTINGS.SORT_BY])
    ) {
      this.refreshSubmissions();
    // If some other table settings changed, we need to fix columns using
    // existing data, as after `actions.table.updateSettings` resolves,
    // the props asset is not yet updated
    } else if (
      JSON.stringify(prevData.overrides[DATA_TABLE_SETTING]) !==
      JSON.stringify(newData.overrides[DATA_TABLE_SETTING])
    ) {
      this._prepColumns(this.state.submissions);
    }
  }

  onTableUpdateSettingsCompleted() {
    // Close table settings modal after settings are saved.
    stores.pageState.hideModal();
    // Any updates after table settings are saved are handled by `componentDidUpdate`.
  }

  /**
   * @param {object} state
   * @param {object} instance
   */
  fetchData(state, instance) {
    this.setState({
      loading: true,
      pageSize: instance.state.pageSize,
      currentPage: instance.state.page,
      fetchState: state,
      fetchInstance: instance,
    });
    this.fetchSubmissions(instance);
  }

  /**
   * Opens submission modal
   * @param {object} row
   */
  launchSubmissionModal(row) {
    if (row && row.original) {
      const sid = row.original._id;
      const backgroundAudioName = getBackgroundAudioQuestionName(this.props.asset);
      if (
        backgroundAudioName &&
        Object.keys(row.original).includes(backgroundAudioName)
      ) {
        let backgroundAudioUrl = this.getMediaDownloadLink(
          row,
          row.original[backgroundAudioName]
        );

        this.submissionModalProcessing(
          sid,
          this.state.submissions,
          false,
          null,
          backgroundAudioUrl,
        );
      } else {
        this.submissionModalProcessing(sid, this.state.submissions);
      }
    }
  }

  /**
   * Opens (or updates data in opened) submission modal
   *
   * @param {string} sid
   * @param {object[]} submissions
   * @param {boolean} isDuplicated
   * @param {object} duplicatedSubmission
   * @param {string} backgroundAudioUrl
   */
  submissionModalProcessing(
    sid,
    submissions,
    isDuplicated = false,
    duplicatedSubmission = null,
    backgroundAudioUrl = null,
  ) {
    let ids = [];

    submissions.forEach(function (r) {
      ids.push(r._id);
    });

    stores.pageState.showModal({
      type: MODAL_TYPES.SUBMISSION,
      sid: sid,
      asset: this.props.asset,
      ids: ids,
      isDuplicated: isDuplicated,
      duplicatedSubmission: duplicatedSubmission,
      backgroundAudioUrl: backgroundAudioUrl,
      tableInfo: {
        currentPage: this.state.currentPage,
        pageSize: this.state.pageSize,
        resultsTotal: this.state.resultsTotal,
      },
    });
  }

  showTableColumnsOptionsModal() {
    stores.pageState.showModal({
      type: MODAL_TYPES.TABLE_SETTINGS,
      asset: this.props.asset,
    });
  }

  launchEditSubmission(evt) {
    enketoHandler.openSubmission(
      this.props.asset.uid,
      evt.currentTarget.dataset.sid,
      ENKETO_ACTIONS.edit);
  }

  onPageStateUpdated(pageState) {
    if (!pageState.modal) {
      return false;
    }

    if (pageState.modal.type === MODAL_TYPES.BULK_EDIT_SUBMISSIONS) {
      return false;
    }

    let params = pageState.modal;
    let page = 0;

    if (params.type !== MODAL_TYPES.TABLE_SETTINGS && !params.sid) {
      let fetchInstance = this.state.fetchInstance;
      if (params.page === 'next') {
        page = this.state.currentPage + 1;
      }
      if (params.page === 'prev') {
        page = this.state.currentPage - 1;
      }

      fetchInstance.setState({ page: page });
      this.setState({
        fetchInstance: fetchInstance,
        submissionPager: params.page,
      }, function () {
        this.fetchData(this.state.fetchState, this.state.fetchInstance);
      });
    }
  }

  /**
   * Handles a given row bulk checkbox change
   * @param {string} sid
   * @param {boolean} isChecked
   */
  bulkUpdateChange(sid, isChecked) {
    let selectedRows = this.state.selectedRows;
    if (isChecked) {
      selectedRows[sid] = true;
    } else {
      delete selectedRows[sid];
    }

    this.setState({
      selectedRows: selectedRows,
      selectAll: false,
    });
  }

  /**
   * Handles whole page bulk checkbox change
   * @param {boolean} isChecked
   */
  bulkSelectAllRows(isChecked) {
    let s = this.state.selectedRows;
    this.state.submissions.forEach(function (r) {
      if (isChecked) {
        s[r._id] = true;
      } else {
        delete s[r._id];
      }
    }
    );

    // If the entirety of the results has been selected, selectAll should be true
    // Useful when the # of results is smaller than the page size.
    let scount = Object.keys(s).length;

    if (scount === this.state.resultsTotal) {
      this.setState({
        selectedRows: s,
        selectAll: true,
      });
    } else {
      this.setState({
        selectedRows: s,
        selectAll: false,
      });
    }
  }

  onBulkChangeCompleted() {
    this.fetchData(this.state.fetchState, this.state.fetchInstance);
  }

  /**
   * Handles all pages bulk change
   */
  bulkSelectAll() {
    // make sure all rows on current page are selected
    let s = this.state.selectedRows;
    this.state.submissions.forEach(function (r) {
      s[r._id] = true;
    });

    this.setState({
      selectedRows: s,
      selectAll: true,
    });
  }

  bulkClearSelection() {
    this.setState({selectAll: false, selectedRows: {}});
  }

  renderBulkSelectUI() {
    if (!this.state.submissions.length) {
      return false;
    }

    return (
      <bem.TableMeta>
        <TableBulkOptions
          asset={this.props.asset}
          data={this.state.submissions}
          pageSize={this.state.pageSize}
          totalRowsCount={this.state.resultsTotal}
          selectedRows={this.state.selectedRows}
          selectedAllPages={this.state.selectAll}
          fetchState={this.state.fetchState}
          onClearSelection={this.bulkClearSelection.bind(this)}
        />
      </bem.TableMeta>
    );
  }

  /**
   * @param {object} row
   * @param {string} fileName
   */
  getMediaDownloadLink(row, fileName) {
    const fileNameNoSpaces = fileName.replace(/ /g, '_');
    let mediaURL = t('Could not find ##fileName##').replace(
      '##fileName##',
      fileName
    );

    row.original._attachments.forEach((attachment) => {
      if (attachment.filename.includes(fileNameNoSpaces)) {
        mediaURL = attachment.download_url;
      }
    });

    return mediaURL;
  }
<<<<<<< HEAD

  // NOTE: Please avoid calling `setState` inside scroll callback, as it causes
  // a noticeable lag.
  onTableScroll(evt) {
    // We need this check, because when scrolling vertically, the scrollLeft
    // property is always `0` (which seems like a browser bug).
    if (this.tableScrollTop === evt.target.scrollTop) {
      const left = evt.target.scrollLeft > 0 ? evt.target.scrollLeft : 0;
      const $frozenColumnCells = $('.ReactTable .rt-tr .is-frozen');

      if (left >= 1) {
        $frozenColumnCells.addClass('is-scrolled-horizontally');
      } else {
        $frozenColumnCells.removeClass('is-scrolled-horizontally');
      }

      $frozenColumnCells.css({left: left});
    } else {
      this.tableScrollTop = evt.target.scrollTop;
    }
  }

=======
  cellDisplaysNumbers(questionOrKey) {
    let questionType = questionOrKey;
    if (questionOrKey.type) {
      questionType = questionOrKey.type;
    }

    return (
      NUMERICAL_SUBMISSION_PROPS[questionType] ||
      Object.keys(TABLE_MEDIA_TYPES).includes(questionType)
    );
  }
>>>>>>> 00fccc7a
  render() {
    if (this.state.error) {
      return (
        <bem.uiPanel>
          <bem.uiPanel__body>
            <bem.Loading>
              <bem.Loading__inner>
                {this.state.error}
              </bem.Loading__inner>
            </bem.Loading>
          </bem.uiPanel__body>
        </bem.uiPanel>
      );
    }

    if (!this.state.isInitialized) {
      return (<LoadingSpinner/>);
    }

    const pages = Math.floor(((this.state.resultsTotal - 1) / this.state.pageSize) + 1);

    let tableClasses = ['-highlight'];
    if (this.state.showHXLTags) {
      tableClasses.push('has-hxl-tags-visible');
    }

    const formViewModifiers = ['table'];
    if (this.state.isFullscreen) {
      formViewModifiers.push('fullscreen');
    }
    return (
      <bem.FormView m={formViewModifiers}>
        <bem.FormView__group m={['table-header', this.state.loading ? 'table-loading' : 'table-loaded']}>
          {this.userCan(PERMISSIONS_CODENAMES.change_asset, this.props.asset) &&
            <ColumnsHideDropdown
              asset={this.props.asset}
              submissions={this.state.submissions}
              showGroupName={this.state.showGroupName}
              translationIndex={this.state.translationIndex}
            />
          }

          {this.renderBulkSelectUI()}

          <bem.FormView__item m='table-buttons'>
            <bem.Button
              m='icon' className='report-button__expand right-tooltip'
              onClick={this.toggleFullscreen}
              data-tip={t('Toggle fullscreen')}
            >
              <i className='k-icon k-icon-expand' />
            </bem.Button>

            <bem.Button
              m='icon' className='report-button__expand right-tooltip'
              onClick={this.showTableColumnsOptionsModal}
              data-tip={t('Display options')}
            >
              <i className='k-icon k-icon-settings' />
            </bem.Button>
          </bem.FormView__item>
        </bem.FormView__group>

        <ReactTable
          data={this.state.submissions}
          columns={this.state.columns}
          defaultPageSize={DEFAULT_PAGE_SIZE}
          pageSizeOptions={[10, 30, 50, 100, 200, 500]}
          minRows={0}
          className={tableClasses.join(' ')}
          pages={pages}
          manual
          onFetchData={this.fetchData}
          loading={this.state.loading}
          previousText={(
            <React.Fragment>
              <i className='k-icon k-icon-caret-left'/>
              {t('Prev')}
            </React.Fragment>
          )}
          nextText={(
            <React.Fragment>
              {t('Next')}
              <i className='k-icon k-icon-caret-right'/>
            </React.Fragment>
          )}
          loadingText={<LoadingSpinner/>}
          noDataText={t('Your filters returned no submissions.')}
          pageText={t('Page')}
          ofText={t('of')}
          rowsText={t('rows')}
          getTableProps={() => {
            return {
              onScroll: this.onTableScroll,
            };
          }}
          filterable
        />
      </bem.FormView>
    );
  }
}

reactMixin(DataTable.prototype, Reflux.ListenerMixin);
reactMixin(DataTable.prototype, mixins.permissions);

export default DataTable;<|MERGE_RESOLUTION|>--- conflicted
+++ resolved
@@ -24,18 +24,12 @@
   NUMERICAL_SUBMISSION_PROPS,
   ENKETO_ACTIONS,
 } from 'js/constants';
-import {
-  EXCLUDED_COLUMNS,
-  SUBMISSION_ACTIONS_ID,
-  TABLE_MEDIA_TYPES,
-} from './tableConstants';
 import {formatTimeDate} from 'utils';
 import {
   renderQuestionTypeIcon,
   getQuestionOrChoiceDisplayName,
 } from 'js/assetUtils';
 import {getRepeatGroupAnswers} from 'js/components/submissions/submissionUtils';
-<<<<<<< HEAD
 import TableBulkOptions from 'js/components/submissions/tableBulkOptions';
 import TableBulkCheckbox from 'js/components/submissions/tableBulkCheckbox';
 import TableColumnSortDropdown from 'js/components/submissions/tableColumnSortDropdown';
@@ -46,6 +40,8 @@
   VALIDATION_STATUS_ID_PROP,
   DATA_TABLE_SETTING,
   DATA_TABLE_SETTINGS,
+  EXCLUDED_COLUMNS,
+  TABLE_MEDIA_TYPES,
 } from 'js/components/submissions/tableConstants';
 import {
   getColumnLabel,
@@ -54,18 +50,13 @@
 } from 'js/components/submissions/tableUtils';
 import tableStore from 'js/components/submissions/tableStore';
 import './table.scss';
+import MediaCell from './mediaCell';
 
 const DEFAULT_PAGE_SIZE = 30;
 
 /**
  * @prop {object} asset
  */
-=======
-import TableBulkOptions from './tableBulkOptions';
-import TableBulkCheckbox from './tableBulkCheckbox';
-import MediaCell from './mediaCell';
-
->>>>>>> 00fccc7a
 export class DataTable extends React.Component {
   constructor(props){
     super(props);
@@ -293,7 +284,6 @@
     }
   }
 
-<<<<<<< HEAD
   /**
    * @param {string} fieldId
    * @param {string|null} sortValue one of SORT_VALUES or null for clear value
@@ -301,52 +291,6 @@
   onFieldSortChange(fieldId, sortValue) {
     tableStore.setSortBy(fieldId, sortValue);
   }
-=======
-  // returns a unique list of columns (keys) that should be displayed to users
-  getDisplayedColumns(data) {
-    const flatPaths = getSurveyFlatPaths(this.props.asset.content.survey);
-
-    // add all questions from the survey definition
-    let output = Object.values(flatPaths);
-
-    // Gather unique columns from all visible submissions and add them to output
-    const dataKeys = Object.keys(data.reduce(function (result, obj) {
-      return Object.assign(result, obj);
-    }, {}));
-    output = [...new Set([...dataKeys, ...output])];
-
-    // exclude some technical non-data columns
-    output = output.filter(
-      (key) => EXCLUDED_COLUMNS.includes(key) === false
-    );
-
-    // exclude notes
-    output = output.filter((key) => {
-      const foundPathKey = Object.keys(flatPaths).find(
-        (pathKey) => flatPaths[pathKey] === key
-      );
-
-
-      // no path means this definitely is not a note type
-      if (!foundPathKey) {
-        return true;
-      }
-
-      const foundNoteRow = this.props.asset.content.survey.find(
-        (row) =>
-          typeof foundPathKey !== 'undefined' &&
-          (foundPathKey === row.name || foundPathKey === row.$autoname) &&
-          row.type === QUESTION_TYPES.note.id
-      );
-
-      if (typeof foundNoteRow !== 'undefined') {
-        // filter out this row as this is a note type
-        return false;
-      }
-
-      return true;
-    });
->>>>>>> 00fccc7a
 
   /**
    * @param {string} fieldId
@@ -668,22 +612,13 @@
           });
       }
 
-<<<<<<< HEAD
       const elClassNames = [];
-      if (
-        (q && NUMERICAL_SUBMISSION_PROPS[q.type]) ||
-        NUMERICAL_SUBMISSION_PROPS[key]
-      ) {
+      if (this.cellDisplaysNumbers(q || key)) {
         elClassNames.push('rt-numerical-value');
       }
 
       if (tableStore.getFieldSortValue(key) !== null) {
         elClassNames.push('is-sorted');
-=======
-      let columnClassName = '';
-      if (this.cellDisplaysNumbers(q || key)) {
-        columnClassName += 'rt-numerical-value';
->>>>>>> 00fccc7a
       }
 
       let columnIcon = null;
@@ -736,17 +671,11 @@
             if (Object.keys(TABLE_MEDIA_TYPES).includes(q.type)) {
               var mediaURL = this.getMediaDownloadLink(row, row.value);
               return (
-<<<<<<< HEAD
-                <a href={mediaURL} target='_blank'>
-                  <span className='trimmed-text'>{row.value}</span>
-                </a>
-=======
                 <MediaCell
                   questionType={q.type}
                   mediaURL={mediaURL}
                   mediaName={row.value}
                 />
->>>>>>> 00fccc7a
               );
             }
 
@@ -1219,7 +1148,6 @@
 
     return mediaURL;
   }
-<<<<<<< HEAD
 
   // NOTE: Please avoid calling `setState` inside scroll callback, as it causes
   // a noticeable lag.
@@ -1242,7 +1170,6 @@
     }
   }
 
-=======
   cellDisplaysNumbers(questionOrKey) {
     let questionType = questionOrKey;
     if (questionOrKey.type) {
@@ -1254,7 +1181,7 @@
       Object.keys(TABLE_MEDIA_TYPES).includes(questionType)
     );
   }
->>>>>>> 00fccc7a
+
   render() {
     if (this.state.error) {
       return (
