import React from 'react';
import reactMixin from 'react-mixin';
import autoBind from 'react-autobind';
import Reflux from 'reflux';
import {actions} from 'js/actions';
<<<<<<< HEAD
import assetStore from 'js/assetStore';
import {bem} from 'js/bem';
=======
import {stores} from 'js/stores';
import bem from 'js/bem';
>>>>>>> fa060d3c

export default class FormJson extends React.Component {
  constructor(props) {
    super(props);
    this.state = {assetContent: false};
    autoBind(this);
  }

  componentDidMount() {
    this.listenTo(assetStore, this.assetStoreTriggered);
    const uid = this.props.params.assetid || this.props.params.uid;
    actions.resources.loadAsset({id: uid});
  }

  assetStoreTriggered(data, uid) {
    this.setState({assetContent: data[uid].content});
  }

  render() {
    let content = null;
    if (this.state.assetContent) {
      content = JSON.stringify(this.state.assetContent, null, 4);
    }

    return (
      <bem.uiPanel>
        <bem.uiPanel__body>
          <bem.FormView>
            <pre>
              <code>
                {content}
              </code>
            </pre>
          </bem.FormView>
        </bem.uiPanel__body>
      </bem.uiPanel>
    );
  }
}

reactMixin(FormJson.prototype, Reflux.ListenerMixin);<|MERGE_RESOLUTION|>--- conflicted
+++ resolved
@@ -3,13 +3,8 @@
 import autoBind from 'react-autobind';
 import Reflux from 'reflux';
 import {actions} from 'js/actions';
-<<<<<<< HEAD
 import assetStore from 'js/assetStore';
-import {bem} from 'js/bem';
-=======
-import {stores} from 'js/stores';
 import bem from 'js/bem';
->>>>>>> fa060d3c
 
 export default class FormJson extends React.Component {
   constructor(props) {
