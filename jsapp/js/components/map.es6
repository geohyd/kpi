import React from 'react';
import reactMixin from 'react-mixin';
import autoBind from 'react-autobind';
import Reflux from 'reflux';
import {dataInterface} from '../dataInterface';
import {hashHistory} from 'react-router';
import {bem} from '../bem';
import {stores} from '../stores';
import {actions} from '../actions';
import ui from '../ui';
import classNames from 'classnames';
import omnivore from '@mapbox/leaflet-omnivore';
import JSZip from 'jszip';

import L from 'leaflet/dist/leaflet';
import 'leaflet/dist/leaflet.css';
import 'leaflet.heat/dist/leaflet-heat';
import 'leaflet.markercluster/dist/leaflet.markercluster';
import 'leaflet.markercluster/dist/MarkerCluster.css';

import {MODAL_TYPES, QUESTION_TYPES} from '../constants';

import {
  t,
  notify,
  checkLatLng
} from '../utils';
import {getSurveyFlatPaths} from 'js/assetUtils';

import MapSettings from './mapSettings';

var streets = L.tileLayer(
  'https://{s}.tile.openstreetmap.org/{z}/{x}/{y}.png',
  {
    attribution: '&copy; <a href="https://www.openstreetmap.org/copyright">OpenStreetMap</a>',
    subdomains: ['a', 'b', 'c']
  }
);

var baseLayers = {
  OpenStreetMap: streets,
  OpenTopoMap: L.tileLayer('https://{s}.tile.opentopomap.org/{z}/{x}/{y}.png', {
    attribution: 'Map data: &copy; <a href="http://www.openstreetmap.org/copyright">OpenStreetMap</a>, <a href="http://viewfinderpanoramas.org">SRTM</a> | Map style: &copy; <a href="https://opentopomap.org">OpenTopoMap</a> (<a href="https://creativecommons.org/licenses/by-sa/3.0/">CC-BY-SA</a>)'
  }),
  'ESRI World Imagery': L.tileLayer(
    'http://server.arcgisonline.com/ArcGIS/rest/services/World_Imagery/MapServer/tile/{z}/{y}/{x}', {
      attribution: 'Tiles &copy; Esri &mdash; Source: Esri, i-cubed, USDA, USGS, AEX, GeoEye, Getmapping, Aerogrid, IGN, IGP, UPR-EGP, and the GIS User Community'
  }),
  Humanitarian: L.tileLayer(
    'https://tile-{s}.openstreetmap.fr/hot/{z}/{x}/{y}.png', {
      attribution: 'Tiles &copy; Humanitarian OpenStreetMap Team &mdash; &copy; <a href="https://www.openstreetmap.org/copyright">OpenStreetMap</a>'
  })
};

var controls = L.control.layers(baseLayers);

export class FormMap extends React.Component {
  constructor(props){
    super(props);

    let survey = props.asset.content.survey;
    var hasGeoPoint = false;
    survey.forEach(function(s) {
      if (s.type === QUESTION_TYPES.get('geopoint').id) {
        hasGeoPoint = true;
      }
    });

    this.state = {
      map: false,
      markers: false,
      heatmap: false,
      markersVisible: true,
      markerMap: false,
      fields: [],
      hasGeoPoint: hasGeoPoint,
      submissions: [],
      error: false,
      isFullscreen: false,
      showExpandedLegend: true,
      langIndex: 0,
      filteredByMarker: false,
      componentRefreshed: false,
      showMapSettings: false,
      overridenStyles: false,
      clearDisaggregatedPopover: false,
      noData: false,
    };

    autoBind(this);
  }

  componentWillUnmount () {
    if (this.state.map) {
      this.state.map.remove();
    }
  }

  componentDidMount () {

    var fields = [];
    let fieldTypes = ['select_one', 'select_multiple', 'integer', 'decimal', 'text'];
    this.props.asset.content.survey.forEach(function(q){
      if (fieldTypes.includes(q.type)) {
        fields.push(q);
      }
    });

    L.Marker.prototype.options.icon = L.divIcon({
      className: 'map-marker default-overlay-marker',
      iconSize: [12, 12]
    });

    var map = L.map('data-map', {
      maxZoom: 17,
      scrollWheelZoom: false,
      preferCanvas: true
    });

    streets.addTo(map);
    controls.addTo(map);

    this.setState({
        map: map,
        fields: fields
      }
    );

    if(this.props.asset.deployment__submission_count > QUERY_LIMIT_DEFAULT) {
      notify(t('By default map is limited to the ##number##  most recent submissions for performance reasons. Go to map settings to increase this limit.').replace('##number##', QUERY_LIMIT_DEFAULT));
    }

    this.requestData(map, this.props.viewby);
    this.listenTo(actions.map.setMapStyles.started, this.onSetMapStylesStarted);
    this.listenTo(actions.map.setMapStyles.completed, this.onSetMapStylesCompleted);
    this.listenTo(actions.resources.getAssetFiles.completed, this.updateOverlayList);
    actions.resources.getAssetFiles(this.props.asset.uid);
  }
  loadOverlayLayers(map) {
    dataInterface.getAssetFiles(this.props.asset.uid).done(data => {});
  }
  updateOverlayList(data) {
    let map = this.state.map;

    // remove layers from controls if they are no longer in asset files
    controls._layers.forEach(function(controlLayer) {
      if (controlLayer.overlay) {
        let layerMatch = data.results.filter(
          result => result.name === controlLayer.name
        );
        if (!layerMatch.length) {
          controls.removeLayer(controlLayer.layer);
          map.removeLayer(controlLayer.layer);
        }
      }
    });

    // add new layers to controls (if they haven't been added already)
    data.results.forEach(function(layer) {
      if (layer.file_type !== 'map_layer') return false;
      let layerMatch = controls._layers.filter(
        controlLayer => controlLayer.name === layer.name
      );
      if (layerMatch.length) return false;

      var overlayLayer = false;
      switch (layer.metadata.type) {
        case 'kml':
          overlayLayer = omnivore.kml(layer.content);
          break;
        case 'csv':
          overlayLayer = omnivore.csv(layer.content);
          break;
        case 'json':
        case 'geojson':
          overlayLayer = omnivore.geojson(layer.content);
          break;
        case 'wkt':
          overlayLayer = omnivore.wkt(layer.content);
          break;
        case 'kmz':
          // KMZ files are zipped KMLs, therefore
          // unzip the KMZ file in the browser
          // and feed the resulting text to map and controls
          fetch(layer.content)
          .then(function (response) {
            if (response.status === 200 || response.status === 0) {
              return Promise.resolve(response.blob());
            } else {
              return Promise.reject(new Error(response.statusText));
            }
          })
          .then(JSZip.loadAsync)
          .then(function (zip) {
            return zip.file('doc.kml').async('string');
          })
          .then(function success(kml) {
            overlayLayer = omnivore.kml.parse(kml);
            controls.addOverlay(overlayLayer, layer.name);
            overlayLayer.addTo(map);
          });
          break;
      }

      if (overlayLayer) {
        overlayLayer.on('ready', function() {
          overlayLayer.eachLayer(function(l) {
            let fprops = l.feature.properties;
            let name = fprops.name || fprops.title || fprops.NAME || fprops.TITLE;
            if (name) {
              l.bindPopup(name);
            } else {
              // when no name or title, load full list of feature's properties
              l.bindPopup('<pre>' + JSON.stringify(fprops, null, 2).replace(/[{}"]/g, '') + '</pre>');
            }
          });
        });
        controls.addOverlay(overlayLayer, layer.name);
        overlayLayer.addTo(map);
      }
    });
  }

  onSetMapStylesCompleted() {
    // asset is updated, no need to store oberriden styles as they are identical
    this.setState({overridenStyles: false});
  }

  /**
   * We don't want to wait for the asset (`asset.map_styles`) to be updated
   * we use the settings being saved and fetch data with them
   */
  onSetMapStylesStarted(assetUid, upcomingMapSettings) {
    if (!upcomingMapSettings.colorSet) {
      upcomingMapSettings.colorSet = 'a';
    }

    if (!upcomingMapSettings.querylimit) {
      upcomingMapSettings.querylimit = QUERY_LIMIT_DEFAULT.toString();
    }

    this.overrideStyles(upcomingMapSettings);
  }

  requestData(map, nextViewBy = '') {
    // TODO: support area / line geodata questions
    let selectedQuestion = this.props.asset.map_styles.selectedQuestion || null;

<<<<<<< HEAD
    this.props.asset.content.survey.forEach(function(row) {
      if (
        typeof row.label !== 'undefined' &&
        row.label !== null &&
        selectedQuestion === row.label[0] &&
        row.type !== QUESTION_TYPES.get('geopoint').id
      ) {
        selectedQuestion = null; //Ignore if not a geopoint question type
      }
    });

=======
>>>>>>> e8a3bdb7
    let queryLimit = QUERY_LIMIT_DEFAULT;
    if (this.state.overridenStyles && this.state.overridenStyles.querylimit) {
      queryLimit = this.state.overridenStyles.querylimit;
    } else if (this.props.asset.map_styles.querylimit) {
      queryLimit = this.props.asset.map_styles.querylimit;
    }

    var fq = ['_id', '_geolocation'];
    if (selectedQuestion) fq.push(selectedQuestion);
    if (nextViewBy) fq.push(this.nameOfFieldInGroup(nextViewBy));
    const sort = [{id: '_id', desc: true}];
    dataInterface.getSubmissions(this.props.asset.uid, queryLimit, 0, sort, fq).done((data) => {
      let results = data.results;
      if (selectedQuestion) {
        results.forEach(function(row, i) {
          if (row[selectedQuestion]) {
            var coordsArray = row[selectedQuestion].split(' ');
            results[i]._geolocation[0] = coordsArray[0];
            results[i]._geolocation[1] = coordsArray[1];
          }
        });
      }

      this.setState({submissions: results});
      this.buildMarkers(map);
      this.buildHeatMap(map);
    }).fail((error)=>{
      if (error.responseText)
        this.setState({error: error.responseText, loading: false});
      else if (error.statusText)
        this.setState({error: error.statusText, loading: false});
      else
        this.setState({error: t('Error: could not load data.'), loading: false});
    });
  }
  calculateClusterRadius(zoom) {
    if(zoom >= 12) {return 12;}
    return 20;
  }
  calcColorSet() {
    let colorSet;
    if (this.state.overridenStyles && this.state.overridenStyles.colorSet) {
      colorSet = this.state.overridenStyles.colorSet;
    } else {
      let ms = this.props.asset.map_styles;
      colorSet = ms.colorSet ? ms.colorSet : undefined;
    }

    return colorSet;
  }
  buildMarkers(map) {
    var _this = this,
        prepPoints = [],
        viewby = this.props.viewby || undefined,
        colorSet = this.calcColorSet(),
        currentQuestionChoices = [];

    if (viewby) {
      var mapMarkers = this.prepFilteredMarkers(this.state.submissions, this.props.viewby);
      var mM = [];
      let choices = this.props.asset.content.choices,
          survey = this.props.asset.content.survey;

      let question = survey.find(s => s.name === viewby || s.$autoname === viewby);

      if (question && question.type === 'select_one') {
        currentQuestionChoices = choices.filter(ch => ch.list_name === question.select_from_list_name);
      }

      Object.keys(mapMarkers).map(function(m, i) {
        if (question && question.type === 'select_one') {
          var choice = currentQuestionChoices.find(ch => ch.name === m || ch.$autoname === m);
        }

        mM.push({
          count: mapMarkers[m].count,
          id: mapMarkers[m].id,
          labels: choice ? choice.label : undefined,
          value: m != 'undefined' ? m : undefined
        });
      });

      if (colorSet !== undefined && colorSet !== 'a' && question && question.type == 'select_one') {
        // sort by question choice order, when using any other color set (only makes sense for select_ones)
        // TODO: should we expose this for users to choose in map settings?
        mM.sort(function(a, b) {
          var aIndex = currentQuestionChoices.findIndex(ch => ch.name === a.value);
          var bIndex = currentQuestionChoices.findIndex(ch => ch.name === b.value);
          return aIndex - bIndex;
        });
      } else {
        // sort by occurrence count
        mM.sort(function(a, b) {
          return a.count - b.count;
        }).reverse();
      }

      // move elements with no data in submission for the disaggregated question to end of marker list
      var emptyEl = mM.find(m => m.value === undefined);
      if (emptyEl) {
        mM = mM.filter(m => m !== emptyEl);
        mM.push(emptyEl);
      }
      this.setState({markerMap: mM});
    } else {
      this.setState({markerMap: false});
    }

    this.state.submissions.forEach(function(item){
      var markerProps = {};
      if (checkLatLng(item._geolocation)) {
        if (viewby && mM) {
          var vb = _this.nameOfFieldInGroup(viewby);
          var itemId = item[vb];
          let index = mM.findIndex(m => m.value === itemId);

          // spread indexes to use full colorset gamut if necessary
          if (colorSet !== undefined && colorSet !== 'a') {
            index = _this.calculateIconIndex(index, mM);
          }

          markerProps = {
            icon: _this.buildIcon(index+1),
            sId: item._id,
            typeId: mapMarkers[itemId].id
          };
        } else {
          markerProps = {
            icon: _this.buildIcon(),
            sId: item._id,
            typeId: null
          };
        }

        prepPoints.push(L.marker(item._geolocation, markerProps));
      }
    });

    if (prepPoints.length >= 0) {
      let markers;
      if (viewby) {
        markers = L.featureGroup(prepPoints);
      } else {
        markers = L.markerClusterGroup({
          maxClusterRadius: this.calculateClusterRadius,
          disableClusteringAtZoom: 16,
          iconCreateFunction: function(cluster) {
            var childCount = cluster.getChildCount();

            var markerClass = 'marker-cluster marker-cluster-';
            if (childCount < 10) {
              markerClass += 'small';
            } else if (childCount < 100) {
              markerClass += 'medium';
            } else {
              markerClass += 'large';
            }

            return new L.divIcon({ html: '<div><span>' + childCount + '</span></div>', className: markerClass, iconSize: new L.Point(30, 30) });
          }
        });

        markers.addLayers(prepPoints);
      }

      markers.on('click', this.launchSubmissionModal).addTo(map);

      if (prepPoints.length > 0 && (!viewby || !this.state.componentRefreshed)) {
        map.fitBounds(markers.getBounds());
    }
      if(prepPoints == 0) {
        map.fitBounds([[42.373, -71.124]]);
        this.setState({noData: true});
      }
      this.setState({
          markers: markers
        }
      );
    } else {
      this.setState({error: t('Error: could not load data.'), loading: false});
    }
  }

  calculateIconIndex(index, mM) {
    // use neutral color for items with no set value
    if (mM[index] && mM[index].value == undefined)
      return '-novalue';

    // if there are submissions with unset values, reset the local marker array
    // this helps us use the full gamut of colors in the set
    var emptyEl = mM.find(m => m.value === undefined);
    if (emptyEl) mM = mM.filter(m => m !== emptyEl);

    // return regular index for list >= 9 items
    if (mM.length >= 9) return index;

    // spread index fairly evenly from 1 to 9 when less than 9 items in list
    var num = (index / mM.length) * 9.5;
    return Math.round(num);
  }

  buildIcon(index = false) {
    let colorSet = this.calcColorSet() || 'a';
    let iconClass = index ? `map-marker-${colorSet}${index}` : 'map-marker-a';

    return L.divIcon({
      className: `map-marker ${iconClass}`,
      iconSize: [20, 20],
    });
  }

  prepFilteredMarkers (data, viewby) {
    var markerMap = new Object();
    var vb = this.nameOfFieldInGroup(viewby);
    var idcounter = 1;

    data.forEach(function(listitem, i) {
      var m = listitem[vb];

      if (markerMap[m] == null) {
          markerMap[m] = {count: 1, id: idcounter};
          idcounter++;
      } else {
          markerMap[m]['count'] += 1;
      }
    });

    return markerMap;
  }

  buildHeatMap (map) {
    var heatmapPoints = [];
    this.state.submissions.forEach(function(item){
      if (checkLatLng(item._geolocation))
        heatmapPoints.push([item._geolocation[0], item._geolocation[1], 1]);
    });
    var heatmap = L.heatLayer(heatmapPoints, {
      minOpacity: 0.25,
      radius: 20,
      blur: 8
    });

    if (!this.state.markersVisible) {
      map.addLayer(heatmap);
    }
    this.setState({heatmap: heatmap});
  }

  showMarkers () {
    var map = this.state.map;
    map.addLayer(this.state.markers);
    map.removeLayer(this.state.heatmap);
    this.setState({
        markersVisible: true
      }
    );
  }

  showLayerControls() {
    controls.expand();
  }

  showHeatmap () {
    var map = this.state.map;

    map.addLayer(this.state.heatmap);
    map.removeLayer(this.state.markers);
    this.setState({
        markersVisible: false
      }
    );
  }
  filterMap (evt) {
    // roundabout solution for https://github.com/kobotoolbox/kpi/issues/1678
    //
    // when blurEventDisabled prop is set, no blur event takes place in ui.popovermenu
    // hence, dropdown stays visible when invoking other click events (like filterLanguage below)
    // but when changing question, dropdown needs to be removed, clearDisaggregatedPopover does this via props
    this.setState({clearDisaggregatedPopover: true});
    // reset clearDisaggregatedPopover in order to maintain same behaviour on subsequent clicks
    window.setTimeout(()=>{
      this.setState({clearDisaggregatedPopover: false});
    }, 1000);

    let name = evt.target.getAttribute('data-name') || undefined;
    if (name != undefined) {
      hashHistory.push(`/forms/${this.props.asset.uid}/data/map/${name}`);
    } else {
      hashHistory.push(`/forms/${this.props.asset.uid}/data/map`);
    }
  }
  filterLanguage (evt) {
    let index = evt.target.getAttribute('data-index');
    this.setState({langIndex: index});
  }
  componentWillReceiveProps (nextProps) {
    if (this.props.viewby != undefined) {
      this.setState({markersVisible: true});
    }
    if (this.props.viewby != nextProps.viewby) {
      this.setState({filteredByMarker: false, componentRefreshed: true});
      let map = this.refreshMap();
      this.requestData(map, nextProps.viewby);
    }
  }
  refreshMap() {
    var map = this.state.map;
    map.removeLayer(this.state.markers);
    map.removeLayer(this.state.heatmap);
    return map;
  }
  launchSubmissionModal (evt) {
    const td = this.state.submissions;
    var ids = [];
    td.forEach(function(r) {
      ids.push(r._id);
    })

    stores.pageState.showModal({
      type: MODAL_TYPES.SUBMISSION,
      sid: evt.layer.options.sId,
      asset: this.props.asset,
      ids: ids
    });
  }
  toggleMapSettings() {
    this.setState({
      showMapSettings: !this.state.showMapSettings
    });
  }
  overrideStyles(mapStyles) {
    this.setState({
      filteredByMarker: false,
      componentRefreshed: true,
      overridenStyles: mapStyles
    });

    let map = this.refreshMap();

    // HACK switch to setState callback after updating to React 16+
    window.setTimeout(() => {
      this.requestData(map, this.props.viewby);
    }, 0);
  }
  toggleFullscreen () {
    this.setState({isFullscreen: !this.state.isFullscreen});

    var map = this.state.map;
    setTimeout(function(){ map.invalidateSize()}, 300);
  }

  toggleLegend() {
    this.setState({
      showExpandedLegend: !this.state.showExpandedLegend,
    });
  }

  filterByMarker(evt) {
    let markers = this.state.markers,
        id = evt.target.getAttribute('data-id'),
        filteredByMarker = this.state.filteredByMarker,
        unselectedClass = 'unselected';

    if (!filteredByMarker)
      filteredByMarker = [id];
    else if (!filteredByMarker.includes(id))
      filteredByMarker.push(id);
    else
      filteredByMarker = filteredByMarker.filter(l => l !== id);

    this.setState({filteredByMarker: filteredByMarker});
    markers.eachLayer( function(layer) {
      if (!filteredByMarker.includes(layer.options.typeId.toString()))
        layer._icon.classList.add(unselectedClass);
      else
        layer._icon.classList.remove(unselectedClass);
    });
  }

  resetFilterByMarker() {
    let markers = this.state.markers;
    this.setState({filteredByMarker: false});
    markers.eachLayer( function(layer) {
      layer._icon.classList.remove('unselected');
    });
  }

  nameOfFieldInGroup(fieldName) {
    const flatPaths = getSurveyFlatPaths(this.props.asset.content.survey);
    return flatPaths[fieldName];
  }

  render () {
    if (this.state.error) {
      return (
        <ui.Panel>
          <bem.Loading>
            <bem.Loading__inner>
              {this.state.error}
            </bem.Loading__inner>
          </bem.Loading>
        </ui.Panel>
      );
    }

    const fields = this.state.fields,
          langIndex = this.state.langIndex,
          langs = this.props.asset.content.translations.length > 1 ? this.props.asset.content.translations : [],
          viewby = this.props.viewby;

    let colorSet = this.calcColorSet() || 'a';
    var label = t('Disaggregate by survey responses');

    if (viewby) {
      fields.forEach(function(f){
        if(viewby === f.name || viewby === f.$autoname) {
          label = `${t('Disaggregated using:')} ${f.label[langIndex]}`;
        }
      });
    } else if (this.state.noData && this.state.hasGeoPoint) {
      label = `${t('No "geopoint" responses have been received')}`;
    } else if (!this.state.hasGeoPoint) {
      label = `${t('The map does not show data because this form does not have a "geopoint" field.')}`
    }

    const formViewModifiers = ['map'];
    if (this.state.isFullscreen) {
      formViewModifiers.push('fullscreen');
    }

    return (
      <bem.FormView m={formViewModifiers} className='right-tooltip'>
        <bem.FormView__mapButton m={'expand'}
          onClick={this.toggleFullscreen}
          data-tip={t('Toggle Fullscreen')}
          className={this.state.toggleFullscreen ? 'active': ''}>
          <i className='k-icon-expand' />
        </bem.FormView__mapButton>
        <bem.FormView__mapButton m={'markers'}
          onClick={this.showMarkers}
          data-tip={t('Show as points')}
          className={this.state.markersVisible ? 'active': ''}>
          <i className='k-icon-pins' />
        </bem.FormView__mapButton>
        <bem.FormView__mapButton m={'layers'}
          onClick={this.showLayerControls}
          data-tip={t('Toggle layers')}>
          <i className='k-icon-layer' />
        </bem.FormView__mapButton>
        <bem.FormView__mapButton
          m={'map-settings'}
          onClick={this.toggleMapSettings}
          data-tip={t('Map display settings')}>
          <i className='k-icon-settings' />
        </bem.FormView__mapButton>
        {!viewby &&
          <bem.FormView__mapButton m={'heatmap'}
            onClick={this.showHeatmap}
            data-tip={t('Show as heatmap')}
            className={!this.state.markersVisible ? 'active': ''}>
            <i className='k-icon-heatmap' />
          </bem.FormView__mapButton>
        }

        { this.state.hasGeoPoint && !this.state.noData &&
          <ui.PopoverMenu type='viewby-menu'
                        triggerLabel={label}
                        m={'above'}
                        clearPopover={this.state.clearDisaggregatedPopover}
                        blurEventDisabled
                        >
            {langs.length > 1 &&
              <bem.PopoverMenu__heading>
                {t('Language')}
              </bem.PopoverMenu__heading>
            }
            {langs.map((l,i)=> {
              return (
                  <bem.PopoverMenu__link
                    data-index={i} className={this.state.langIndex == i ? 'active': ''}
                    key={`l-${i}`} onClick={this.filterLanguage}>
                    {l ? l : t('Default')}
                  </bem.PopoverMenu__link>
                );
            })}
            <bem.PopoverMenu__link key={'all'} onClick={this.filterMap} className={!viewby ? 'active see-all': 'see-all'}>
              {t('-- See all data --')}
            </bem.PopoverMenu__link>
            {fields.map((f)=>{
              const name = f.name || f.$autoname;
              const label = f.label ? f.label[langIndex] ? f.label[langIndex] : <em>{t('untranslated: ') + name}</em> : t('Question label not set');
              return (
                  <bem.PopoverMenu__link
                    data-name={name} key={`f-${name}`}
                    onClick={this.filterMap}
                    className={viewby == name ? 'active': ''}>
                    {label}
                  </bem.PopoverMenu__link>
                );
            })}
          </ui.PopoverMenu>

        }

        {this.state.noData && !this.state.hasGeoPoint &&
         <div className="map-transparent-background">
           <div className="map-no-geopoint-wrapper">
            <p className="map-no-geopoint">
              {t('The map does not show data because this form does not have a "geopoint" field.')}
            </p>
          </div>
         </div>
        }

        {this.state.noData && this.state.hasGeoPoint &&
         <div className="map-transparent-background">
           <div className="map-no-geopoint-wrapper">
            <p className="map-no-geopoint">
              {t('No "geopoint" responses have been received')}
            </p>
          </div>
         </div>
        }

        {this.state.markerMap && this.state.markersVisible &&
          <bem.FormView__mapList className={this.state.showExpandedLegend ? 'expanded' : 'collapsed'}>
            <div className='maplist-contents'>
              {this.state.filteredByMarker &&
                <div key='m-reset' className='map-marker-item map-marker-reset' onClick={this.resetFilterByMarker}>
                  {t('Reset')}
                </div>
              }
              {this.state.markerMap.map((m, i)=>{
                var markerItemClass = 'map-marker-item ';
                if (this.state.filteredByMarker)
                  markerItemClass += this.state.filteredByMarker.includes(m.id.toString()) ? 'selected' : 'unselected';
                let label = m.labels ? m.labels[langIndex] : m.value ? m.value : t('not set');
                var index = i;
                if (colorSet !== undefined && colorSet !== 'a') {
                  index = this.calculateIconIndex(index, this.state.markerMap);
                }

                return (
                    <div key={`m-${i}`} className={markerItemClass}>
                      <span className={`map-marker map-marker-${colorSet}${index + 1}`}>
                        {m.count}
                      </span>
                      <span className={'map-marker-label'}
                            onClick={this.filterByMarker} data-id={m.id} title={label}>
                        {label}
                      </span>
                    </div>
                  );
              })}
            </div>
            <div className='maplist-legend' onClick={this.toggleLegend}>
              <i className={classNames('fa', this.state.showExpandedLegend ? 'fa-angle-down' : 'fa-angle-up')} /> {t('Legend')}
            </div>
          </bem.FormView__mapList>
        }
        {!this.state.markers && !this.state.heatmap &&
          <bem.Loading>
            <bem.Loading__inner>
              <i />
            </bem.Loading__inner>
          </bem.Loading>
        }
        {this.state.showMapSettings && (
          <ui.Modal
            open
            onClose={this.toggleMapSettings}
            title={t('Map Settings')}>
            <MapSettings
              asset={this.props.asset}
              toggleMapSettings={this.toggleMapSettings}
              overrideStyles={this.overrideStyles}
              overridenStyles={this.state.overridenStyles}
            />
          </ui.Modal>
        )}

        <div id='data-map' />
      </bem.FormView>
      );
  }
}

reactMixin(FormMap.prototype, Reflux.ListenerMixin);

export default FormMap;
export const QUERY_LIMIT_DEFAULT = 5000;<|MERGE_RESOLUTION|>--- conflicted
+++ resolved
@@ -246,20 +246,6 @@
     // TODO: support area / line geodata questions
     let selectedQuestion = this.props.asset.map_styles.selectedQuestion || null;
 
-<<<<<<< HEAD
-    this.props.asset.content.survey.forEach(function(row) {
-      if (
-        typeof row.label !== 'undefined' &&
-        row.label !== null &&
-        selectedQuestion === row.label[0] &&
-        row.type !== QUESTION_TYPES.get('geopoint').id
-      ) {
-        selectedQuestion = null; //Ignore if not a geopoint question type
-      }
-    });
-
-=======
->>>>>>> e8a3bdb7
     let queryLimit = QUERY_LIMIT_DEFAULT;
     if (this.state.overridenStyles && this.state.overridenStyles.querylimit) {
       queryLimit = this.state.overridenStyles.querylimit;
