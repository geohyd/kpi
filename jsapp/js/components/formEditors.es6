--- conflicted
+++ resolved
@@ -658,55 +658,10 @@
                 {t('Project Name')}
               </label>
               <input type='text'
-<<<<<<< HEAD
-                  id='name'
-                  placeholder={t('Enter title of project here')}
-                  value={this.state.name}
-                  onChange={this.nameChange}
-                />
-            </bem.FormModal__item>
-            <bem.FormModal__item>
-              <label htmlFor='description'>
-                {t('Description')}
-              </label>
-              <TextareaAutosize
-                onChange={this.descriptionChange}
-                value={this.state.description}
-                placeholder={t('Enter short description here')} />
-            </bem.FormModal__item>
-            <bem.FormModal__item>
-              <label className='long'>
-                {t('Please specify the country and the sector where this project will be deployed. ')}
-                {/*t('This information will be used to help you filter results on the project list page.')*/}
-              </label>
-            </bem.FormModal__item>
-
-            <bem.FormModal__item m={['half-width', 'half-width-left']}>
-              <label htmlFor='sector'>
-                {t('Sector')}
-              </label>
-              <Select
-                  id='sector'
-                  value={this.state.sector}
-                  onChange={this.sectorChange}
-                  options={sectors}
-                />
-            </bem.FormModal__item>
-            <bem.FormModal__item  m='half-width'>
-              <label htmlFor='country'>
-                {t('Country')}
-              </label>
-              <Select
-                id='country'
-                value={this.state.country}
-                onChange={this.countryChange}
-                options={countries}
-=======
                 id='name'
                 placeholder={t('Enter title of project here')}
                 value={this.state.name}
                 onChange={this.onNameChange}
->>>>>>> 99be58c1
               />
             </bem.FormModal__item>
           }
