--- conflicted
+++ resolved
@@ -49,15 +49,9 @@
         AUTH_OPTIONS.no_auth,
         AUTH_OPTIONS.basic_auth
       ],
-<<<<<<< HEAD
-      securityUsername: '',
-      securityPassword: '',
-      subsetFields: [],
-=======
       authUsername: '',
       authPassword: '',
-      selectedFields: [],
->>>>>>> 5ef526f8
+      subsetFields: [],
       customHeaders: [
         this.getEmptyHeaderRow()
       ]
@@ -158,13 +152,13 @@
   handleAuthPasswordChange(newPassword) {this.setState({authPassword: newPassword});}
 
   handleActiveChange(isChecked) {this.setState({isActive: isChecked});}
-    
+
   handleEmailNotificationChange(isChecked) {
     this.setState({emailNotification: isChecked});
   }
 
   handleTypeRadioChange(name, value) {this.setState({[name]: value});}
-  
+
   handleCustomHeaderChange(evt) {
     const propName = evt.target.name;
     const propValue = evt.target.value;
