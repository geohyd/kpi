import React from 'react';
import autoBind from 'react-autobind';
import KoboTagsInput from 'js/components/common/koboTagsInput';
import bem from 'js/bem';
import LoadingSpinner from 'js/components/common/loadingSpinner';
import {dataInterface} from '../../dataInterface';
import {actions} from '../../actions';
import WrappedSelect from 'js/components/common/wrappedSelect';
import Checkbox from 'js/components/common/checkbox';
import Radio from 'js/components/common/radio';
import TextBox from 'js/components/common/textBox';
import {KEY_CODES} from 'js/constants';
import envStore from 'js/envStore';
import {notify} from 'js/utils';
<<<<<<< HEAD
import "./RESTServicesForm.scss"
=======
import pageState from 'js/pageState.store';
import Button from 'js/components/common/button';
>>>>>>> 2c015985

const EXPORT_TYPES = {
  json: {
    value: 'json',
    label: t('JSON')
  },
  xml: {
    value: 'xml',
    label: t('XML')
  }
};

const AUTH_OPTIONS = {
  no_auth: {
    value: 'no_auth',
    label: t('No Authorization')
  },
  basic_auth: {
    value: 'basic_auth',
    label: t('Basic Authorization')
  }
};

export default class RESTServicesForm extends React.Component {
  constructor(props){
    super(props);
    this.state = {
      isLoadingHook: true,
      isSubmitPending: false,
      assetUid: props.assetUid,
      // will be empty if creating new service
      hookUid: props.hookUid,
      name: '',
      nameError: null,
      endpoint: '',
      endpointError: null,
      type: EXPORT_TYPES.json.value,
      typeOptions: [
        EXPORT_TYPES.json,
        EXPORT_TYPES.xml
      ],
      isActive: true,
      onEvent : {
        onSubmit: true,
        onEdit: false,
        onDelete: false,
        onValidation: false
      },
      emailNotification: true,
      authLevel: null,
      authOptions: [
        AUTH_OPTIONS.no_auth,
        AUTH_OPTIONS.basic_auth
      ],
      authUsername: '',
      authPassword: '',
      subsetFields: [],
      customHeaders: [
        this.getEmptyHeaderRow()
      ],
      payloadTemplate: '',
      payloadTemplateErrors: []
    };
    autoBind(this);
  }

  componentDidMount() {
    if (this.state.hookUid) {
      dataInterface.getHook(this.state.assetUid, this.state.hookUid)
        .done((data) => {
          const stateUpdate = {
            isLoadingHook: false,
            name: data.name,
            endpoint: data.endpoint,
            isActive: data.active,
            onEvent: data.on_event,
            emailNotification: data.email_notification,
            subsetFields: data.subset_fields || [],
            type: data.export_type,
            authLevel: AUTH_OPTIONS[data.auth_level] || null,
            customHeaders: this.headersObjToArr(data.settings.custom_headers),
            payloadTemplate: data.payload_template
          };

          if (stateUpdate.customHeaders.length === 0) {
            stateUpdate.customHeaders.push(this.getEmptyHeaderRow());
          }
          if (data.settings.username) {
            stateUpdate.authUsername = data.settings.username;
          }
          if (data.settings.password) {
            stateUpdate.authPassword = data.settings.password;
          }

          this.setState(stateUpdate);
        })
        .fail(() => {
          this.setState({isSubmitPending: false});
          notify.error(t('Could not load REST Service'));
        });
    } else {
      this.setState({isLoadingHook: false});
    }
  }

  /*
   * helpers
   */

  getEmptyHeaderRow() {
    return {name: '', value: ''};
  }

  headersObjToArr(headersObj) {
    const headersArr = [];
    for (let header in headersObj) {
      if (headersObj.hasOwnProperty(header)) {
        headersArr.push({
          name: header,
          value: headersObj[header]
        });
      }
    }
    return headersArr;
  }

  headersArrToObj(headersArr) {
    const headersObj = {};
    for (const header of headersArr) {
      if (header.name) {
        headersObj[header.name] = header.value;
      }
    }
    return headersObj;
  }

  /*
   * user input handling
   */

  handleNameChange(newName) {
    this.setState({
      name: newName,
      nameError: null
    });
  }

  handleEndpointChange(newEndpoint) {
    this.setState({
      endpoint: newEndpoint,
      endpointError: null
    });
  }

  handleAuthTypeChange(evt) {this.setState({authLevel: evt});}

  handleAuthUsernameChange(newUsername) {this.setState({authUsername: newUsername});}

  handleAuthPasswordChange(newPassword) {this.setState({authPassword: newPassword});}

  handleActiveChange(isChecked) {this.setState({isActive: isChecked});}

  handleEmailNotificationChange(isChecked) {
    this.setState({emailNotification: isChecked});
  }

  handleMethodOnSubmitChange(isChecked) {
    this.setState({ onEvent: {...this.state.onEvent, onSubmit: isChecked }})
  }
  handleMethodOnEditChange(isChecked) {
    this.setState({ onEvent: {...this.state.onEvent, onEdit: isChecked }})
  }
  handleMethodOnDeleteChange(isChecked) {
    this.setState({ onEvent: {...this.state.onEvent, onDelete: isChecked }})
    console.log(this.state.onEvent)
  }
  handleMethodOnValidationChange(isChecked) {
    this.setState({ onEvent: {...this.state.onEvent, onValidation: isChecked }})
  }

  handleTypeRadioChange(value, name) {this.setState({[name]: value});}

  handleCustomHeaderChange(evt) {
    const propName = evt.target.name;
    const propValue = evt.target.value;
    const index = evt.target.dataset.index;
    const newCustomHeaders = this.state.customHeaders;
    if (propName === 'headerName') {
      newCustomHeaders[index].name = propValue;
    }
    if (propName === 'headerValue') {
      newCustomHeaders[index].value = propValue;
    }
    this.setState({customHeaders: newCustomHeaders});
  }

  handleCustomWrapperChange(newVal) {
    this.setState({
      payloadTemplate: newVal,
      payloadTemplateErrors: []
    });
  }

  /*
   * submitting form
   */

  getDataForBackend() {
    let authLevel = AUTH_OPTIONS.no_auth.value;
    if (this.state.authLevel !== null) {
      authLevel = this.state.authLevel.value;
    }

    const data = {
      name: this.state.name,
      endpoint: this.state.endpoint,
      active: this.state.isActive,
      subset_fields: this.state.subsetFields,
      on_event : this.state.onEvent,
      email_notification: this.state.emailNotification,
      export_type: this.state.type,
      auth_level: authLevel,
      settings: {
        custom_headers: this.headersArrToObj(this.state.customHeaders)
      },
      payload_template: this.state.payloadTemplate
    };

    if (this.state.authUsername) {
      data.settings.username = this.state.authUsername;
    }
    if (this.state.authPassword) {
      data.settings.password = this.state.authPassword;
    }
    return data;
  }

  validateForm() {
    let isValid = true;
    if (this.state.name.trim() === '') {
      this.setState({nameError: t('Name required')});
      isValid = false;
    }
    if (this.state.endpoint.trim() === '') {
      this.setState({endpointError: t('URL required')});
      isValid = false;
    }
    return isValid;
  }

  onSubmit(evt) {
    evt.preventDefault();

    if (!this.validateForm()) {
      notify.error(t('Please enter both name and url of your service.'));
      return;
    }

    const callbacks = {
      onComplete: () => {
        pageState.hideModal();
        actions.resources.loadAsset({id: this.state.assetUid});
      },
      onFail: (data) => {
        let payloadTemplateErrors = [];
        if (
          data.responseJSON &&
          data.responseJSON.payload_template &&
          data.responseJSON.payload_template.length !== 0
        ) {
          payloadTemplateErrors = data.responseJSON.payload_template;
        }
        this.setState({
          payloadTemplateErrors: payloadTemplateErrors,
          isSubmitPending: false
        });
      },
    };

    this.setState({isSubmitPending: true});
    if (this.state.hookUid) {
      actions.hooks.update(
        this.state.assetUid,
        this.state.hookUid,
        this.getDataForBackend(),
        callbacks
      );
    } else {
      actions.hooks.add(
        this.state.assetUid,
        this.getDataForBackend(),
        callbacks
      );
    }
    return false;
  }

  /*
   * handle custom headers
   */

 onCustomHeaderInputKeyPress(evt) {
   if (evt.keyCode === KEY_CODES.ENTER && evt.currentTarget.name === 'headerName') {
     evt.preventDefault();
     $(evt.currentTarget).parent().find('input[name="headerValue"]').focus();
   }
   if (evt.keyCode === KEY_CODES.ENTER && evt.currentTarget.name === 'headerValue') {
     evt.preventDefault();
     this.addNewCustomHeaderRow();
   }
 }

  addNewCustomHeaderRow(evt) {
    if (evt) {
      evt.preventDefault();
    }
    const newCustomHeaders = this.state.customHeaders;
    newCustomHeaders.push(this.getEmptyHeaderRow());
    this.setState({customHeaders: newCustomHeaders});
    setTimeout(() => {
      $('input[name="headerName"]').last().focus();
    }, 0);
  }

  removeCustomHeaderRow(evt) {
    evt.preventDefault();
    const newCustomHeaders = this.state.customHeaders;
    const rowIndex = evt.currentTarget.dataset.index;
    newCustomHeaders.splice(rowIndex, 1);
    if (newCustomHeaders.length === 0) {
      newCustomHeaders.push(this.getEmptyHeaderRow());
    }
    this.setState({customHeaders: newCustomHeaders});
  }

  renderCustomHeaders() {
    return (
      <bem.FormModal__item m='http-headers'>
        <label>
          {t('Custom HTTP Headers')}
        </label>

        {this.state.customHeaders.map((item, n) => {
          // TODO change these inputs into `<TextBox>`es, make sure that that
          // weird onChange handling is turned into something less confusing
          return (
            <bem.FormModal__item m='http-header-row' key={n}>
              <input
                type='text'
                placeholder={t('Name')}
                id={`headerName-${n}`}
                name='headerName'
                value={this.state.customHeaders[n].name}
                data-index={n}
                onChange={this.handleCustomHeaderChange.bind(this)}
                onKeyPress={this.onCustomHeaderInputKeyPress.bind(this)}
              />

              <input
                type='text'
                placeholder={t('Value')}
                id={`headerValue-${n}`}
                name='headerValue'
                value={this.state.customHeaders[n].value}
                data-index={n}
                onChange={this.handleCustomHeaderChange.bind(this)}
                onKeyPress={this.onCustomHeaderInputKeyPress.bind(this)}
              />

              <Button
                type='secondary-danger'
                size='m'
                className='http-header-row-remove'
                data-index={n}
                startIcon='trash'
                onClick={this.removeCustomHeaderRow.bind(this)}
              />
            </bem.FormModal__item>
          );
        })}

        <Button
          type='secondary'
          size='s'
          startIcon='plus'
          onClick={this.addNewCustomHeaderRow.bind(this)}
          label={t('Add header')}
        />
      </bem.FormModal__item>
    );
  }

  /*
   * handle fields
   */

  onSubsetFieldsChange(newValue) {
    this.setState({subsetFields: newValue.split(',')});
  }

  renderFieldsSelector() {
    return (
      <bem.FormModal__item>
        <KoboTagsInput
          tags={this.state.subsetFields.join(',')}
          onChange={this.onSubsetFieldsChange}
          placeholder={t('Add field(s)')}
          label={t('Select fields subset')}
        />
      </bem.FormModal__item>
    );
  }

  /*
   * rendering
   */

  render() {
    const isEditingExistingHook = Boolean(this.state.hookUid);

    if (this.state.isLoadingHook) {
      return (<LoadingSpinner/>);
    } else {
      let submissionPlaceholder = '%SUBMISSION%';
      if (envStore.isReady && envStore.data.submission_placeholder) {
        submissionPlaceholder = envStore.data.submission_placeholder;
      }

      return (
        <bem.FormModal__form onSubmit={this.onSubmit.bind(this)}>
          <bem.FormModal__item m='wrapper'>
            <bem.FormModal__item>
              <TextBox
                label={t('Name')}
                type='text'
                placeholder={t('Service Name')}
                value={this.state.name}
                errors={this.state.nameError}
                onChange={this.handleNameChange.bind(this)}
              />
            </bem.FormModal__item>

            <bem.FormModal__item>
              <TextBox
                label={t('Endpoint URL')}
                type='text'
                placeholder={t('https://')}
                value={this.state.endpoint}
                errors={this.state.endpointError}
                onChange={this.handleEndpointChange.bind(this)}
              />
            </bem.FormModal__item>

            <bem.FormModal__item>
              <Checkbox
                name='isActive'
                onChange={this.handleActiveChange.bind(this)}
                checked={this.state.isActive}
                label={t('Enabled')}
              />
            </bem.FormModal__item>
            <bem.FormModal__item>
              <div className='res-service-editor__sub-row'>
                  <Checkbox
                    name='onSubmit'
                    onChange={this.handleMethodOnSubmitChange.bind(this)}
                    checked={this.state.onEvent.onSubmit}
                    label={t('On submit')}
                    disabled={!this.state.isActive}
                  />
              </div>
              <div className='res-service-editor__sub-row'>
                  <Checkbox
                    name='onEdit'
                    onChange={this.handleMethodOnEditChange.bind(this)}
                    checked={this.state.onEvent.onEdit}
                    label={t('On edit')}
                    disabled={!this.state.isActive}
                  />
              </div>
              <div className='res-service-editor__sub-row'>
                  <Checkbox
                    name='onDelete'
                    onChange={this.handleMethodOnDeleteChange.bind(this)}
                    checked={this.state.onEvent.onDelete}
                    label={t('On delete')}
                    disabled={!this.state.isActive}
                  />
              </div>
              <div className='res-service-editor__sub-row'>
                  <Checkbox
                    name='onValidationChange'
                    onChange={this.handleMethodOnValidationChange.bind(this)}
                    checked={this.state.onEvent.onValidation}
                    label={t('On validation change')}
                    disabled={!this.state.isActive}
                  />
              </div>
            </bem.FormModal__item>
            <bem.FormModal__item>
              <Checkbox
                name='emailNotification'
                onChange={this.handleEmailNotificationChange.bind(this)}
                checked={this.state.emailNotification}
                label={t('Receive emails notifications')}
              />
            </bem.FormModal__item>

            <bem.FormModal__item>
              <Radio
                name='type'
                options={this.state.typeOptions}
                onChange={this.handleTypeRadioChange.bind(this)}
                selected={this.state.type}
                title={t('Type')}
              />
            </bem.FormModal__item>

            <bem.FormModal__item>
              <WrappedSelect
                label={t('Security')}
                value={this.state.authLevel}
                options={this.state.authOptions}
                onChange={this.handleAuthTypeChange.bind(this)}
                id='rest-service-form--security'
                name='authLevel'
                isSearchable={false}
                isLimitedHeight
              />
            </bem.FormModal__item>

            {this.state.authLevel && this.state.authLevel.value === AUTH_OPTIONS.basic_auth.value &&
              <bem.FormModal__item>
                <TextBox
                  label={t('Username')}
                  type='text'
                  value={this.state.authUsername}
                  onChange={this.handleAuthUsernameChange.bind(this)}
                />

                <TextBox
                  label={t('Password')}
                  type='text'
                  value={this.state.authPassword}
                  onChange={this.handleAuthPasswordChange.bind(this)}
                />
              </bem.FormModal__item>
            }

            {this.renderFieldsSelector()}

            {this.renderCustomHeaders()}

            {this.state.type === EXPORT_TYPES.json.value &&
              <bem.FormModal__item m='rest-custom-wrapper'>
                <TextBox
                  label={t('Add custom wrapper around JSON submission (%SUBMISSION% will be replaced by JSON)').replace('%SUBMISSION%', submissionPlaceholder)}
                  type='text-multiline'
                  placeholder={t('Add Custom Wrapper')}
                  value={this.state.payloadTemplate}
                  errors={this.state.payloadTemplateErrors}
                  onChange={this.handleCustomWrapperChange.bind(this)}
                />
              </bem.FormModal__item>
            }
          </bem.FormModal__item>

          <bem.Modal__footer>
            <Button
              type='primary'
              size='l'
              onClick={this.onSubmit.bind(this)}
              isDisabled={this.state.isSubmitPending}
              label={isEditingExistingHook ? t('Save') : t('Create')}
            />
          </bem.Modal__footer>
        </bem.FormModal__form>
      );
    }
  }
}<|MERGE_RESOLUTION|>--- conflicted
+++ resolved
@@ -12,12 +12,9 @@
 import {KEY_CODES} from 'js/constants';
 import envStore from 'js/envStore';
 import {notify} from 'js/utils';
-<<<<<<< HEAD
 import "./RESTServicesForm.scss"
-=======
 import pageState from 'js/pageState.store';
 import Button from 'js/components/common/button';
->>>>>>> 2c015985
 
 const EXPORT_TYPES = {
   json: {
