--- conflicted
+++ resolved
@@ -363,11 +363,7 @@
 
               <Button
                 type='bare'
-<<<<<<< HEAD
-                color='dark-red'
-=======
                 color='red'
->>>>>>> 697f2043
                 size='m'
                 className='http-header-row-remove'
                 data-index={n}
