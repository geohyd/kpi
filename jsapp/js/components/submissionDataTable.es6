--- conflicted
+++ resolved
@@ -266,7 +266,6 @@
   renderAttachment(type, filename) {
     const attachment = this.findAttachmentData(filename);
 
-<<<<<<< HEAD
     if (attachment) {
       if (type === QUESTION_TYPES.get('image').id) {
         return (
@@ -278,14 +277,6 @@
         return (<a href={attachment.download_url} target='_blank'>{filename}</a>);
       }
     // In the case that an attachment is missing, don't crash the page
-=======
-    if (type === QUESTION_TYPES.image.id) {
-      return (
-        <a href={attachment.download_url} target='_blank'>
-          <img src={attachment.download_small_url}/>
-        </a>
-      );
->>>>>>> f792b531
     } else {
       return(t('Could not retrieve attachment'));
     }
