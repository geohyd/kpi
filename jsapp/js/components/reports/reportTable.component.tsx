import React from 'react';
import clonedeep from 'lodash.clonedeep';
import type {
  ReportsResponseData,
  ReportsResponseDataValues,
} from './reportsConstants';
import type {PreparedTable} from './reportViewItem.component';

interface ReportTableProps {
  type: 'regular' | 'numerical' | 'disaggregated';
  rows?: PreparedTable | ReportsResponseDataValues;
  responseLabels?: string[];
  values?: ReportsResponseData;
}

function formatNumber(x: number | '*' | undefined) {
  if (typeof x === 'number') {
    return x.toFixed(2);
  }
  return x;
}

export default class ReportTable extends React.Component<ReportTableProps> {
  render() {
    let th = [''];
    let rows: PreparedTable | ReportsResponseDataValues = [];

    if (this.props.type === 'numerical') {
      th = [t('Mean'), t('Median'), t('Mode'), t('Standard deviation')];
      if (this.props.rows) {
        th.unshift('');
      }

      return (
        <table>
          <thead>
            <tr>
              {th.map((t, i) => (
                <th key={i}>{t}</th>
              ))}
            </tr>
          </thead>
          {this.props.values && (
            <tbody>
              <tr>
                <td>{formatNumber(this.props.values.mean) || t('N/A')}</td>
                <td>{formatNumber(this.props.values.median) || t('N/A')}</td>
                <td>{formatNumber(this.props.values.mode) || t('N/A')}</td>
                <td>{formatNumber(this.props.values.stdev) || t('N/A')}</td>
              </tr>
            </tbody>
          )}
          {this.props.rows && (
            <tbody>
              {this.props.rows.map((rowItem) => {
                if (typeof rowItem[1] === 'object' && 'mean' in rowItem[1]) {
                  return (
                    <tr key={rowItem[0]}>
                      <td>{rowItem[0]}</td>
                      <td>{formatNumber(rowItem[1]?.mean) || t('N/A')}</td>
                      <td>{formatNumber(rowItem[1]?.median) || t('N/A')}</td>
                      <td>{formatNumber(rowItem[1]?.mode) || t('N/A')}</td>
                      <td>{formatNumber(rowItem[1]?.stdev) || t('N/A')}</td>
                    </tr>
                  );
                }

                return null;
              })}
            </tbody>
          )}
        </table>
      );
    }

    if (this.props.type === 'regular') {
      th = [t('Value'), t('Frequency'), t('Percentage')];
      if (this.props.rows) {
        rows = this.props.rows;
      }
    }

    if (
      this.props.type === 'disaggregated' &&
      this.props.rows &&
      this.props.rows.length > 0
    ) {
      const rowsB = clonedeep(this.props.rows) || [];
      if (this.props.responseLabels) {
        th = th.concat(this.props.responseLabels);
      } else if (
        typeof rowsB?.[0]?.[1] === 'object' &&
        'responses' in rowsB?.[0]?.[1] &&
        rowsB?.[0]?.[1]?.responses
      ) {
        th = th.concat(rowsB[0][1].responses);
      }

      rowsB.map((row) => {
        let rowitem = row[2] ? [row[2]] : [row[0]];
        if (row[1] && typeof row[1] === 'object' && 'percentages' in row[1]) {
          rowitem = rowitem.concat(row[1].percentages);
        }
        // TODO: this whole component is hard to read and is doing multiple
        // things at once. Some TypeScript juggling was possible, but here
        // pushing that new `rowitem` into `rows` is definitely a bad code, one
        // that TypeScript can't wrap its head around. For now we get away with
        // using dirty workaround. I imagine a fix would mean rewriting this
        // component from scratch.
        rows.push(rowitem as any);
      });
    }

    if (rows.length === 0) {
      return false;
    }

    return (
      <table>
        <thead>
          <tr>
            {th.map((t, i) => (
              <th key={i}>{t}</th>
            ))}
          </tr>
        </thead>
        <tbody>
          {rows.map((row) => (
            <tr key={row[0]}>
              {row.map((r, i: number) => (
<<<<<<< HEAD
                <td key={i} dir='auto'>{r}</td>
=======
                // Note: See TODO above. ReportTableProps probably deserves a
                // second look, and TypeScript is trying to tell us something
                // about the value of 'r' here.
                <td key={i}>{r as React.ReactNode}</td>
>>>>>>> 2cb46bf5
              ))}
            </tr>
          ))}
        </tbody>
      </table>
    );
  }
}<|MERGE_RESOLUTION|>--- conflicted
+++ resolved
@@ -128,14 +128,10 @@
           {rows.map((row) => (
             <tr key={row[0]}>
               {row.map((r, i: number) => (
-<<<<<<< HEAD
-                <td key={i} dir='auto'>{r}</td>
-=======
                 // Note: See TODO above. ReportTableProps probably deserves a
                 // second look, and TypeScript is trying to tell us something
                 // about the value of 'r' here.
-                <td key={i}>{r as React.ReactNode}</td>
->>>>>>> 2cb46bf5
+                <td key={i} dir='auto'>{r as React.ReactNode}</td>
               ))}
             </tr>
           ))}
