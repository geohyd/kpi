--- conflicted
+++ resolved
@@ -3,12 +3,8 @@
 import ReactDOM from 'react-dom';
 import _ from 'underscore';
 import Chart from 'chart.js';
-<<<<<<< HEAD
-import {bem} from 'js/bem';
+import bem from 'js/bem';
 import {stores} from 'js/stores';
-=======
-import bem from 'js/bem';
->>>>>>> 4185d67e
 import {REPORT_STYLES, REPORT_COLOR_SETS} from './reportsConstants';
 import ReportTable from './reportTable';
 
