--- conflicted
+++ resolved
@@ -15,11 +15,7 @@
 
 /**
  * Displays a form for creating choices for "select x" question types. We only
-<<<<<<< HEAD
- * expose editing the choice label to users - the uuid is pregenerated.
-=======
  * expose editing the choice label to users - the choice uuid is pregenerated.
->>>>>>> b216b55b
  */
 export default function SelectXFieldsEditor(props: SelectXFieldsEditorProps) {
   const analysisQuestions = useContext(AnalysisQuestionsContext);
