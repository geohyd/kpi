import React, {useContext} from 'react';
import styles from './selectXFieldsEditor.module.scss';
import type {AdditionalFields} from 'js/components/processing/analysis/constants';
import Button from 'js/components/common/button';
import {generateUuid} from 'js/utils';
import TextBox from 'jsapp/js/components/common/textBox';
import AnalysisQuestionsContext from 'js/components/processing/analysis/analysisQuestions.context';

interface SelectXFieldsEditorProps {
  uuid: string;
  fields: AdditionalFields;
  onFieldsChange: (fields: AdditionalFields) => void;
}

export default function SelectXFieldsEditor(props: SelectXFieldsEditorProps) {
  const analysisQuestions = useContext(AnalysisQuestionsContext);
  if (!analysisQuestions) {
    return null;
  }

  function updateChoiceLabel(uuid: string, newLabel: string) {
    props.onFieldsChange({
      choices: (props.fields.choices || []).map((choice) => {
        if (choice.uuid === uuid) {
          return {
            ...choice,
            label: newLabel,
          };
        } else {
          return choice;
        }
      }),
    });
  }

  function addChoice() {
    props.onFieldsChange({
      choices: [
        ...(props.fields.choices || []),
        {
          uuid: generateUuid(),
          label: '',
        },
      ],
    });
  }

  function deleteChoice(uuid: string) {
    props.onFieldsChange({
      choices: (props.fields.choices || []).filter(
        (choice) => choice.uuid !== uuid
      ),
    });
  }

  return (
    <>
      {props.fields.choices?.map((choice) => (
        <div className={styles.choice} key={choice.uuid}>
          <TextBox
            type='text-multiline'
            value={choice.label}
            onChange={(newLabel: string) =>
              updateChoiceLabel(choice.uuid, newLabel)
            }
            placeholder={t('Type option name')}
            customModifiers='on-white'
            renderFocused
<<<<<<< HEAD
=======
            disabled={analysisQuestions.state.isPending}
>>>>>>> c031c620
          />

          <Button
            type='bare'
            color='storm'
            size='s'
            startIcon='trash'
            onClick={() => deleteChoice(choice.uuid)}
            isDisabled={analysisQuestions.state.isPending}
          />
        </div>
      ))}

      <div className={styles.addOption}>
        <Button
          type='full'
          color='light-blue'
          size='s'
          startIcon='plus'
          label={t('Add new option')}
          onClick={addChoice}
          isDisabled={analysisQuestions.state.isPending}
        />
      </div>
    </>
  );
}<|MERGE_RESOLUTION|>--- conflicted
+++ resolved
@@ -66,10 +66,6 @@
             placeholder={t('Type option name')}
             customModifiers='on-white'
             renderFocused
-<<<<<<< HEAD
-=======
-            disabled={analysisQuestions.state.isPending}
->>>>>>> c031c620
           />
 
           <Button
