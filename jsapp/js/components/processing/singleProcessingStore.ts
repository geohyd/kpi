import Reflux from 'reflux';
import alertify from 'alertifyjs';
import type {RouterState} from '@remix-run/router';
import {router} from 'js/router/legacy';
import {getCurrentPath} from 'js/router/routerUtils';
import {
  getSurveyFlatPaths,
  getAssetProcessingRows,
  isAssetProcessingActivated,
  getAssetAdvancedFeatures,
  findRowByQpath,
  getRowName,
  getRowNameByQpath,
  getFlatQuestionsList,
  getLanguageIndex,
} from 'js/assetUtils';
import type {SurveyFlatPaths} from 'js/assetUtils';
import assetStore from 'js/assetStore';
import {actions} from 'js/actions';
import processingActions from 'js/components/processing/processingActions';
import type {ProcessingDataResponse} from 'js/components/processing/processingActions';
import type {
  FailResponse,
  SubmissionResponse,
  AssetResponse,
  GetProcessingSubmissionsResponse,
} from 'js/dataInterface';
import type {LanguageCode} from 'js/components/languages/languagesStore';
import type {AnyRowTypeName} from 'js/constants';
import {destroyConfirm} from 'js/alertify';
import {
  isAnyProcessingRoute,
  isAnyProcessingRouteActive,
  getProcessingRouteParts,
  getCurrentProcessingRouteParts,
  ProcessingTab,
} from 'js/components/processing/routes.utils';
import type {KoboSelectOption} from 'js/components/common/koboSelect';
import {getExponentialDelayTime} from 'jsapp/js/utils';
import envStore from 'jsapp/js/envStore';

export enum StaticDisplays {
  Data = 'Data',
  Audio = 'Audio',
  Transcript = 'Transcript',
}

export type DisplaysList = Array<LanguageCode | StaticDisplays>;

type SidebarDisplays = {
  [tabName in ProcessingTab]: DisplaysList;
};

export const DefaultDisplays: Map<ProcessingTab, DisplaysList> = new Map([
  [ProcessingTab.Transcript, [StaticDisplays.Audio, StaticDisplays.Data]],
  [
    ProcessingTab.Translations,
    [StaticDisplays.Audio, StaticDisplays.Data, StaticDisplays.Transcript],
  ],
  [
    ProcessingTab.Analysis,
    [StaticDisplays.Audio, StaticDisplays.Data, StaticDisplays.Transcript],
  ],
]);

/** Shared interface for transcript and translations. */
export interface Transx {
  value: string;
  languageCode: LanguageCode;
  dateCreated: string;
  dateModified: string;
}

/** Transcript or translation draft. */
interface TransxDraft {
  value?: string;
  languageCode?: LanguageCode;
  /** To be used with automatic services. */
  regionCode?: LanguageCode | null;
}

/**
 * This contains a list of submissions for every processing-enabled question.
 * In a list: for every submission we store the `editId` and a `hasResponse`
 * boolean. We use it to navigate through submissions with meaningful data
 * in context of a question. Example:
 *
 * ```
 * {
 *   first_question: [
 *     {editId: 'abc123', hasResponse: true},
 *     {editId: 'asd345', hasResponse: false},
 *   ],
 *   second_question: [
 *     {editId: 'abc123', hasResponse: true},
 *     {editId: 'asd345', hasResponse: true},
 *   ]
 * }
 * ```
 */
interface SubmissionsEditIds {
  [qpath: string]: Array<{
    editId: string;
    hasResponse: boolean;
  }>;
}

interface AutoTransXEvent {
  response: ProcessingDataResponse;
  submissionEditId: string;
}

interface SingleProcessingStoreData {
  transcript?: Transx;
  transcriptDraft?: TransxDraft;
  translations: Transx[];
  translationDraft?: TransxDraft;
  /** Being displayed on the left side of the screen during translation editing. */
  source?: string;
  submissionData?: SubmissionResponse;
  /** A list of all submissions editIds (`meta/rootUuid` or `_uuid`). */
  submissionsEditIds?: SubmissionsEditIds;
  /**
   * Whether any changes were made to the data by user after Single Processing
   * View was opened (only changes saved to Back end are taken into account).
   */
  isPristine: boolean;
  /** Marks some backend calls being in progress. */
  isFetchingData: boolean;
  isPollingForTranscript: boolean;
<<<<<<< HEAD
  hiddenSidebarQuestions: string[];
  currentlyDisplayedLanguage: LanguageCode | string;
  exponentialBackoffCount: number;
=======
  isPollingForTranslation: boolean;
>>>>>>> 749ac238
}

class SingleProcessingStore extends Reflux.Store {
  /**
   * A method for aborting current XHR fetch request.
   * It doesn't need to be defined upfront, but I'm adding it here for clarity.
   */
  private abortFetchData?: Function;
  private previousPath: string | undefined;
  // For the store to work we need all three: asset, submission, and editIds. The
  // (ability to fetch) processing data is being unlocked by having'em all.
  private areEditIdsLoaded = false;
  private isSubmissionLoaded = false;
  private isProcessingDataLoaded = false;

  /**
   * A list of active sidebar displays for each of the tabs. They start off with
   * some default values for each tab, and can be configured through Display
   * Settings and remembered for as long as the Processing View is being opened.
   */
  private displays = this.getInitialDisplays();

  private analysisTabHasUnsavedWork = false;

  public data: SingleProcessingStoreData = {
    translations: [],
    isPristine: true,
    isFetchingData: false,
    isPollingForTranscript: false,
<<<<<<< HEAD
    hiddenSidebarQuestions: [],
    currentlyDisplayedLanguage: this.getInitialDisplayedLanguage(),
    exponentialBackoffCount: 1,
=======
    isPollingForTranslation: false,
>>>>>>> 749ac238
  };

  /** Clears all data - useful before making initialisation call */
  private resetProcessingData() {
    this.isProcessingDataLoaded = false;
    this.data.isPollingForTranscript = false;
    this.data.transcript = undefined;
    this.data.transcriptDraft = undefined;
    this.data.translations = [];
    this.data.translationDraft = undefined;
    this.data.source = undefined;
    this.data.isPristine = true;
    this.data.currentlyDisplayedLanguage = this.getInitialDisplayedLanguage();
    this.data.exponentialBackoffCount = 1;
  }

  public get currentAssetUid() {
    return getCurrentProcessingRouteParts().assetUid;
  }

  public get currentQuestionQpath() {
    return getCurrentProcessingRouteParts().qpath;
  }

  public get currentSubmissionEditId() {
    return getCurrentProcessingRouteParts().submissionEditId;
  }

  public get currentQuestionName() {
    const asset = assetStore.getAsset(this.currentAssetUid);
    if (asset?.content) {
      const foundRow = findRowByQpath(asset.content, this.currentQuestionQpath);
      if (foundRow) {
        return getRowName(foundRow);
      }
      return undefined;
    }
    return undefined;
  }

  public get currentQuestionType(): AnyRowTypeName | undefined {
    const asset = assetStore.getAsset(this.currentAssetUid);
    if (asset?.content) {
      const foundRow = findRowByQpath(
        asset?.content,
        this.currentQuestionQpath
      );
      return foundRow?.type;
    }
    return undefined;
  }

  init() {
    this.resetProcessingData();

    // We start off with noting down current path if there is none (i.e. case
    // of opening processing directly from URL)
    if (!this.previousPath) {
      this.previousPath = getCurrentPath();
    }

    // HACK: We add this ugly `setTimeout` to ensure router exists.
    setTimeout(() => router!.subscribe(this.onRouteChange.bind(this)));

    actions.submissions.getSubmissionByUuid.completed.listen(
      this.onGetSubmissionByUuidCompleted.bind(this)
    );
    actions.submissions.getSubmissionByUuid.failed.listen(
      this.onGetSubmissionByUuidFailed.bind(this)
    );
    actions.submissions.getProcessingSubmissions.completed.listen(
      this.onGetProcessingSubmissionsCompleted.bind(this)
    );
    actions.submissions.getProcessingSubmissions.failed.listen(
      this.onGetProcessingSubmissionsFailed.bind(this)
    );

    processingActions.getProcessingData.started.listen(
      this.onFetchProcessingDataStarted.bind(this)
    );
    processingActions.getProcessingData.completed.listen(
      this.onFetchProcessingDataCompleted.bind(this)
    );
    processingActions.getProcessingData.failed.listen(
      this.onAnyCallFailed.bind(this)
    );
    processingActions.setTranscript.completed.listen(
      this.onSetTranscriptCompleted.bind(this)
    );
    processingActions.setTranscript.failed.listen(
      this.onAnyCallFailed.bind(this)
    );
    processingActions.deleteTranscript.completed.listen(
      this.onDeleteTranscriptCompleted.bind(this)
    );
    processingActions.deleteTranscript.failed.listen(
      this.onAnyCallFailed.bind(this)
    );
    processingActions.requestAutoTranscription.completed.listen(
      this.onRequestAutoTranscriptionCompleted.bind(this)
    );
    processingActions.requestAutoTranscription.in_progress.listen(
      this.onRequestAutoTranscriptionInProgress.bind(this)
    );
    processingActions.requestAutoTranscription.failed.listen(
      this.onAnyCallFailed.bind(this)
    );
    processingActions.setTranslation.completed.listen(
      this.onSetTranslationCompleted.bind(this)
    );
    processingActions.setTranslation.failed.listen(
      this.onAnyCallFailed.bind(this)
    );
    // NOTE: deleteTranslation endpoint is sending whole processing data in response.
    processingActions.deleteTranslation.completed.listen(
      this.onFetchProcessingDataCompleted.bind(this)
    );
    processingActions.deleteTranslation.failed.listen(
      this.onAnyCallFailed.bind(this)
    );
    processingActions.requestAutoTranslation.completed.listen(
      this.onRequestAutoTranslationCompleted.bind(this)
    );
    processingActions.requestAutoTranslation.completed.listen(
      this.onRequestAutoTranslationInProgress.bind(this)
    );
    processingActions.requestAutoTranslation.failed.listen(
      this.onAnyCallFailed.bind(this)
    );
    processingActions.activateAsset.completed.listen(
      this.onActivateAssetCompleted.bind(this)
    );

    // We need the asset to be loaded for the store to work (we get the
    // processing endpoint url from asset JSON). We try to startup store
    // immediately and also listen to asset loads.
    this.startupStore();
  }

  /** This is making sure the asset processing features are activated. */
  private onAssetLoad(asset: AssetResponse) {
    if (isAnyProcessingRouteActive() && this.currentAssetUid === asset.uid) {
      if (!isAssetProcessingActivated(this.currentAssetUid)) {
        this.activateAsset();
      } else {
        this.fetchAllInitialDataForAsset();
      }
    }
  }

  private onActivateAssetCompleted() {
    this.fetchAllInitialDataForAsset();
  }

  private activateAsset() {
    processingActions.activateAsset(this.currentAssetUid, true, []);
  }

  /**
   * This initialisation is mainly needed because in the case when user loads
   * the processing route URL directly the asset data might not be here yet.
   */
  private startupStore() {
    if (isAnyProcessingRouteActive()) {
      const isAssetLoaded = Boolean(assetStore.getAsset(this.currentAssetUid));
      if (isAssetLoaded) {
        this.fetchAllInitialDataForAsset();
      } else {
        // This would happen when user is opening the processing URL directly,
        // thus asset might not be loaded yet. We need to wait for it and try
        // starting up again (through `onAssetLoad`).
        assetStore.whenLoaded(
          this.currentAssetUid,
          this.onAssetLoad.bind(this)
        );
      }
    }
  }

  /**
   * This does a few things:
   * 1. checks if asset is processing-activated and activates if not
   * 2. fetches all data needed when processing view is opened (in comparison to
   *    fetching data needed when switching processing question or submission)
   */
  private fetchAllInitialDataForAsset() {
    // JUST A NOTE: we don't need to load asset ourselves, as it is already
    // taken care of in `PermProtectedRoute`. It can happen so that this method
    // is being called sooner than the mentioned component does its thing.
    const isAssetLoaded = Boolean(assetStore.getAsset(this.currentAssetUid));

    // Without asset we can't do anything yet.
    if (!isAssetLoaded) {
      return;
    }

    if (!isAssetProcessingActivated(this.currentAssetUid)) {
      this.activateAsset();
    } else {
      this.fetchSubmissionData();
      this.fetchEditIds();
      this.fetchProcessingData();
    }
  }

  private onRouteChange(data: RouterState) {
    const newPath = data.location.pathname;

    // Store path for future `onRouteChange`s.
    // Note: Make sure not to use `this.previousPath` in the further code within
    // this function! I save it here, because the code doesn't always reach
    // the end of the function :)
    const oldPath = this.previousPath;
    this.previousPath = newPath;

    // Skip non-changes; not sure if this happens, but better safe than sorry.
    if (oldPath === newPath) {
      return;
    }

    let previousPathParts;
    if (oldPath) {
      previousPathParts = getProcessingRouteParts(oldPath);
    }
    const newPathParts = getProcessingRouteParts(newPath);

    // Cleanup: When we leave Analysis tab, we need to reset the flag
    // responsible for keeping the status of unsaved changes. This way it's not
    // blocking the navigation after leaving the tab directly from editing.
    if (previousPathParts?.tabName === ProcessingTab.Analysis) {
      this.setAnalysisTabHasUnsavedChanges(false);
    }

    // Case 1: navigating to different processing tab, but within the same
    // submission and question (neither entering nor leaving Single Processing
    // View)
    if (
      isAnyProcessingRoute(oldPath) &&
      isAnyProcessingRoute(newPath) &&
      previousPathParts &&
      previousPathParts.assetUid === newPathParts.assetUid &&
      previousPathParts.qpath === newPathParts.qpath &&
      previousPathParts.submissionEditId === newPathParts.submissionEditId &&
      // This check is needed to avoid going into this in case when route
      // redirects from no tab (e.g. `/`) into default tab (e.g. `/transcript`).
      previousPathParts.tabName !== undefined &&
      previousPathParts.tabName !== newPathParts.tabName
    ) {
      // When changing tab, discard all drafts and the selected source.
      this.data.transcriptDraft = undefined;
      this.data.translationDraft = undefined;
      this.data.source = undefined;
    }

    // Case 2: navigating to a different submission or different question
    // (neither entering nor leaving Single Processing View)
    if (
      isAnyProcessingRoute(oldPath) &&
      isAnyProcessingRoute(newPath) &&
      previousPathParts &&
      previousPathParts.assetUid === newPathParts.assetUid &&
      (previousPathParts.qpath !== newPathParts.qpath ||
        previousPathParts.submissionEditId !== newPathParts.submissionEditId)
    ) {
      this.fetchProcessingData();
      this.fetchSubmissionData();
    }

    // Case 3: switching into processing route out of other place (most
    // probably from assets data table route).
    if (!isAnyProcessingRoute(oldPath) && isAnyProcessingRoute(newPath)) {
      this.fetchAllInitialDataForAsset();
      // Each time user visits Processing View from some different route we want
      // to present the same default displays.
      this.displays = this.getInitialDisplays();
    }
  }

  private fetchSubmissionData(): void {
    this.isSubmissionLoaded = false;
    this.data.submissionData = undefined;
    this.trigger(this.data);

    actions.submissions.getSubmissionByUuid(
      this.currentAssetUid,
      this.currentSubmissionEditId
    );
  }

  private onGetSubmissionByUuidCompleted(response: SubmissionResponse): void {
    this.isSubmissionLoaded = true;
    this.data.submissionData = response;
    this.trigger(this.data);
  }

  private onGetSubmissionByUuidFailed(): void {
    this.isSubmissionLoaded = true;
    this.trigger(this.data);
  }

  /**
   * NOTE: We only need to call this once for given asset. We assume that while
   * processing view is opened, submissions will not be deleted or added.
   */
  private fetchEditIds(): void {
    this.areEditIdsLoaded = false;
    this.data.submissionsEditIds = undefined;
    this.trigger(this.data);

    const processingRows = getAssetProcessingRows(this.currentAssetUid);
    const asset = assetStore.getAsset(this.currentAssetUid);
    let flatPaths: SurveyFlatPaths = {};

    // We need to get a regular path (not qpath!) for each of the processing
    // rows. In theory we could just convert the qpath strings, but it's safer
    // to use the asset data that we already have.
    const processingRowsPaths: string[] = [];

    if (asset?.content?.survey) {
      flatPaths = getSurveyFlatPaths(asset.content.survey);

      if (processingRows) {
        processingRows.forEach((qpath) => {
          if (asset?.content) {
            // Here we need to "convert" qpath into name, as flatPaths work with
            // names only. We search the row by qpath and use its name.
            const rowName = getRowNameByQpath(asset.content, qpath);

            if (rowName && flatPaths[rowName]) {
              processingRowsPaths.push(flatPaths[rowName]);
            }
          }
        });
      }
    }

    actions.submissions.getProcessingSubmissions(
      this.currentAssetUid,
      processingRowsPaths
    );
  }

  private onGetProcessingSubmissionsCompleted(
    response: GetProcessingSubmissionsResponse
  ) {
    const submissionsEditIds: SubmissionsEditIds = {};
    const processingRows = getAssetProcessingRows(this.currentAssetUid);

    const asset = assetStore.getAsset(this.currentAssetUid);
    let flatPaths: SurveyFlatPaths = {};

    if (asset?.content?.survey) {
      flatPaths = getSurveyFlatPaths(asset.content.survey);

      if (processingRows !== undefined) {
        processingRows.forEach((qpath) => {
          submissionsEditIds[qpath] = [];
        });

        response.results.forEach((result) => {
          processingRows.forEach((qpath) => {
            if (asset?.content) {
              // Here we need to "convert" qpath into name, as flatPaths work with
              // names only. We search the row by qpath and use its name.
              const rowName = getRowNameByQpath(asset.content, qpath);

              if (rowName) {
                // `meta/rootUuid` is persistent across edits while `_uuid` is not;
                // use the persistent identifier if present.
                let uuid = result['meta/rootUuid'];
                if (uuid === undefined) {
                  uuid = result['_uuid'];
                }
                submissionsEditIds[qpath].push({
                  editId: uuid,
                  hasResponse: Object.keys(result).includes(flatPaths[rowName]),
                });
              }
            }
          });
        });
      }
    }

    this.areEditIdsLoaded = true;
    this.data.submissionsEditIds = submissionsEditIds;
    this.trigger(this.data);
  }

  private onGetProcessingSubmissionsFailed(): void {
    this.areEditIdsLoaded = true;
    this.trigger(this.data);
  }

  private fetchProcessingData() {
    if (this.abortFetchData !== undefined) {
      this.abortFetchData();
    }

    this.resetProcessingData();

    processingActions.getProcessingData(
      this.currentAssetUid,
      this.currentSubmissionEditId
    );
  }

  private onFetchProcessingDataStarted(abort: () => void) {
    this.abortFetchData = abort;
    this.data.isFetchingData = true;
    this.trigger(this.data);
  }

  private onFetchProcessingDataCompleted(response: ProcessingDataResponse) {
    const transcriptResponse = response[this.currentQuestionQpath]?.transcript;
    // NOTE: we treat empty transcript object same as nonexistent one
    this.data.transcript = undefined;
    if (transcriptResponse?.value && transcriptResponse?.languageCode) {
      this.data.transcript = transcriptResponse;
    }

    const translationsResponse =
      response[this.currentQuestionQpath]?.translation;
    const translationsArray: Transx[] = [];
    if (translationsResponse) {
      Object.keys(translationsResponse).forEach(
        (languageCode: LanguageCode) => {
          const translation = translationsResponse[languageCode];
          if (translation.languageCode) {
            translationsArray.push({
              value: translation.value,
              languageCode: translation.languageCode,
              dateModified: translation.dateModified,
              dateCreated: translation.dateCreated,
            });
          }
        }
      );
    }
    this.data.translations = translationsArray;

    delete this.abortFetchData;
    this.isProcessingDataLoaded = true;
    this.data.isFetchingData = false;

    this.cleanupDisplays();

    this.trigger(this.data);
  }

  /**
   * Additionally to regular API failure response, we also handle a case when
   * the call was aborted due to features not being enabled. In such case we get
   * a simple string instead of response object.
   */
  private onAnyCallFailed(response: FailResponse | string) {
    let errorText = t('Something went wrong');
    if (typeof response === 'string') {
      errorText = response;
    } else {
      errorText =
        response.responseJSON?.detail ||
        response.responseJSON?.error ||
        response.statusText;
    }
    alertify.notify(errorText, 'error');
    delete this.abortFetchData;
    this.data.isFetchingData = false;
    this.data.isPollingForTranscript = false;
    this.trigger(this.data);
  }

  private onSetTranscriptCompleted(response: ProcessingDataResponse) {
    const transcriptResponse = response[this.currentQuestionQpath]?.transcript;

    this.data.isFetchingData = false;

    if (transcriptResponse) {
      this.data.transcript = transcriptResponse;
    }
    // discard draft after saving (exit the editor)
    this.data.transcriptDraft = undefined;
    this.setNotPristine();
    this.trigger(this.data);
  }

  private onDeleteTranscriptCompleted() {
    this.data.isFetchingData = false;
    this.data.transcript = undefined;
    this.setNotPristine();
    this.trigger(this.data);
  }

  private isAutoTranscriptionEventApplicable(event: AutoTransXEvent) {
    // Note: previously initiated automatic transcriptions may no longer be
    // applicable to the current route
    const googleTxResponse =
      event.response[this.currentQuestionQpath]?.googletx;
    return (
      event.submissionEditId === this.currentSubmissionEditId &&
      googleTxResponse &&
      this.data.transcriptDraft &&
      (googleTxResponse.languageCode ===
        this.data.transcriptDraft.languageCode ||
        googleTxResponse.languageCode === this.data.transcriptDraft.regionCode)
    );
  }

  private onRequestAutoTranscriptionCompleted(event: AutoTransXEvent) {
    if (
      !this.currentQuestionQpath ||
      !this.data.isPollingForTranscript ||
      !this.data.transcriptDraft
    ) {
      return;
    }
    const googleTsResponse =
      event.response[this.currentQuestionQpath]?.googlets;
    if (googleTsResponse && this.isAutoTranscriptionEventApplicable(event)) {
      this.data.isPollingForTranscript = false;
      this.data.transcriptDraft.value = googleTsResponse.value;
      this.data.exponentialBackoffCount = 1;
    }
    this.setNotPristine();
    this.trigger(this.data);
  }

  private onRequestAutoTranscriptionInProgress(event: AutoTransXEvent) {
    setTimeout(() => {
      // make sure to check for applicability *after* the timeout fires, not
      // before. someone can do a lot of navigating in 5 seconds
      if (this.isAutoTranscriptionEventApplicable(event)) {
        this.data.exponentialBackoffCount = this.data.exponentialBackoffCount + 1;
        this.data.isPollingForTranscript = true;
        this.requestAutoTranscription();
      } else {
        this.data.isPollingForTranscript = false;
      }
    }, getExponentialDelayTime(
      this.data.exponentialBackoffCount,
      envStore.data.min_retry_time,
      envStore.data.max_retry_time
    ));
  }

  private onSetTranslationCompleted(newTranslations: Transx[]) {
    this.data.isFetchingData = false;
    this.data.translations = newTranslations;
    // discard draft after saving (exit the editor)
    this.data.translationDraft = undefined;
    this.data.source = undefined;
    this.setNotPristine();
    this.trigger(this.data);
  }

  private isAutoTranslationEventApplicable(event: AutoTransXEvent) {
    const googleTxResponse =
      event.response[this.currentQuestionQpath]?.googletx;
    return (
      event.submissionEditId === this.currentSubmissionEditId &&
      googleTxResponse &&
      this.data.translationDraft &&
      (googleTxResponse.languageCode ===
        this.data.translationDraft.languageCode ||
        googleTxResponse.languageCode === this.data.translationDraft.regionCode)
    );
  }

  private onRequestAutoTranslationCompleted(event: AutoTransXEvent) {
    const googleTxResponse =
      event.response[this.currentQuestionQpath]?.googletx;

    this.data.isFetchingData = false;
    if (
      googleTxResponse &&
      this.data.translationDraft &&
      (googleTxResponse.languageCode ===
        this.data.translationDraft.languageCode ||
        googleTxResponse.languageCode === this.data.translationDraft.regionCode)
    ) {
      this.data.translationDraft.value = googleTxResponse.value;
    }

    this.setNotPristine();
    this.trigger(this.data);
  }

  private onRequestAutoTranslationInProgress(event: AutoTransXEvent) {
    setTimeout(() => {
      // make sure to check for applicability *after* the timeout fires, not
      // before. someone can do a lot of navigating in 5 seconds
      if (this.isAutoTranslationEventApplicable(event)) {
        this.data.isPollingForTranslation = true;
        console.log('trying to poll!');
        this.requestAutoTranslation(
          event.response[this.currentQuestionQpath]!.googlets!.languageCode
        );
      } else {
        console.log('no more poling!');
        this.data.isPollingForTranslation = false;
      }
    }, 5000);
  }

  /**
   * Returns a list of selectable language codes.
   * Omits the one currently being edited.
   */
  getSources(): string[] {
    const sources = [];

    if (this.data.transcript?.languageCode) {
      sources.push(this.data.transcript?.languageCode);
    }

    this.data.translations.forEach((translation: Transx) => {
      if (
        translation.languageCode !== this.data.translationDraft?.languageCode
      ) {
        sources.push(translation.languageCode);
      }
    });

    return sources;
  }

  setSource(languageCode: LanguageCode) {
    this.data.source = languageCode;
    this.trigger(this.data);
  }

  /** Returns a local cached transcript data. */
  getTranscript() {
    return this.data.transcript;
  }

  setTranscript(languageCode: LanguageCode, value: string) {
    this.data.isFetchingData = true;
    processingActions.setTranscript(
      this.currentAssetUid,
      this.currentQuestionQpath,
      this.currentSubmissionEditId,
      languageCode,
      value
    );
    this.trigger(this.data);
  }

  deleteTranscript() {
    this.data.isFetchingData = true;
    processingActions.deleteTranscript(
      this.currentAssetUid,
      this.currentQuestionQpath,
      this.currentSubmissionEditId
    );
    this.trigger(this.data);
  }

  requestAutoTranscription() {
    this.data.isPollingForTranscript = true;
    processingActions.requestAutoTranscription(
      this.currentAssetUid,
      this.currentQuestionQpath,
      this.currentSubmissionEditId,
      this.data.transcriptDraft?.languageCode,
      this.data.transcriptDraft?.regionCode
    );
    this.trigger(this.data);
  }

  getTranscriptDraft() {
    return this.data.transcriptDraft;
  }

  setTranscriptDraft(newTranscriptDraft: TransxDraft) {
    this.data.transcriptDraft = newTranscriptDraft;
    this.trigger(this.data);
  }

  deleteTranscriptDraft() {
    this.data.transcriptDraft = undefined;
    this.trigger(this.data);
  }

  safelyDeleteTranscriptDraft() {
    if (this.hasUnsavedTranscriptDraftValue()) {
      destroyConfirm(
        this.deleteTranscriptDraft.bind(this),
        t('Discard unsaved changes?'),
        t('Discard')
      );
    } else {
      this.deleteTranscriptDraft();
    }
  }

  /**
   * Returns a list of language codes of languages that are activated within
   * advanced_features.transcript, i.e. languages that were already used for
   * transcripts with other submissions in this project.
   */
  getAssetTranscriptableLanguages() {
    const advancedFeatures = getAssetAdvancedFeatures(this.currentAssetUid);
    if (advancedFeatures?.transcript?.languages) {
      return advancedFeatures.transcript.languages;
    }
    return [];
  }

  /** Returns a local cached translation data. */
  getTranslation(languageCode: LanguageCode | undefined) {
    return this.data.translations.find(
      (translation) => translation.languageCode === languageCode
    );
  }

  /** Returns a local cached translations list. */
  getTranslations() {
    return this.data.translations;
  }

  /** This stores the translation on backend. */
  setTranslation(languageCode: LanguageCode, value: string) {
    this.data.isFetchingData = true;
    processingActions.setTranslation(
      this.currentAssetUid,
      this.currentQuestionQpath,
      this.currentSubmissionEditId,
      languageCode,
      value
    );
    this.trigger(this.data);
  }

  deleteTranslation(languageCode: LanguageCode) {
    this.data.isFetchingData = true;
    processingActions.deleteTranslation(
      this.currentAssetUid,
      this.currentQuestionQpath,
      this.currentSubmissionEditId,
      languageCode
    );
    this.trigger(this.data);
  }

  requestAutoTranslation(languageCode: string) {
    this.data.isFetchingData = true;
    processingActions.requestAutoTranslation(
      this.currentAssetUid,
      this.currentQuestionQpath,
      this.currentSubmissionEditId,
      languageCode
    );
    this.trigger(this.data);
  }

  getTranslationDraft() {
    return this.data.translationDraft;
  }

  setTranslationDraft(newTranslationDraft: TransxDraft) {
    this.data.translationDraft = newTranslationDraft;
    this.trigger(this.data);
  }

  deleteTranslationDraft() {
    this.data.translationDraft = undefined;
    // If we clear the draft, we remove the source too.
    this.data.source = undefined;
    this.trigger(this.data);
  }

  safelyDeleteTranslationDraft() {
    if (this.hasUnsavedTranslationDraftValue()) {
      destroyConfirm(
        this.deleteTranslationDraft.bind(this),
        t('Discard unsaved changes?'),
        t('Discard')
      );
    } else {
      this.deleteTranslationDraft();
    }
  }

  /**
   * Returns a list of language codes of languages that are activated within
   * advanced_features.translated
   */
  getAssetTranslatableLanguages() {
    const advancedFeatures = getAssetAdvancedFeatures(this.currentAssetUid);
    if (advancedFeatures?.translation?.languages) {
      return advancedFeatures.translation.languages;
    }
    return [];
  }

  getSubmissionData() {
    return this.data.submissionData;
  }

  /** NOTE: Returns editIds for current question name, not for all of them. */
  getCurrentQuestionSubmissionsEditIds() {
    if (this.data.submissionsEditIds !== undefined) {
      return this.data.submissionsEditIds[this.currentQuestionQpath];
    }
    return undefined;
  }

  getSubmissionsEditIds() {
    return this.data.submissionsEditIds;
  }

  hasUnsavedTranscriptDraftValue() {
    const draft = this.getTranscriptDraft();
    return (
      draft?.value !== undefined && draft.value !== this.getTranscript()?.value
    );
  }

  hasUnsavedTranslationDraftValue() {
    const draft = this.getTranslationDraft();
    return (
      draft?.value !== undefined &&
      draft.value !== this.getTranslation(draft?.languageCode)?.value
    );
  }

  hasAnyUnsavedWork() {
    return (
      this.hasUnsavedTranscriptDraftValue() ||
      this.hasUnsavedTranslationDraftValue() ||
      this.analysisTabHasUnsavedWork
    );
  }

  isReady() {
    return (
      isAssetProcessingActivated(this.currentAssetUid) &&
      this.areEditIdsLoaded &&
      this.isSubmissionLoaded &&
      this.isProcessingDataLoaded
    );
  }

  getDisplayedLanguagesList(): KoboSelectOption[] {
    const languagesList = [];

    languagesList.push({label: t('XML names'), value: 'xml_names'});
    const asset = assetStore.getAsset(this.currentAssetUid);
    const baseLabel = t('Labels');

    if (asset?.summary?.languages && asset?.summary?.languages.length > 0) {
      asset.summary.languages.forEach((language) => {
        let label = baseLabel;
        if (language !== null) {
          label += ` - ${language}`;
        }
        languagesList.push({label: label, value: language});
      });
    } else {
      languagesList.push({label: baseLabel, value: ''});
    }

    return languagesList;
  }

  getInitialDisplayedLanguage() {
    const asset = assetStore.getAsset(this.currentAssetUid);
    if (asset?.summary?.languages && asset?.summary?.languages[0]) {
      return asset?.summary?.languages[0];
    } else {
      return '';
    }
  }

  getCurrentlyDisplayedLanguage() {
    return this.data.currentlyDisplayedLanguage;
  }

  getInitialDisplays(): SidebarDisplays {
    return {
      transcript: DefaultDisplays.get(ProcessingTab.Transcript) || [],
      translations: DefaultDisplays.get(ProcessingTab.Translations) || [],
      analysis: DefaultDisplays.get(ProcessingTab.Analysis) || [],
    };
  }

  /** Returns available displays for given tab */
  getAvailableDisplays(tabName: ProcessingTab) {
    const outcome: DisplaysList = [StaticDisplays.Audio, StaticDisplays.Data];
    if (tabName !== ProcessingTab.Transcript && this.data.transcript) {
      outcome.push(StaticDisplays.Transcript);
    }
    this.getTranslations().forEach((translation) => {
      outcome.push(translation.languageCode);
    });
    return outcome;
  }

  /** Returns displays for given tab. */
  getDisplays(tabName: ProcessingTab | undefined) {
    if (tabName !== undefined) {
      return this.displays[tabName];
    }
    return [];
  }

  getAllSidebarQuestions() {
    const asset = assetStore.getAsset(this.currentAssetUid);

    if (asset?.content?.survey) {
      const questionsList = getFlatQuestionsList(
        asset.content.survey,
        getLanguageIndex(asset, this.data.currentlyDisplayedLanguage)
      )
        .filter((question) => !(question.name === this.currentQuestionName))
        .map((question) => {
          // We make an object to show the question label to the user but use the
          // name internally so it works with duplicate question labels
          return {name: question.name, label: question.label};
        });
      return questionsList;
    } else {
      return [];
    }
  }

  getHiddenSidebarQuestions() {
    return this.data.hiddenSidebarQuestions;
  }

  /** Updates the list of active displays for given tab. */
  setDisplays(tabName: ProcessingTab, displays: DisplaysList) {
    this.displays[tabName] = displays;
    this.trigger(this.displays);
  }

  /** Resets the list of displays for given tab to a default list. */
  resetDisplays(tabName: ProcessingTab) {
    this.displays[tabName] = DefaultDisplays.get(tabName) || [];
    this.trigger(this.displays);
  }

  /**
   * Removes nonexistent displays from the list of active displays, e.g. when
   * use activated "Polish (pl)" translation to appear in sidebar, but then
   * removed it, it should also disappear from the displays list. Leftovers
   * would usually cause no problems - until user re-adds that "Polish (pl)"
   * translation.
   */
  cleanupDisplays() {
    Object.values<ProcessingTab>(ProcessingTab).forEach((tab) => {
      const availableDisplays = this.getAvailableDisplays(tab);
      this.displays[tab].filter((display) => {
        availableDisplays.includes(display);
      });
    });
    this.trigger(this.displays);
  }

  /** Updates store with the unsaved changes state from the analysis reducer. */
  setAnalysisTabHasUnsavedChanges(hasUnsavedWork: boolean) {
    this.analysisTabHasUnsavedWork = hasUnsavedWork;
    if (hasUnsavedWork) {
      this.setNotPristine();
    }
    this.trigger(this.data);
  }

  /**
   * Marks the data as having some changes being made (both saved and unsaved).
   * There is no need to set it back to pristine, as it happens only after
   */
  setNotPristine() {
    if (this.data.isPristine) {
      this.data.isPristine = false;
      this.trigger(this.data);
    }
  }

  setHiddenSidebarQuestions(list: string[]) {
    this.data.hiddenSidebarQuestions = list;

    this.trigger(this.data);
  }

  setCurrentlyDisplayedLanguage(language: LanguageCode) {
    this.data.currentlyDisplayedLanguage = language;

    this.trigger(this.data);
  }
}

/**
 * Stores all data necessary for rendering the single processing route and all
 * its features. Handles draft transcripts/translations.
 */
const singleProcessingStore = new SingleProcessingStore();
singleProcessingStore.init();

export default singleProcessingStore;<|MERGE_RESOLUTION|>--- conflicted
+++ resolved
@@ -128,13 +128,10 @@
   /** Marks some backend calls being in progress. */
   isFetchingData: boolean;
   isPollingForTranscript: boolean;
-<<<<<<< HEAD
+  isPollingForTranslation: boolean;
   hiddenSidebarQuestions: string[];
   currentlyDisplayedLanguage: LanguageCode | string;
   exponentialBackoffCount: number;
-=======
-  isPollingForTranslation: boolean;
->>>>>>> 749ac238
 }
 
 class SingleProcessingStore extends Reflux.Store {
@@ -164,13 +161,10 @@
     isPristine: true,
     isFetchingData: false,
     isPollingForTranscript: false,
-<<<<<<< HEAD
+    isPollingForTranslation: false,
     hiddenSidebarQuestions: [],
     currentlyDisplayedLanguage: this.getInitialDisplayedLanguage(),
     exponentialBackoffCount: 1,
-=======
-    isPollingForTranslation: false,
->>>>>>> 749ac238
   };
 
   /** Clears all data - useful before making initialisation call */
