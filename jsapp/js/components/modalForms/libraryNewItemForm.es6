--- conflicted
+++ resolved
@@ -19,11 +19,7 @@
   constructor(props) {
     super(props);
     this.state = {
-<<<<<<< HEAD
-      isSessionLoaded: !!stores.session.isLoggedIn
-=======
       isSessionLoaded: !!stores.session.isLoggedIn,
->>>>>>> 0694d46b
     };
 
     autoBind(this);
