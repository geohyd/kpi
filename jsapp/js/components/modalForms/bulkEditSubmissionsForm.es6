--- conflicted
+++ resolved
@@ -389,11 +389,7 @@
         <bem.Modal__footer>
           <Button
             type='full'
-<<<<<<< HEAD
-            color='dark-red'
-=======
             color='red'
->>>>>>> 697f2043
             size='l'
             onClick={this.onReset.bind(this)}
             isDisabled={this.state.isPending || Object.keys(this.state.overrides).length === 0}
