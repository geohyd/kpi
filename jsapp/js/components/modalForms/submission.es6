--- conflicted
+++ resolved
@@ -453,17 +453,10 @@
                 </a>
               }
 
-<<<<<<< HEAD
               {(
-                (this.userCan('add_submissions', this.props.asset) && this.userCan('change_submissions', this.props.asset)) ||
-                (
-                  this.isSubmissionWritable('add_submissions', this.props.asset, this.state.submission) &&
-                  this.isSubmissionWritable('change_submissions', this.props.asset, this.state.submission)
-                )
+                this.userCan('change_submissions', this.props.asset) ||
+                this.isSubmissionWritable('change_submissions', this.props.asset, this.state.submission)
               ) &&
-=======
-              {this.userCan('change_submissions', this.props.asset) &&
->>>>>>> ee685841
                 <a
                   onClick={this.duplicateSubmission.bind(this)}
                   className='kobo-button kobo-button--blue submission-duplicate__button'
