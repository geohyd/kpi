import React from 'react';
import autoBind from 'react-autobind';
import MultiCheckbox from 'js/components/common/multiCheckbox';
import {bem} from 'js/bem';
import {actions} from 'js/actions';
import {LoadingSpinner} from 'js/ui';

/**
 * Attributes from parent needed to generate `columnsToDisplay`
 *
 * @namespace parentAttributes
 * @prop {string} uid
 * @prop {string} name
 * @prop {string} url
 */

/**
 * The content of the DATA_ATTACHMENT_COLUMNS modal
 *
 * @prop {function} onSetModalTitle - for changing the modal title by this component
 * @prop {function} onModalClose - causes the modal to close
 * @prop {function} triggerParentLoading - triggers loading on parent modal
 * @prop {function} generateColumnFilters - generates columns for multicheckbox
 * @prop {object} asset - current asset
 * @prop {parentAttributes} parent
 * @prop {string} fileName
 * @prop {string[]} fields - child selected fields
 * @prop {string} attachmentUrl - if exists, we are patching an existing attachment
                                  otherwise, this is a new import
 */
class dataAttachmentColumnsForm extends React.Component {
  constructor(props) {
    super(props);
    this.state = {
      isInitalised: false,
      isLoading: false,
      columnsToDisplay: [],
    };
    autoBind(this);
    this.unlisteners = [];
  }

  componentDidMount() {
    // We must query for parent's asset content in order to display their
    // available columns
    actions.resources.loadAsset({id: this.props.parent.uid});

    this.unlisteners.push(
      actions.dataShare.attachToParent.completed.listen(
        this.onAttachToParentCompleted
      ),
      actions.dataShare.attachToParent.failed.listen(
        this.stopLoading
      ),
      actions.dataShare.patchParent.completed.listen(
        this.onPatchParentCompleted
      ),
      actions.dataShare.patchParent.failed.listen(
        this.stopLoading
      ),
      actions.resources.loadAsset.completed.listen(
        this.onLoadAssetContentCompleted
      ),
      actions.resources.loadAsset.failed.listen(
        this.stopLoading
      ),
    );
    this.setModalTitle();
  }

  componentWillUnmount() {
    this.unlisteners.forEach((clb) => {clb();});
  }

  setModalTitle() {
    this.props.onSetModalTitle(
      t('Import data from ##PARENT_NAME##')
        .replace('##PARENT_NAME##', this.props.parent.name)
    );
  }

  onAttachToParentCompleted() {
    this.props.onModalClose();
  }
  onBulkSelect() {
    let newList = this.state.columnsToDisplay.map((item) => {
      return {label: item.label, checked: true}
    });
    this.setState({columnsToDisplay: newList})
  }
  onBulkDeselect() {
    let newList = this.state.columnsToDisplay.map((item) => {
      return {label: item.label, checked: false}
    });
    this.setState({columnsToDisplay: newList})
  }
  onLoadAssetContentCompleted(response) {
    if (
      response.data_sharing?.fields?.length > 0
    ) {
      this.setState({
        isInitialised: true,
        columnsToDisplay: this.props.generateColumnFilters(
          this.props.fields,
          response.data_sharing.fields,
        ),
      });
    } else {
      // empty `fields` implies all parent questions are exposed
      this.setState({
        isInitialised: true,
        columnsToDisplay: this.props.generateColumnFilters(
          this.props.fields,
          response.content.survey,
        ),
      });
    }
  }
  onPatchParentCompleted(response) {
    this.setState({
      isLoading: false,
      columnsToDisplay: this.props.generateColumnFilters(
        this.props.fields,
        response.fields,
      ),
    });
    this.props.onModalClose();
  }
  stopLoading() {
    this.setState({isLoading: false});
  }

  onColumnSelected(newList) {
    this.setState({columnsToDisplay: newList});
  }

  onSubmit(evt) {
    evt.preventDefault();
    this.setState({isLoading: true});
    this.props.triggerParentLoading();

    const fields = [];
    let data = '';

    this.state.columnsToDisplay.map((item) => {
      if (item.checked) {
        fields.push(item.label);
      }
    });

    if (this.props.attachmentUrl) {
      data = JSON.stringify({
        fields: fields,
        filename: this.props.filename,
      });
      actions.dataShare.patchParent(this.props.attachmentUrl, data);
    } else {
      data = JSON.stringify({
        parent: this.props.parent.url,
        fields: fields,
        filename: this.props.filename,
      });
      actions.dataShare.attachToParent(this.props.asset.uid, data);
    }
  }

  render() {
    return (
      <bem.FormModal__form m='data-attachment-columns'>
        <div className='header'>
          <span className='modal-description'>
            {t('You are about to import ##PARENT_NAME##. Select or deselect in the list below to narrow down the number of questions to import.').replace('##PARENT_NAME##', this.props.parent.name)}
          </span>

          <div className='bulk-options'>
            <span className='bulk-options__description'>
              {t('Select below the questions you want to import')}
            </span>

            <div className='bulk-options__buttons'>
              <a onClick={this.onBulkSelect}>
                {t('select all')}
              </a>

              <span>
                {t('|')}
              </span>

              <a onClick={this.onBulkDeselect}>
                {t('deselect all')}
              </a>
            </div>
          </div>
        </div>

        {!this.state.isInitialised &&
<<<<<<< HEAD
          <LoadingSpinner message={t('Loading imported questions')} />
=======
          <LoadingSpinner message={t('Loading imported questions')}/>
>>>>>>> 488f65e8
        }

        <MultiCheckbox
          items={this.state.columnsToDisplay}
          onChange={this.onColumnSelected}
          disabled={this.state.isLoading}
        />

        {this.state.isLoading &&
<<<<<<< HEAD
          <LoadingSpinner message={t('Loading imported questions')} />
=======
          <LoadingSpinner message={t('Updating imported questions')}/>
>>>>>>> 488f65e8
        }

        <footer className='modal__footer'>
          <bem.KoboButton
            m='blue'
            type='submit'
            onClick={this.onSubmit}
            disabled={this.state.isLoading}
          >
            {t('Accept')}
          </bem.KoboButton>
        </footer>

      </bem.FormModal__form>
    );
  }
}

export default dataAttachmentColumnsForm;<|MERGE_RESOLUTION|>--- conflicted
+++ resolved
@@ -194,11 +194,7 @@
         </div>
 
         {!this.state.isInitialised &&
-<<<<<<< HEAD
-          <LoadingSpinner message={t('Loading imported questions')} />
-=======
           <LoadingSpinner message={t('Loading imported questions')}/>
->>>>>>> 488f65e8
         }
 
         <MultiCheckbox
@@ -208,11 +204,7 @@
         />
 
         {this.state.isLoading &&
-<<<<<<< HEAD
-          <LoadingSpinner message={t('Loading imported questions')} />
-=======
           <LoadingSpinner message={t('Updating imported questions')}/>
->>>>>>> 488f65e8
         }
 
         <footer className='modal__footer'>
