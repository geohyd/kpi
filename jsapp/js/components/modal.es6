import React from 'react';
import reactMixin from 'react-mixin';
import autoBind from 'react-autobind';
import Reflux from 'reflux';
import {dataInterface} from '../dataInterface';
import actions from '../actions';
import bem from '../bem';
import ui from '../ui';
import stores from '../stores';
import mixins from '../mixins';
import {hashHistory} from 'react-router';

import {
  t,
  assign,
  notify
} from '../utils';

import {
  PROJECT_SETTINGS_CONTEXTS,
  MODAL_TYPES
} from '../constants';

import {ProjectSettings} from '../components/formEditors';
import RESTServicesForm from '../components/RESTServices/RESTServicesForm';
import SharingForm from '../components/sharingForm';
import Submission from '../components/submission';
import TableColumnFilter from '../components/tableColumnFilter';

class Modal extends React.Component {
  constructor(props) {
    super(props);
    this.state = {
      enketopreviewlink: false,
      error: false,
      modalClass: false
    };
    autoBind(this);
  }
  componentDidMount () {
    var type = this.props.params.type;
    switch(type) {
      case MODAL_TYPES.SHARING:
        this.setModalTitle(t('Sharing Permissions'));
        break;

      case MODAL_TYPES.UPLOADING_XLS:
        var filename = this.props.params.filename || '';
        this.setState({
          title: t('Uploading XLS file'),
          message: t('Uploading: ') + filename
        });
        break;

      case MODAL_TYPES.NEW_FORM:
        // title is set by formEditors
        break;

      case MODAL_TYPES.ENKETO_PREVIEW:
        var uid = this.props.params.assetid;
        stores.allAssets.whenLoaded(uid, function(asset){
          actions.resources.createSnapshot({
            asset: asset.url,
          });
        });
        this.listenTo(stores.snapshots, this.enketoSnapshotCreation);

        this.setState({
          title: t('Form Preview'),
          modalClass: 'modal--large'
        });
        break;

      case MODAL_TYPES.SUBMISSION:
        this.setState({
          title: this.submissionTitle(this.props),
          modalClass: 'modal--large modal-submission',
          sid: this.props.params.sid
        });
<<<<<<< HEAD
      break;
      case 'rest-services':
        if (this.props.params.esid) {
          this.setState({title: t('Edit REST Service')});
        } else {
          this.setState({title: t('New REST Service')});
        }
        break;
      case 'replace-xls':
        this.setState({title: t('Replace with XLS')});
=======
>>>>>>> db9265cf
        break;

      case MODAL_TYPES.REPLACE_PROJECT:
        // title is set by formEditors
        break;

      case MODAL_TYPES.TABLE_COLUMNS:
        this.setModalTitle(t('Table display options'));
        break;

      default:
        console.error(`Unknown modal type: "${type}"!`);
    }
  }
  setModalTitle(title) {
    this.setState({title: title});
  }
  enketoSnapshotCreation (data) {
    if (data.success) {
      this.setState({
        enketopreviewlink: data.enketopreviewlink
      });
    } else {
      this.setState({
        message: data.error,
        error: true
      });
    }
  }
  componentWillReceiveProps(nextProps) {
    if (nextProps.params && nextProps.params.sid) {
      this.setState({
        title: this.submissionTitle(nextProps),
        sid: nextProps.params.sid
      });
    }

    if (this.props.params.type != nextProps.params.type && nextProps.params.type === MODAL_TYPES.UPLOADING_XLS) {
      var filename = nextProps.params.filename || '';
      this.setState({
        title: t('Uploading XLS file'),
        message: t('Uploading: ') + filename
      });
    }
    if (nextProps.params && !nextProps.params.sid) {
      this.setState({ sid: false });
    }
  }
  submissionTitle(props) {
    let title = t('Submission Record'),
        p = props.params,
        sid = parseInt(p.sid);

    if (p.tableInfo) {
      let index = p.ids.indexOf(sid) + (p.tableInfo.pageSize * p.tableInfo.currentPage) + 1;
      title =  `${t('Submission Record')} (${index} ${t('of')} ${p.tableInfo.resultsTotal})`;
    } else {
      let index = p.ids.indexOf(sid);
      title =  `${t('Submission Record')} (${index} ${t('of')} ${p.ids.length})`;
    }

    return title;
  }
  render() {
    return (
      <ui.Modal
        open
        onClose={()=>{stores.pageState.hideModal()}}
        title={this.state.title}
        className={this.state.modalClass}
      >
        <ui.Modal.Body>
            { this.props.params.type == MODAL_TYPES.SHARING &&
              <SharingForm uid={this.props.params.assetid} />
            }
            { this.props.params.type == MODAL_TYPES.NEW_FORM &&
              <ProjectSettings
                context={PROJECT_SETTINGS_CONTEXTS.NEW}
                onSetModalTitle={this.setModalTitle}
              />
            }
            { this.props.params.type == MODAL_TYPES.REPLACE_PROJECT &&
              <ProjectSettings
                context={PROJECT_SETTINGS_CONTEXTS.REPLACE}
                onSetModalTitle={this.setModalTitle}
                formAsset={this.props.params.asset}
              />
            }
            { this.props.params.type == MODAL_TYPES.ENKETO_PREVIEW && this.state.enketopreviewlink &&
              <div className='enketo-holder'>
                <iframe src={this.state.enketopreviewlink} />
              </div>
            }
            { this.props.params.type == MODAL_TYPES.ENKETO_PREVIEW && !this.state.enketopreviewlink &&
              <bem.Loading>
                <bem.Loading__inner>
                  <i />
                  {t('loading...')}
                </bem.Loading__inner>
              </bem.Loading>
            }
            { this.props.params.type == MODAL_TYPES.ENKETO_PREVIEW && this.state.error &&
              <div>
                {this.state.message}
              </div>
            }
            { this.props.params.type == MODAL_TYPES.UPLOADING_XLS &&
              <div>
                <bem.Loading>
                  <bem.Loading__inner>
                    <i />
                    <bem.Loading__msg>{this.state.message}</bem.Loading__msg>
                  </bem.Loading__inner>
                </bem.Loading>
              </div>
            }
            { this.props.params.type == MODAL_TYPES.SUBMISSION && this.state.sid &&
              <Submission sid={this.state.sid}
                          asset={this.props.params.asset}
                          ids={this.props.params.ids}
                          tableInfo={this.props.params.tableInfo || false} />
            }
            { this.props.params.type == MODAL_TYPES.SUBMISSION && !this.state.sid &&
              <div>
                <bem.Loading>
                  <bem.Loading__inner>
                    <i />
                  </bem.Loading__inner>
                </bem.Loading>
              </div>
            }
            { this.props.params.type == MODAL_TYPES.TABLE_COLUMNS &&
              <TableColumnFilter asset={this.props.params.asset}
                                 columns={this.props.params.columns}
                                 getColumnLabel={this.props.params.getColumnLabel}
                                 overrideLabelsAndGroups={this.props.params.overrideLabelsAndGroups} />
            }

            { this.props.params.type == 'rest-services' &&
              <RESTServicesForm
                assetUid={this.props.params.assetUid}
                esid={this.props.params.esid}
              />
            }

          </ui.Modal.Body>
        </ui.Modal>
      )
  }
};

reactMixin(Modal.prototype, Reflux.ListenerMixin);

export default Modal;<|MERGE_RESOLUTION|>--- conflicted
+++ resolved
@@ -77,19 +77,14 @@
           modalClass: 'modal--large modal-submission',
           sid: this.props.params.sid
         });
-<<<<<<< HEAD
       break;
-      case 'rest-services':
+
+      case MODAL_TYPES.REST_SERVICES:
         if (this.props.params.esid) {
           this.setState({title: t('Edit REST Service')});
         } else {
           this.setState({title: t('New REST Service')});
         }
-        break;
-      case 'replace-xls':
-        this.setState({title: t('Replace with XLS')});
-=======
->>>>>>> db9265cf
         break;
 
       case MODAL_TYPES.REPLACE_PROJECT:
