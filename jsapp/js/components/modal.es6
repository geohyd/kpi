--- conflicted
+++ resolved
@@ -75,27 +75,6 @@
           modalClass: 'modal--large modal-submission',
           sid: this.props.params.sid
         });
-<<<<<<< HEAD
-      break;
-      case 'replace-xls':
-        this.setState({title: t('Replace with XLS')});
-        break;
-      case 'table-columns':
-        this.setState({
-          title: t('Table display options')
-        });
-      case 'form-languages':
-        this.setState({
-          title: t('Manage languages and translations')
-        });
-      break;
-      case 'form-translation-table':
-        this.setState({
-          title: t('Translations table'),
-          modalClass: 'modal-large'
-        });
-      break;
-=======
         break;
 
       case MODAL_TYPES.REPLACE_PROJECT:
@@ -108,7 +87,6 @@
 
       default:
         console.error(`Unknown modal type: "${type}"!`);
->>>>>>> 089b7a76
     }
   }
   setModalTitle(title) {
@@ -162,14 +140,6 @@
   }
   render() {
     return (
-<<<<<<< HEAD
-      <ui.Modal open onClose={()=>{stores.pageState.hideModal()}} title={this.state.title} className={this.state.modalClass}>
-        <ui.Modal.Body>
-            { this.props.params.type == 'sharing' &&
-              <SharingForm uid={this.props.params.assetid} />
-            }
-            { this.props.params.type == 'new-form' &&
-=======
       <ui.Modal
         open
         onClose={()=>{stores.pageState.hideModal()}}
@@ -181,7 +151,6 @@
               <SharingForm uid={this.props.params.assetid} />
             }
             { this.props.params.type == MODAL_TYPES.NEW_FORM &&
->>>>>>> 089b7a76
               <ProjectSettings
                 context={PROJECT_SETTINGS_CONTEXTS.NEW}
                 onSetModalTitle={this.setModalTitle}
