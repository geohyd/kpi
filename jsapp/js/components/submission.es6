--- conflicted
+++ resolved
@@ -375,7 +375,6 @@
         }
 
         {this.props.asset.deployment__active &&
-<<<<<<< HEAD
           <bem.FormModal__group>
             {translationOptions.length > 1 &&
               <div className="switch--label-language">
@@ -384,8 +383,7 @@
                   clearable={false}
                   value={translationOptions[this.state.translationIndex]}
                   options={translationOptions}
-                  onChange={this.languageChange}>
-                </Select>
+                  onChange={this.languageChange} />
               </div>
             }
             <div className="switch--validation-status">
@@ -395,19 +393,8 @@
                 clearable={false}
                 value={s._validation_status ? s._validation_status.uid : ''}
                 options={VALIDATION_STATUSES}
-                onChange={this.validationStatusChange}>
-              </Select>
+                onChange={this.validationStatusChange} />
             </div>
-=======
-          <bem.FormModal__group m='validation-status'>
-            <label>{t('Validation status')}</label>
-            <Select 
-              disabled={!this.userCan('validate_submissions', this.props.asset)}
-              clearable={false}
-              value={s._validation_status ? s._validation_status.uid : ''}
-              options={VALIDATION_STATUSES}
-              onChange={this.validationStatusChange} />
->>>>>>> 8d4072a5
           </bem.FormModal__group>
         }
         <bem.FormModal__group>
