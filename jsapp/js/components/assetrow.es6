--- conflicted
+++ resolved
@@ -134,11 +134,8 @@
                         title={t('deploy')}
                       >
                     <i />
-<<<<<<< HEAD
                     {this.props.deployed_version_id === null ?
                        t('deploy') : t('redeploy')}
-=======
->>>>>>> 2383f19f
                   </bem.AssetRow__actionIcon>
                 }
                 { this.props.kind === 'collection' &&
