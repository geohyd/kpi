import React from 'react';
import PropTypes from 'prop-types';
import reactMixin from 'react-mixin';
import autoBind from 'react-autobind';
import $ from 'jquery';
import { Link } from 'react-router';
import bem from '../bem';
import ui from '../ui';
import stores from '../stores';
import mixins from '../mixins';
import {dataInterface} from '../dataInterface';
import {ASSET_TYPES} from '../constants';

import TagInput from '../components/tagInput';

import {
  formatTime,
  anonUsername,
  t,
  assign,
  validFileTypes
} from '../utils';

class AssetRow extends React.Component {
  constructor(props){
    super(props);
    this.state = {
      tags: this.props.tags,
      clearPopover: false,
      popoverVisible: false
    };
    autoBind(this);
  }
  // clickAsset (evt) {
  //   // this click was not intended for a button
  //   evt.nativeEvent.preventDefault();
  //   evt.nativeEvent.stopImmediatePropagation();
  //   evt.preventDefault();

  //   // if no asset is selected, then this asset
  //   // otherwise, toggle selection (unselect if already selected)
  //   // let forceSelect = (stores.selectedAsset.uid === false);
  //   // stores.selectedAsset.toggleSelect(this.props.uid, forceSelect);
  // }
  clickAssetButton (evt) {
    var clickedActionIcon = $(evt.target).closest('[data-action]').get(0);
    if (clickedActionIcon) {
      var action = clickedActionIcon.getAttribute('data-action');
      var name = clickedActionIcon.getAttribute('data-asset-name') || t('untitled');
      stores.selectedAsset.toggleSelect(this.props.uid, true);
      this.props.onActionButtonClick(action, this.props.uid, name);
    }
  }
  clickTagsToggle (evt) {
    var tagsToggle = !this.state.displayTags;
      this.setState({
        displayTags: tagsToggle,
      });
  }
  componentDidMount () {
    this.prepParentCollection();
  }
  prepParentCollection () {
    this.setState({
      parent: this.props.parent,
    });
  }
  moveToCollection (evt) {
    var uid = this.props.uid;
    var collid = '/collections/' + evt.currentTarget.dataset.collid + '/';
    var parent = evt.currentTarget.dataset.parent;

    if (parent == 'true') {
      collid = null;
    }

    dataInterface.patchAsset(uid, {
      parent: collid,
    }).done(()=>{
      this.setState({
        parent: collid,
      });
    });
  }
  preventDefault (evt) {
    evt.preventDefault();
  }
  clearPopover () {
    if (this.state.popoverVisible) {
      this.setState({clearPopover: true, popoverVisible: false});
    }
  }
  popoverSetVisible () {
    this.setState({popoverVisible: true});
  }
  render () {
    var selfowned = this.props.owner__username === this.props.currentUsername;
    var _rc = this.props.summary && this.props.summary.row_count || 0;

    var hrefTo = `/forms/${this.props.uid}`,
        linkClassName = this.props.name ? 'asset-row__celllink--titled' : 'asset-row__celllink--untitled',
        tags = this.props.tags || [],
        ownedCollections = [],
        parent = undefined;

    var isDeployable = this.props.asset_type && this.props.asset_type === 'survey' && this.props.deployed_version_id === null;

    const userCanEdit = this.userCan('change_asset', this.props);

    if (this.props.has_deployment && this.props.deployment__submission_count &&
        this.userCan('view_submissions', this.props)) {
      hrefTo = `/forms/${this.props.uid}/summary`;
    }

    if (this.isLibrary()) {
      hrefTo = `/library/${this.props.uid}/edit`;
      parent = this.state.parent || undefined;
      ownedCollections = this.props.ownedCollections.map(function(c){
        var p = false;
        if (parent != undefined && parent.indexOf(c.uid) !== -1) {
          p = true;
        }
        return {
          value: c.uid,
          label: c.name || c.uid,
          hasParent: p
        };
      });
    }

    return (
<<<<<<< HEAD
        <bem.AssetRow
          m={{
            'display-tags': this.state.displayTags,
            'deleted': this.props.deleted,
            'deleting': this.props.deleting,
          }}
          className="mdl-grid"
          key={this.props.uid}
          onMouseLeave={this.clearPopover}
        >
=======
        <bem.AssetRow m={{
                            'display-tags': this.state.displayTags,
                            'deleted': this.props.deleted,
                            'deleting': this.props.deleting,
                          }}
                        className='mdl-grid'
                        key={this.props.uid}
                        onMouseLeave={this.clearPopover}
                      >
>>>>>>> dbc8f649
          <bem.AssetRow__cell
            m={'asset-details'}
            key={'asset-details'}
            onClick={this.clickAssetButton}
            data-asset-type={this.props.kind}
          >
            {/* "title" column */}
            <bem.AssetRow__cell
              m={'title'}
              className={['mdl-cell', this.props.asset_type == ASSET_TYPES.survey.id ? 'mdl-cell--5-col mdl-cell--4-col-tablet mdl-cell--2-col-phone' : 'mdl-cell--6-col mdl-cell--3-col-tablet mdl-cell--1-col-phone']}
            >
              { this.props.asset_type && (
                  this.props.asset_type == ASSET_TYPES.template.id ||
                  this.props.asset_type == ASSET_TYPES.block.id ||
                  this.props.asset_type == ASSET_TYPES.question.id
                ) &&
                <i className={`row-icon row-icon--${this.props.asset_type}`}>{_rc}</i>
              }
              <Link
                to={hrefTo}
                data-kind={this.props.kind}
                data-asset-type={this.props.kind}
                draggable={false}
                className={`asset-row__celllink asset-row__celllink-name ${linkClassName}`}
              >
                <bem.AssetRow__name>
                  <ui.AssetName {...this.props} />
                </bem.AssetRow__name>
              </Link>
              { this.props.asset_type && this.props.asset_type === 'survey' &&
                <bem.AssetRow__description>
                  {this.props.settings.description}
                </bem.AssetRow__description>
              }
            </bem.AssetRow__cell>

            {/* "type" column for library types */}
            { this.props.asset_type && (
                this.props.asset_type == ASSET_TYPES.template.id ||
                this.props.asset_type == ASSET_TYPES.block.id ||
                this.props.asset_type == ASSET_TYPES.question.id
              ) &&
              <bem.AssetRow__cell
                m={'type'}
                className={['mdl-cell mdl-cell--2-col mdl-cell--1-col-tablet mdl-cell--1-col-phone']}
              >
                {ASSET_TYPES[this.props.asset_type].label}
              </bem.AssetRow__cell>
            }

            {/* "user" column */}
            <bem.AssetRow__cell
              m={'userlink'}
              key={'userlink'}
              className={[
                'mdl-cell',
                this.props.asset_type == 'survey' ? 'mdl-cell--2-col mdl-cell--1-col-tablet mdl-cell--hide-phone' : 'mdl-cell--2-col mdl-cell--2-col-tablet mdl-cell--1-col-phone'
              ]}
            >
              { this.props.asset_type == 'survey' &&
                <span>{ selfowned ? ' ' : this.props.owner__username }</span>
              }
              { this.props.asset_type != 'survey' &&
                <span>{selfowned ? t('me') : this.props.owner__username}</span>
              }
            </bem.AssetRow__cell>

            {/* "date created" column for surveys */}
            { this.props.asset_type == 'survey' &&
              <bem.AssetRow__cell m={'date-created'}
                  key={'date-created'}
                  className='mdl-cell mdl-cell--2-col mdl-cell--hide-tablet mdl-cell--hide-phone'
                  >
                <span className='date date--created'>{formatTime(this.props.date_created)}</span>
              </bem.AssetRow__cell>
            }
<<<<<<< HEAD

            {/* "date modified" column */}
            <bem.AssetRow__cell
              m={'date-modified'}
              key={'date-modified'}
              className={['mdl-cell mdl-cell--2-col mdl-cell--2-col-tablet mdl-cell--1-col-phone']}
            >
              <span className="date date--modified">{formatTime(this.props.date_modified)}</span>
=======
            <bem.AssetRow__cell m={'date-modified'}
                key={'date-modified'}
                className={['mdl-cell mdl-cell--2-col mdl-cell--2-col-tablet mdl-cell--1-col-phone']}>
              <span className='date date--modified'>{formatTime(this.props.date_modified)}</span>
>>>>>>> dbc8f649
            </bem.AssetRow__cell>

            {/* "submission count" column for surveys */}
            { this.props.asset_type == 'survey' &&
<<<<<<< HEAD
              <bem.AssetRow__cell
                m={'submission-count'}
                key={'submisson-count'}
                className="mdl-cell mdl-cell--1-col mdl-cell--1-col-tablet mdl-cell--1-col-phone"
              >
                {
                  this.props.deployment__submission_count ?
                    this.props.deployment__submission_count : 0
                }
              </bem.AssetRow__cell>
=======
                <bem.AssetRow__cell m={'submission-count'}
                    key={'submisson-count'}
                    className='mdl-cell mdl-cell--1-col mdl-cell--1-col-tablet mdl-cell--1-col-phone'
                    >
                  {
                    this.props.deployment__submission_count ?
                      this.props.deployment__submission_count : 0
                  }
                </bem.AssetRow__cell>
>>>>>>> dbc8f649
            }
          </bem.AssetRow__cell>

          { this.state.displayTags &&
            <bem.AssetRow__cell m={'tags'}
                key={'tags'}
                className='mdl-cell mdl-cell--12-col'
                >
              <TagInput uid={this.props.uid} tags={this.props.tags} />
            </bem.AssetRow__cell>
          }

          <bem.AssetRow__buttons onClick={this.clickAssetButton}>
            {userCanEdit &&
              <bem.AssetRow__actionIcon
                  m='edit'
                  key='edit'
                  data-action='edit'
                  data-tip={t('Edit')}
                  data-asset-type={this.props.kind}
                  data-disabled={false}
                  >
                <i className='k-icon-edit' />
              </bem.AssetRow__actionIcon>
            }

            {userCanEdit &&
              <bem.AssetRow__actionIcon
                  m='tagsToggle'
                  onClick={this.clickTagsToggle}
                  data-tip= {t('Tags')}
                  >
                <i className='k-icon-tag' />
              </bem.AssetRow__actionIcon>
            }

            {userCanEdit &&
              <bem.AssetRow__actionIcon
                  m='sharing'
                  key='sharing'
                  data-action='sharing'
                  data-asset-type={this.props.kind}
                  data-tip= {t('Share')}
                  data-disabled={false}
                  >
                <i className='k-icon-share' />
              </bem.AssetRow__actionIcon>
            }

            <bem.AssetRow__actionIcon
                m='clone'
                key='clone'
                data-action='clone'
                data-tip={t('Clone')}
                data-asset-type={this.props.kind}
                data-asset-name={this.props.name}
                data-disabled={false}
                >
              <i className='k-icon-clone' />
            </bem.AssetRow__actionIcon>

            { this.props.asset_type &&
              this.props.asset_type === ASSET_TYPES.template.id &&
              userCanEdit &&
              <bem.AssetRow__actionIcon
                m={'cloneAsSurvey'}
                key='cloneAsSurvey'
                data-action={'cloneAsSurvey'}
                data-tip={t('Create project')}
                data-asset-type={this.props.kind}
                data-asset-name={this.props.name}
                data-disabled={false}
              >
                <i className="k-icon-projects" />
              </bem.AssetRow__actionIcon>
            }

            { this.props.kind === 'collection' &&
              [/*'view',*/ 'sharing'].map((actn)=>{
                return (
                      <bem.AssetRow__actionIcon
                        m={actn === 'view' ? 'view-collection' : actn}
                          data-action={actn}
                          data-asset-type={this.props.kind}
                          data-disabled={false}
                          data-tip={actn}
                          >
                        <i />
                      </bem.AssetRow__actionIcon>
                    );
              })
            }
<<<<<<< HEAD
            <ui.PopoverMenu
              type='assetrow-menu'
              triggerLabel={<i className="k-icon-more" />}
              triggerTip={t('More Actions')}
              clearPopover={this.state.clearPopover}
              popoverSetVisible={this.popoverSetVisible}
            >
=======
            <ui.PopoverMenu type='assetrow-menu'
                        triggerLabel={<i className='k-icon-more' />}
                        triggerTip={t('More Actions')}
                        clearPopover={this.state.clearPopover}
                        popoverSetVisible={this.popoverSetVisible}>

>>>>>>> dbc8f649
              { this.props.asset_type && this.props.asset_type === 'survey' && userCanEdit && isDeployable &&
                <bem.PopoverMenu__link
                    m={'deploy'}
                    data-action={'deploy'}
                    data-asset-type={this.props.kind}>
                  <i className='k-icon-deploy' />
                  {t('Deploy this project')}
                </bem.PopoverMenu__link>
              }
              { this.props.asset_type && this.props.asset_type === 'survey' && this.props.has_deployment && !this.props.deployment__active && userCanEdit &&
                <bem.PopoverMenu__link
                      m={'unarchive'}
                      data-action={'unarchive'}
                      data-asset-type={this.props.kind}
                    >
                  <i className='k-icon-archived' />
                  {t('Unarchive')}
                </bem.PopoverMenu__link>
              }
              { this.props.asset_type && this.props.asset_type === 'survey' && userCanEdit &&
                <bem.PopoverMenu__link
<<<<<<< HEAD
                  m={'refresh'}
                  data-action={'refresh'}
                  data-asset-type={this.props.kind}
                >
                  <i className="k-icon-replace" />
                  {t('Replace project')}
=======
                      m={'refresh'}
                      data-action={'refresh'}
                      data-asset-type={this.props.kind}>
                  <i className='k-icon-replace' />
                  {t('Replace with XLS')}
>>>>>>> dbc8f649
                </bem.PopoverMenu__link>
              }
              {this.props.downloads.map((dl)=>{
                return (
                    <bem.PopoverMenu__link m={`dl-${dl.format}`} href={dl.url}
                        key={`dl-${dl.format}`}>
                      <i className={`k-icon-${dl.format}-file`}/>
                      {t('Download')}&nbsp;
                      {dl.format.toString().toUpperCase()}
                    </bem.PopoverMenu__link>
                  );
              })}
              { this.props.asset_type && this.props.asset_type != 'survey' && ownedCollections.length > 0 &&
                <bem.PopoverMenu__heading>
                  {t('Move to')}
                </bem.PopoverMenu__heading>
              }
              { this.props.asset_type && this.props.asset_type != 'survey' && ownedCollections.length > 0 &&
                <bem.PopoverMenu__moveTo>
                  {ownedCollections.map((col)=>{
                    return (
                        <bem.PopoverMenu__item
                          onClick={this.moveToCollection}
                          data-collid={col.value}
                          data-parent={col.hasParent ? 'true' : 'false'}
                          key={col.value}
                          title={col.label}
                          m='move-coll-item'>
                            <i className='k-icon-folder' />
                            {col.label}
                            {col.hasParent &&
                              <span className='has-parent'>&bull;</span>
                            }
                        </bem.PopoverMenu__item>
                      );
                  })}
                </bem.PopoverMenu__moveTo>
              }
              { this.props.asset_type && this.props.asset_type === 'survey' && this.props.has_deployment && this.props.deployment__active && userCanEdit &&
                <bem.PopoverMenu__link
                      m={'archive'}
                      data-action={'archive'}
                      data-asset-type={this.props.kind}
                    >
                  <i className='k-icon-archived' />
                  {t('Archive')}
                </bem.PopoverMenu__link>
              }
              { this.props.asset_type && this.props.asset_type === 'survey' && userCanEdit &&
                <bem.PopoverMenu__link
                  m={'cloneAsTemplate'}
                  data-action={'cloneAsTemplate'}
                  data-asset-type={this.props.kind}
                  data-asset-name={this.props.name}
                >
                  <i className="k-icon-template" />
                  {t('Create template')}
                </bem.PopoverMenu__link>
              }
              {userCanEdit &&
                <bem.PopoverMenu__link
                      m={'delete'}
                      data-action={'delete'}
                      data-asset-type={this.props.kind}
                    >
                  <i className='k-icon-trash' />
                  {t('Delete')}
                </bem.PopoverMenu__link>
              }
            </ui.PopoverMenu>
          </bem.AssetRow__buttons>
        </bem.AssetRow>
      );
  }
};

reactMixin(AssetRow.prototype, mixins.droppable);
reactMixin(AssetRow.prototype, mixins.permissions);
reactMixin(AssetRow.prototype, mixins.contextRouter);

AssetRow.contextTypes = {
  router: PropTypes.object
};

export default AssetRow;<|MERGE_RESOLUTION|>--- conflicted
+++ resolved
@@ -129,28 +129,16 @@
     }
 
     return (
-<<<<<<< HEAD
         <bem.AssetRow
           m={{
             'display-tags': this.state.displayTags,
             'deleted': this.props.deleted,
             'deleting': this.props.deleting,
           }}
-          className="mdl-grid"
+          className='mdl-grid'
           key={this.props.uid}
           onMouseLeave={this.clearPopover}
         >
-=======
-        <bem.AssetRow m={{
-                            'display-tags': this.state.displayTags,
-                            'deleted': this.props.deleted,
-                            'deleting': this.props.deleting,
-                          }}
-                        className='mdl-grid'
-                        key={this.props.uid}
-                        onMouseLeave={this.clearPopover}
-                      >
->>>>>>> dbc8f649
           <bem.AssetRow__cell
             m={'asset-details'}
             key={'asset-details'}
@@ -227,7 +215,6 @@
                 <span className='date date--created'>{formatTime(this.props.date_created)}</span>
               </bem.AssetRow__cell>
             }
-<<<<<<< HEAD
 
             {/* "date modified" column */}
             <bem.AssetRow__cell
@@ -235,39 +222,21 @@
               key={'date-modified'}
               className={['mdl-cell mdl-cell--2-col mdl-cell--2-col-tablet mdl-cell--1-col-phone']}
             >
-              <span className="date date--modified">{formatTime(this.props.date_modified)}</span>
-=======
-            <bem.AssetRow__cell m={'date-modified'}
-                key={'date-modified'}
-                className={['mdl-cell mdl-cell--2-col mdl-cell--2-col-tablet mdl-cell--1-col-phone']}>
               <span className='date date--modified'>{formatTime(this.props.date_modified)}</span>
->>>>>>> dbc8f649
             </bem.AssetRow__cell>
 
             {/* "submission count" column for surveys */}
             { this.props.asset_type == 'survey' &&
-<<<<<<< HEAD
               <bem.AssetRow__cell
                 m={'submission-count'}
                 key={'submisson-count'}
-                className="mdl-cell mdl-cell--1-col mdl-cell--1-col-tablet mdl-cell--1-col-phone"
+                className='mdl-cell mdl-cell--1-col mdl-cell--1-col-tablet mdl-cell--1-col-phone'
               >
                 {
                   this.props.deployment__submission_count ?
                     this.props.deployment__submission_count : 0
                 }
               </bem.AssetRow__cell>
-=======
-                <bem.AssetRow__cell m={'submission-count'}
-                    key={'submisson-count'}
-                    className='mdl-cell mdl-cell--1-col mdl-cell--1-col-tablet mdl-cell--1-col-phone'
-                    >
-                  {
-                    this.props.deployment__submission_count ?
-                      this.props.deployment__submission_count : 0
-                  }
-                </bem.AssetRow__cell>
->>>>>>> dbc8f649
             }
           </bem.AssetRow__cell>
 
@@ -360,22 +329,13 @@
                     );
               })
             }
-<<<<<<< HEAD
             <ui.PopoverMenu
               type='assetrow-menu'
-              triggerLabel={<i className="k-icon-more" />}
+              triggerLabel={<i className='k-icon-more' />}
               triggerTip={t('More Actions')}
               clearPopover={this.state.clearPopover}
               popoverSetVisible={this.popoverSetVisible}
             >
-=======
-            <ui.PopoverMenu type='assetrow-menu'
-                        triggerLabel={<i className='k-icon-more' />}
-                        triggerTip={t('More Actions')}
-                        clearPopover={this.state.clearPopover}
-                        popoverSetVisible={this.popoverSetVisible}>
-
->>>>>>> dbc8f649
               { this.props.asset_type && this.props.asset_type === 'survey' && userCanEdit && isDeployable &&
                 <bem.PopoverMenu__link
                     m={'deploy'}
@@ -397,20 +357,12 @@
               }
               { this.props.asset_type && this.props.asset_type === 'survey' && userCanEdit &&
                 <bem.PopoverMenu__link
-<<<<<<< HEAD
                   m={'refresh'}
                   data-action={'refresh'}
                   data-asset-type={this.props.kind}
                 >
-                  <i className="k-icon-replace" />
+                  <i className='k-icon-replace' />
                   {t('Replace project')}
-=======
-                      m={'refresh'}
-                      data-action={'refresh'}
-                      data-asset-type={this.props.kind}>
-                  <i className='k-icon-replace' />
-                  {t('Replace with XLS')}
->>>>>>> dbc8f649
                 </bem.PopoverMenu__link>
               }
               {this.props.downloads.map((dl)=>{
@@ -466,7 +418,7 @@
                   data-asset-type={this.props.kind}
                   data-asset-name={this.props.name}
                 >
-                  <i className="k-icon-template" />
+                  <i className='k-icon-template' />
                   {t('Create template')}
                 </bem.PopoverMenu__link>
               }
