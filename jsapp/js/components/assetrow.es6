--- conflicted
+++ resolved
@@ -300,7 +300,6 @@
                 </bem.PopoverMenu__link>
               }
               { this.props.asset_type && this.props.asset_type === 'survey' && userCanEdit &&
-<<<<<<< HEAD
                 <bem.PopoverMenu__link
                       m={'refresh'}
                       data-action={'refresh'}
@@ -308,21 +307,6 @@
                   <i className="k-icon-replace" />
                   {t('Replace with XLS')}
                 </bem.PopoverMenu__link>
-=======
-                <Dropzone onDrop={this.onDrop}
-                          multiple={false}
-                          className='dropzone'
-                          accept={validFileTypes()}>
-                  <bem.PopoverMenu__link
-                        m={'refresh'}
-                        data-action={'refresh'}
-                        data-asset-type={this.props.kind}
-                      >
-                    <i className="k-icon-replace" />
-                    {t('Replace with XLS')}
-                  </bem.PopoverMenu__link>
-                </Dropzone>
->>>>>>> e5485c23
               }
               {this.props.downloads.map((dl)=>{
                 return (
