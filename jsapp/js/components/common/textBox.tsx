--- conflicted
+++ resolved
@@ -1,13 +1,4 @@
 import React from 'react';
-<<<<<<< HEAD
-import bem from 'js/bem';
-import TextareaAutosize from 'react-textarea-autosize';
-import './textBox.scss';
-
-export type AvailableType = 'email' | 'number' | 'password' | 'text-multiline' | 'text' | 'url';
-
-const DefaultType: AvailableType = 'text';
-=======
 import TextareaAutosize from 'react-autosize-textarea';
 import styles from './textBox.module.scss';
 import classnames from 'classnames';
@@ -24,7 +15,6 @@
   | 'url';
 
 const DefaultType: TextBoxType = 'text';
->>>>>>> 765f6e1a
 
 interface TextBoxProps {
   type?: TextBoxType;
@@ -72,51 +62,6 @@
  * A generic text box component. It relies on parent to handle all the data
  * updates.
  */
-<<<<<<< HEAD
-class TextBox extends React.Component<TextBoxProps, {}> {
-  inputReference: React.MutableRefObject<null | HTMLInputElement>;
-  textareaReference: React.MutableRefObject<null | HTMLTextAreaElement>;
-
-  constructor(props: TextBoxProps) {
-    super(props);
-    this.inputReference = React.createRef();
-    this.textareaReference = React.createRef();
-  }
-
-  componentDidMount() {
-    if (this.props.renderFocused) {
-      this.inputReference.current?.focus();
-      this.textareaReference.current?.focus();
-    }
-  }
-
-  onValueChange(newValue: string) {
-    if (this.props.readOnly || !this.props.onChange) {
-      return;
-    }
-
-    this.props.onChange(newValue);
-  }
-
-  onBlur(evt: React.FocusEvent<HTMLInputElement> | React.FocusEvent<HTMLTextAreaElement>) {
-    if (typeof this.props.onBlur === 'function') {
-      this.props.onBlur(evt.currentTarget.value);
-    }
-  }
-
-  onKeyPress(evt: React.KeyboardEvent<HTMLInputElement> | React.KeyboardEvent<HTMLTextAreaElement>) {
-    // For `number` type, we disallow any non numeric characters.
-    if (
-      this.props.type === 'number' &&
-      !['0', '1', '2', '3', '4', '5', '6', '7', '8', '9'].includes(evt.key)
-    ) {
-      evt.preventDefault();
-      return false;
-    }
-
-    if (typeof this.props.onKeyPress === 'function') {
-      this.props.onKeyPress(evt.key, evt);
-=======
 export default function TextBox(props: TextBoxProps) {
   /**
    * NOTE: I needed to set `| any` for `onChange`, `onBlur` and `onKeyPress`
@@ -127,22 +72,39 @@
     if (props.readOnly || !props.onChange) {
       return;
     }
+    return true;
     props.onChange(evt.currentTarget.value);
   }
 
+  render() {
+    let modifiers = [];
+    if (
+      Array.isArray(this.props.customModifiers) &&
+      typeof this.props.customModifiers[0] === 'string'
+    ) {
+      modifiers = this.props.customModifiers;
+    } else if (typeof this.props.customModifiers === 'string') {
+      modifiers.push(this.props.customModifiers);
   function onBlur(evt: React.FocusEvent<HTMLInputElement> | any) {
     if (typeof props.onBlur === 'function') {
       props.onBlur(evt.currentTarget.value);
     }
   }
 
+    let errors = [];
+    if (Array.isArray(this.props.errors)) {
+      errors = this.props.errors;
+    } else if (typeof this.props.errors === 'string' && this.props.errors.length > 0) {
+      errors.push(this.props.errors);
+    }
+    if (errors.length > 0 || this.props.errors === true) {
+      modifiers.push('error');
   function onKeyPress(evt: React.KeyboardEvent<HTMLInputElement> | any) {
     if (typeof props.onKeyPress === 'function') {
       props.onKeyPress(evt.key, evt);
->>>>>>> 765f6e1a
-    }
+    }
+  }
     return true;
-  }
 
   const rootClassNames = props.customClassNames || [];
   rootClassNames.push(styles.root);
@@ -161,80 +123,8 @@
     rootClassNames.push(styles.isDisabled);
   }
 
-<<<<<<< HEAD
-    // Shared props for both `<TextareaAutosize>` and `<input>`. The reason we
-    // need this is because for `text-multiline` type we use special component,
-    // and for all the other types we use the `<input>` HTML tag.
-    const inputProps = {
-      value: this.props.value,
-      placeholder: this.props.placeholder,
-      onBlur: this.onBlur.bind(this),
-      onKeyPress: this.onKeyPress.bind(this),
-      readOnly: this.props.readOnly,
-      disabled: this.props.disabled,
-      'data-cy': this.props['data-cy'],
-      // For `number` type we allow only positive integers
-      step: this.props.type === 'number' ? 1 : undefined,
-      min: this.props.type === 'number' ? 0 : undefined,
-    };
-
-    return (
-      <bem.TextBox m={modifiers}>
-        {this.props.label &&
-          <bem.TextBox__label>
-            {this.props.label}
-          </bem.TextBox__label>
-        }
-
-        {this.props.type === 'text-multiline' &&
-          <TextareaAutosize
-            className='text-box__input'
-            ref={this.textareaReference}
-            onChange={(evt: React.FormEvent<HTMLTextAreaElement>) => {
-              this.onValueChange(evt.currentTarget.value);
-            }}
-            {...inputProps}
-          />
-        }
-        {this.props.type !== 'text-multiline' &&
-          <input
-            className='text-box__input'
-            type={type}
-            ref={this.inputReference}
-            // We use `onInput` instead of `onChange` here, because (for some
-            // reason I wasn't able to grasp) `input[type="number"]` is not
-            // calling onChange when non-number is typed, but regardless to that
-            // the non-number character ends up added to the input value.
-            // This happens on Firefox.
-            onInput={(evt: React.ChangeEvent<HTMLInputElement>) => {
-              this.onValueChange(evt.currentTarget.value);
-            }}
-            // We need this fake `onChange` here to avoid React complaining that
-            // we're creating a read-only input (clearly not true).
-            onChange={() => false}
-            {...inputProps}
-          />
-        }
-
-        {this.props.description &&
-          <bem.TextBox__description>
-            {this.props.description}
-          </bem.TextBox__description>
-        }
-
-        {errors.length > 0 &&
-          <bem.TextBox__error>
-            {errors.map((message: string, index: number) => (
-              <div key={`textbox-error-${index}`}>{message}</div>
-            ))}
-          </bem.TextBox__error>
-        }
-      </bem.TextBox>
-    );
-=======
   if (props.value) {
     rootClassNames.push(styles.hasValue);
->>>>>>> 765f6e1a
   }
 
   let type = DefaultType;
@@ -278,8 +168,14 @@
             name={props.startIcon}
             classNames={[styles.startIcon]}
           />
-        )}
-
+        }
+        )}
+
+        {this.props.description &&
+          <bem.TextBox__description>
+            {this.props.description}
+          </bem.TextBox__description>
+        }
         {/* We use two different components based on the type of the TextBox */}
         {props.type === 'text-multiline' && (
           <TextareaAutosize className={styles.input} {...inputProps} />
@@ -288,6 +184,17 @@
           <input className={styles.input} type={type} {...inputProps} />
         )}
 
+        {errors.length > 0 &&
+          <bem.TextBox__error>
+            {errors.map((message: string, index: number) => (
+              <div key={`textbox-error-${index}`}>{message}</div>
+            ))}
+          </bem.TextBox__error>
+        }
+      </bem.TextBox>
+    );
+  }
+}
         {/*
           The custom icon on the right. It is being displayed only if there are
           no errors. For TextBox with error, we display always an alert icon.
