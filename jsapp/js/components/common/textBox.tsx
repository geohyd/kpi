--- conflicted
+++ resolved
@@ -1,13 +1,3 @@
-<<<<<<< HEAD
-import React from 'react';
-import bem from 'js/bem';
-import TextareaAutosize from 'react-autosize-textarea';
-import './textBox.scss';
-
-export type AvailableType = 'text-multiline' | 'text' | 'email' | 'password' | 'url' | 'number';
-
-const DefaultType = 'text';
-=======
 import React from 'react'
 import bem from 'js/bem'
 import TextareaAutosize from 'react-autosize-textarea'
@@ -16,7 +6,6 @@
 export type AvailableType = 'text-multiline' | 'text' | 'email' | 'password' | 'url' | 'number'
 
 const DefaultType: AvailableType = 'text'
->>>>>>> 15fd9651
 
 type TextBoxProps = {
   type?: AvailableType
@@ -91,15 +80,9 @@
       modifiers.push('error')
     }
 
-<<<<<<< HEAD
-    let type = DefaultType;
-    if (this.props.type) {
-      type = this.props.type;
-=======
     let type = DefaultType
     if (this.props.type) {
       type = this.props.type
->>>>>>> 15fd9651
     }
 
     const inputProps = {
