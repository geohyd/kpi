import React from 'react';
import bem, {makeBem} from 'js/bem';
import KoboRange from 'js/components/common/koboRange';
import LoadingSpinner from 'js/components/common/loadingSpinner';
import InlineMessage from 'js/components/common/inlineMessage';
import Button from 'js/components/common/button';
import 'js/components/common/audioPlayer.scss';

bem.AudioPlayer = makeBem(null, 'audio-player');
bem.AudioPlayer__controls = makeBem(bem.AudioPlayer, 'controls', 'div');
bem.AudioPlayer__progress = makeBem(bem.AudioPlayer, 'progress', 'div');
bem.AudioPlayer__time = makeBem(bem.AudioPlayer, 'time', 'div');
bem.AudioPlayer__timeCurrent = makeBem(bem.AudioPlayer, 'time-current', 'span');
bem.AudioPlayer__timeTotal = makeBem(bem.AudioPlayer, 'time-total', 'span');
bem.AudioPlayer__seek = makeBem(bem.AudioPlayer, 'seek', 'div');

interface AudioPlayerProps {
  mediaURL: string;
<<<<<<< HEAD
=======
  'data-cy'?: string;
>>>>>>> 5f0dbc6a
}

interface AudioPlayerState {
  isLoading: boolean;
  isPlaying: boolean;
  isBroken?: boolean;
  currentTime: number;
  totalTime: number;
}

/** Custom audio player for viewing audio submissions in data table */
class AudioPlayer extends React.Component<AudioPlayerProps, AudioPlayerState> {
  audioInterface: HTMLAudioElement = new Audio();
<<<<<<< HEAD
=======

  private onAudioLoadedBound = this.onAudioLoaded.bind(this);
  private onAudioErrorBound = this.onAudioError.bind(this);
  private onAudioTimeUpdatedBound = this.onAudioTimeUpdated.bind(this);
>>>>>>> 5f0dbc6a

  constructor(props: AudioPlayerProps) {
    super(props);

    this.state = {
      isLoading: true,
      isPlaying: false,
      currentTime: 0,
      totalTime: 0,
    };
  }

  componentDidMount() {
<<<<<<< HEAD
    this.prepareAudio();
  }

  componentWillUnmount() {
    this.audioInterface.pause();
  }

  prepareAudio() {
    this.audioInterface = new Audio(this.props.mediaURL);

    // Set up listeners for audio component
    this.audioInterface.onloadedmetadata = this.onAudioLoaded.bind(this);
    this.audioInterface.onerror = this.onAudioError.bind(this);
    this.audioInterface.ontimeupdate = this.onAudioTimeUpdated.bind(this);
=======
    // Prepare audio.
    this.audioInterface = new Audio(this.props.mediaURL);

    // Set up listeners for audio component.
    this.audioInterface.addEventListener('loadedmetadata', this.onAudioLoadedBound);
    this.audioInterface.addEventListener('error', this.onAudioErrorBound);
    this.audioInterface.addEventListener('timeupdate', this.onAudioTimeUpdatedBound);
  }

  componentWillUnmount() {
    // Pausing makes it subject to garbage collection.
    this.audioInterface.pause();

    this.audioInterface.removeEventListener('loadedmetadata', this.onAudioLoadedBound);
    this.audioInterface.removeEventListener('error', this.onAudioErrorBound);
    this.audioInterface.removeEventListener('timeupdate', this.onAudioTimeUpdatedBound);
>>>>>>> 5f0dbc6a
  }

  onAudioError() {
    this.setState({
      isLoading: false,
      isBroken: true,
    });
  }

  onAudioLoaded() {
    this.setState({
      isLoading: false,
      totalTime: this.audioInterface.duration,
    });
  }

  onAudioTimeUpdated() {
    // Pause the player when it reaches the end
    if (
      this.audioInterface.currentTime === this.state.totalTime &&
      this.state.isPlaying
    ) {
      this.onPlayStatusChange();
    }

    this.setState({currentTime: this.audioInterface.currentTime});
  }

  onPlayStatusChange() {
    if (!this.state.isPlaying) {
      this.audioInterface.play();
    } else {
      this.audioInterface.pause();
    }

    this.setState({
      isPlaying: !this.state.isPlaying,
    });
  }

  onSeekChange(newTime: string) {
    this.audioInterface.currentTime = parseInt(newTime);

    this.setState({
      currentTime: parseInt(newTime),
    });
  }

  renderPlayer() {
    return (
      <React.Fragment>
        <bem.AudioPlayer__controls>
          <Button
            type='bare'
            startIcon={this.state.isPlaying ? 'pause' : 'caret-right'}
            size='l'
            color='blue'
            onClick={this.onPlayStatusChange.bind(this)}
<<<<<<< HEAD
=======
            data-cy='audio player pauseplay'
>>>>>>> 5f0dbc6a
          />
        </bem.AudioPlayer__controls>

        <KoboRange
          max={this.state.totalTime}
          value={this.state.currentTime}
          isTime
          onChange={this.onSeekChange.bind(this)}
        />
      </React.Fragment>
    );
  }

  render() {
    return (
      <bem.AudioPlayer data-cy={this.props['data-cy']}>
        {this.state.isLoading &&
          <LoadingSpinner/>
        }
        {!this.state.isLoading && this.state.isBroken &&
          <InlineMessage
            type='error'
            message={t('Could not load media file')}
          />
        }
        {!this.state.isLoading && !this.state.isBroken &&
          this.renderPlayer()
        }
      </bem.AudioPlayer>
    );
  }
}

export default AudioPlayer;<|MERGE_RESOLUTION|>--- conflicted
+++ resolved
@@ -16,10 +16,7 @@
 
 interface AudioPlayerProps {
   mediaURL: string;
-<<<<<<< HEAD
-=======
   'data-cy'?: string;
->>>>>>> 5f0dbc6a
 }
 
 interface AudioPlayerState {
@@ -33,13 +30,9 @@
 /** Custom audio player for viewing audio submissions in data table */
 class AudioPlayer extends React.Component<AudioPlayerProps, AudioPlayerState> {
   audioInterface: HTMLAudioElement = new Audio();
-<<<<<<< HEAD
-=======
-
   private onAudioLoadedBound = this.onAudioLoaded.bind(this);
   private onAudioErrorBound = this.onAudioError.bind(this);
   private onAudioTimeUpdatedBound = this.onAudioTimeUpdated.bind(this);
->>>>>>> 5f0dbc6a
 
   constructor(props: AudioPlayerProps) {
     super(props);
@@ -53,22 +46,10 @@
   }
 
   componentDidMount() {
-<<<<<<< HEAD
     this.prepareAudio();
   }
 
-  componentWillUnmount() {
-    this.audioInterface.pause();
-  }
-
   prepareAudio() {
-    this.audioInterface = new Audio(this.props.mediaURL);
-
-    // Set up listeners for audio component
-    this.audioInterface.onloadedmetadata = this.onAudioLoaded.bind(this);
-    this.audioInterface.onerror = this.onAudioError.bind(this);
-    this.audioInterface.ontimeupdate = this.onAudioTimeUpdated.bind(this);
-=======
     // Prepare audio.
     this.audioInterface = new Audio(this.props.mediaURL);
 
@@ -85,7 +66,6 @@
     this.audioInterface.removeEventListener('loadedmetadata', this.onAudioLoadedBound);
     this.audioInterface.removeEventListener('error', this.onAudioErrorBound);
     this.audioInterface.removeEventListener('timeupdate', this.onAudioTimeUpdatedBound);
->>>>>>> 5f0dbc6a
   }
 
   onAudioError() {
@@ -144,10 +124,7 @@
             size='l'
             color='blue'
             onClick={this.onPlayStatusChange.bind(this)}
-<<<<<<< HEAD
-=======
             data-cy='audio player pauseplay'
->>>>>>> 5f0dbc6a
           />
         </bem.AudioPlayer__controls>
 
