import $ from 'jquery';
import React from 'react';
import Fuse from 'fuse.js';
import {FUSE_OPTIONS} from 'js/constants';
import bem, {makeBem} from 'js/bem';
import type {IconName} from 'jsapp/fonts/k-icons';
import type {IconSize} from 'js/components/common/icon';
import Icon from 'js/components/common/icon';
import type {ButtonSize} from 'js/components/common/button';
import {ButtonToIconMap} from 'js/components/common/button';
import KoboDropdown, {KoboDropdownPlacements} from 'js/components/common/koboDropdown';
import koboDropdownActions from 'js/components/common/koboDropdownActions';
import './koboSelect.scss';

// We can't use "kobo-select" as it is already being used for custom styling of `react-select`.
bem.KoboSelect = makeBem(null, 'k-select');
bem.KoboSelect__trigger = makeBem(bem.KoboSelect, 'trigger');
bem.KoboSelect__triggerSelectedOption = makeBem(bem.KoboSelect, 'trigger-selected-option', 'span');
bem.KoboSelect__searchBox = makeBem(bem.KoboSelect, 'search-box', 'input');
bem.KoboSelect__clear = makeBem(bem.KoboSelect, 'clear');
bem.KoboSelect__menu = makeBem(bem.KoboSelect, 'menu', 'menu');
bem.KoboSelect__option = makeBem(bem.KoboSelect, 'option', 'button');
bem.KoboSelect__menuMessage = makeBem(bem.KoboSelect, 'menu-message', 'p');

const SEARCHBOX_NAME = 'kobo-select-search-box';

const ButtonToCloseIconMap: Map<ButtonSize, IconSize> = new Map();
ButtonToCloseIconMap.set('s', 'xxs');
ButtonToCloseIconMap.set('m', 'xs');
ButtonToCloseIconMap.set('l', 's');

/**
 * KoboSelect types are:
 * 1. blue
 * 2. gray
 * 3. outline - please use `isSearchable` only with this type
 */
export type KoboSelectType = 'blue' | 'gray' | 'outline';

<<<<<<< HEAD
interface KoboSelectOption {
=======
export interface KoboSelectOption {
>>>>>>> e8f33aac
  icon?: IconName;
  label: string;
  /** Needs to be unique! */
  id: string;
}

interface KoboSelectProps {
  /** Unique name. */
  name: string;
  type: KoboSelectType;
  /**
   * The size is the height of the trigger, but it also influences its paddings.
   * Sizes are generally the same as in button component so we use same type.
   */
  size: ButtonSize;
  /** Without this option select always need the `selectedOption`. */
  isClearable?: boolean;
  /** This option displays a text box filtering options when opened. */
  isSearchable?: boolean;
  isDisabled?: boolean;
  /** Changes the appearance to display spinner. */
  isPending?: boolean;
  options: KoboSelectOption[];
  /** Pass the id or null for no selection. */
  selectedOption: string | null;
  /**
   * Callback function telling which option is selected now. Passes either
   * option id or `null` when cleared.
   */
<<<<<<< HEAD
  onChange: Function;
=======
  onChange: (optionId: string | null) => void;
>>>>>>> e8f33aac
  'data-cy'?: string;
}

interface KoboSelectState {
  /** Used with the `isSearchable` option. */
  filterPhrase: string;
  /** Keeps data from `menuVisibilityChange`. */
  isMenuVisible: boolean;
}

/**
 * A select component. Uses `KoboDropdown` as base.
 */
class KoboSelect extends React.Component<KoboSelectProps, KoboSelectState> {
  constructor(props: KoboSelectProps) {
    super(props);
    this.state = {
      filterPhrase: '',
      isMenuVisible: false,
    };
  }

  private unlisteners: Function[] = [];

  componentDidMount() {
    this.unlisteners.push(
      koboDropdownActions.menuVisibilityChange.done.listen(this.onMenuVisibilityChange.bind(this))
    );
  }

  componentWillUnmount() {
    this.unlisteners.forEach((clb) => {clb();});
  }

  onMenuVisibilityChange(name: string, isVisible: boolean) {
    if (name === this.props.name) {
      this.setState({
        isMenuVisible: isVisible,
        // Clear filter phrase when closing menu.
        filterPhrase: isVisible === false ? '' : this.state.filterPhrase,
      });
    }

    // When opening the menu, make sure search box input is focused.
    if (isVisible) {
      setTimeout(() => {
        $(`input[name="${SEARCHBOX_NAME}"]`).last().trigger('focus');
      }, 0);
    }
  }

  /** Please make sure to pass the `selectedOption` prop back here. */
  onOptionClick(newSelectedOption: string) {
    this.props.onChange(newSelectedOption);
  }

  onClear(evt: Event) {
    // We don't want it to trigger opening
    evt.preventDefault();
    evt.stopPropagation();
    koboDropdownActions.hideAnyDropdown();
    this.props.onChange(null);
  }

  setFilterPhrase(newPhrase: string) {
    this.setState({filterPhrase: newPhrase});
  }

  /**
   * Returns the filtered list of options. We butcher the fuse return value a bit
   * as we don't need any of it here.
   */
  getFilteredOptionsList() {
    if (this.state.filterPhrase !== '') {
      const fuse = new Fuse(this.props.options, {...FUSE_OPTIONS, keys: ['id', 'label']});
      const fuseSearch = fuse.search(this.state.filterPhrase);
      return fuseSearch.map((result) => result.item);
    }
    return this.props.options;
  }

  onSearchBoxChange(evt: InputEvent) {
    const searchBox = evt.target as HTMLInputElement;
    if (searchBox !== null) {
      this.setFilterPhrase(searchBox.value);
    }
  }

  onSearchBoxClick(evt: MouseEvent | TouchEvent) {
    // We don't want it to trigger closing.
    evt.preventDefault();
    evt.stopPropagation();
  }

  isSearchboxVisible() {
    return this.props.isSearchable && this.state.isMenuVisible;
  }

  renderTrigger() {
    const foundSelectedOption = this.props.options.find((option) => (
      this.props.selectedOption !== null &&
      option.id === this.props.selectedOption
    ));

    // When one of the options is selected, we display it inside the trigger.
    if (foundSelectedOption) {
      return (
        <bem.KoboSelect__trigger>
          <bem.KoboSelect__triggerSelectedOption>
            {foundSelectedOption.icon &&
              <Icon
                name={foundSelectedOption.icon}
                size={ButtonToIconMap.get(this.props.size)}
              />
            }

            <label>{foundSelectedOption.label}</label>
          </bem.KoboSelect__triggerSelectedOption>

          {this.isSearchboxVisible() &&
            this.renderSearchBox()
          }

          {this.props.isClearable &&
            <bem.KoboSelect__clear onClick={this.onClear.bind(this)}>
              <Icon
                name='close'
                size={ButtonToCloseIconMap.get(this.props.size)}
              />
            </bem.KoboSelect__clear>
          }

          {this.props.isPending &&
            <Icon
              name='spinner'
              size={ButtonToIconMap.get(this.props.size)}
              classNames={['k-spin']}
            />
          }

          <Icon
            name={this.state.isMenuVisible ? 'caret-up' : 'caret-down'}
            size='xxs'
          />
        </bem.KoboSelect__trigger>
      );
    }

    // The default trigger for nothing selected.
    return (
      <bem.KoboSelect__trigger>
        <bem.KoboSelect__triggerSelectedOption m='empty'>
          <label>{t('Select…')}</label>
        </bem.KoboSelect__triggerSelectedOption>

        {this.isSearchboxVisible() && this.renderSearchBox()}

        {this.props.isPending &&
          <Icon
            name='spinner'
            size={ButtonToIconMap.get(this.props.size)}
            classNames={['k-spin']}
          />
        }

        <Icon
          name={this.state.isMenuVisible ? 'caret-up' : 'caret-down'}
          size='xxs'
        />
      </bem.KoboSelect__trigger>
    );
  }

  renderSearchBox() {
    const foundSelectedOption = this.props.options.find((option) => (
      this.props.selectedOption !== null &&
      option.id === this.props.selectedOption
    ));

    return (
      <React.Fragment>
        {foundSelectedOption?.icon &&
          <Icon name={foundSelectedOption.icon} size={ButtonToIconMap.get(this.props.size)}/>
        }
        {!foundSelectedOption?.icon &&
          <Icon name='search' size={ButtonToIconMap.get(this.props.size)}/>
        }
        <bem.KoboSelect__searchBox
          name={SEARCHBOX_NAME}
          value={this.state.filterPhrase}
          onChange={this.onSearchBoxChange.bind(this)}
          onClick={this.onSearchBoxClick.bind(this)}
          placeholder={foundSelectedOption ? foundSelectedOption.label : t('Select…')}
        />
      </React.Fragment>
    );
  }

  renderMenu() {
    const filteredOptions = this.getFilteredOptionsList();

    return (
      <bem.KoboSelect__menu>
        {filteredOptions.map((option) => (
          <bem.KoboSelect__option
            key={option.id}
            onClick={this.onOptionClick.bind(this, option.id)}
            title={option.label}
            m={{
              'selected': (
                this.props.selectedOption !== null &&
                this.props.selectedOption === option.id
              ),
            }}
          >
            {option.icon && <Icon name={option.icon}/>}
            <label>{option.label}</label>
          </bem.KoboSelect__option>
        ))}

        {(
          typeof this.state.filterPhrase === 'string' &&
          this.state.filterPhrase.length >= 1 &&
          filteredOptions.length === 0
        ) &&
          <bem.KoboSelect__menuMessage>
            {t('No options found')}
          </bem.KoboSelect__menuMessage>
        }
      </bem.KoboSelect__menu>
    );
  }

  render() {
    const modifiers = [
      `size-${this.props.size}`,
      `type-${this.props.type}`,
    ];

    if (this.props.isPending) {
      modifiers.push('is-pending');
    }

    if (this.props.isSearchable) {
      modifiers.push('is-searchable');
    }

    if (this.state.isMenuVisible) {
      modifiers.push('is-menu-visible');
    }

    return (
      <bem.KoboSelect m={modifiers}>
        <KoboDropdown
          name={this.props.name}
          placement={KoboDropdownPlacements['down-center']}
          isDisabled={Boolean(this.props.isDisabled)}
          hideOnMenuClick
          triggerContent={this.renderTrigger()}
          menuContent={this.renderMenu()}
          data-cy={this.props['data-cy']}
        />
      </bem.KoboSelect>
    );
  }
}

export default KoboSelect;<|MERGE_RESOLUTION|>--- conflicted
+++ resolved
@@ -37,11 +37,7 @@
  */
 export type KoboSelectType = 'blue' | 'gray' | 'outline';
 
-<<<<<<< HEAD
-interface KoboSelectOption {
-=======
 export interface KoboSelectOption {
->>>>>>> e8f33aac
   icon?: IconName;
   label: string;
   /** Needs to be unique! */
@@ -71,11 +67,7 @@
    * Callback function telling which option is selected now. Passes either
    * option id or `null` when cleared.
    */
-<<<<<<< HEAD
-  onChange: Function;
-=======
   onChange: (optionId: string | null) => void;
->>>>>>> e8f33aac
   'data-cy'?: string;
 }
 
