--- conflicted
+++ resolved
@@ -61,27 +61,6 @@
     &:not(:checked)::after {
       display: none;
     }
-<<<<<<< HEAD
-  }
-
-  // Idle checked state
-  .radio__input:checked {
-    color: colors.$kobo-blue;
-  }
-
-  // Disabled state
-  &.radio--disabled {
-    .radio__row {
-      pointer-events: none;
-      opacity: 0.5;
-    }
-
-    .radio__input:checked {
-      color: colors.$kobo-gray-40;
-    }
-  }
-
-=======
 
     // Keyboard focus styles
     &:focus-visible {
@@ -107,7 +86,6 @@
     }
   }
 
->>>>>>> 2b51e5d7
   // Hover unchecked state
   .radio__row:hover .radio__input:not(:checked) {
     color: colors.$kobo-gray-40;
