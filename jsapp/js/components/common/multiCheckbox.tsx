--- conflicted
+++ resolved
@@ -39,31 +39,11 @@
     props.onChange(updatedList);
   }
 
-<<<<<<< HEAD
-  render() {
-    return (
-      <bem.MultiCheckbox m={`type-${this.props.type}`} dir='auto'>
-        {this.props.items.map((item, itemIndex) => (
-          <bem.MultiCheckbox__item key={itemIndex}>
-            <Checkbox
-              checked={item.checked}
-              disabled={this.props.disabled || item.disabled}
-              onChange={this.onChange.bind(this, itemIndex)}
-              label={item.label}
-            />
-          </bem.MultiCheckbox__item>
-        ))}
-      </bem.MultiCheckbox>
-    );
-  }
-}
-
-export default MultiCheckbox;
-=======
   return (
     <bem.MultiCheckbox
       m={`type-${props.type}`}
       className={props.className}
+      dir='auto'
     >
       {props.items.map((item, itemIndex) => (
         <bem.MultiCheckbox__item key={itemIndex}>
@@ -79,5 +59,4 @@
       ))}
     </bem.MultiCheckbox>
   );
-}
->>>>>>> 2685503b
+}