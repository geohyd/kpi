@use "scss/_colors";
@use "scss/mixins";

.audio-player {
  display: flex;
  justify-content: center;
  padding: 0 20px;

  .audio-player__controls {
    margin-top: 8px;
    // this % calculates to around 8px for regular modal size, will be a bit
    // smaller on mobile
    margin-right: 2.3%;
<<<<<<< HEAD

    // TODO: Temporary button, until the Button component is merged
    // https://github.com/kobotoolbox/kpi/pull/3532
    > button {
      @include mixins.buttonReset;
      color: colors.$kobo-blue;
      border-radius: 4px;
      width: 36px;
      height: 36px;
      line-height: 36px;
      text-align: center;

      &:hover {
        background-color: colors.$kobo-gray-92;
      }
    }
=======
>>>>>>> 5ccb0332
  }
}<|MERGE_RESOLUTION|>--- conflicted
+++ resolved
@@ -1,5 +1,4 @@
 @use "scss/_colors";
-@use "scss/mixins";
 
 .audio-player {
   display: flex;
@@ -11,24 +10,5 @@
     // this % calculates to around 8px for regular modal size, will be a bit
     // smaller on mobile
     margin-right: 2.3%;
-<<<<<<< HEAD
-
-    // TODO: Temporary button, until the Button component is merged
-    // https://github.com/kobotoolbox/kpi/pull/3532
-    > button {
-      @include mixins.buttonReset;
-      color: colors.$kobo-blue;
-      border-radius: 4px;
-      width: 36px;
-      height: 36px;
-      line-height: 36px;
-      text-align: center;
-
-      &:hover {
-        background-color: colors.$kobo-gray-92;
-      }
-    }
-=======
->>>>>>> 5ccb0332
   }
 }