--- conflicted
+++ resolved
@@ -295,10 +295,7 @@
         console.error('Survey not defined.');
       }
     });
-<<<<<<< HEAD
-  }
-=======
-  },
+  }
   getInitialState () {
     return {
       graphWidth: "700",
@@ -310,8 +307,7 @@
       error: false,
       reportLimit: 50
     };
-  },
->>>>>>> 02931935
+  }
   groupDataBy(evt) {
     var gb = evt.target.getAttribute('data-name') ? [evt.target.getAttribute('data-name')] : [];
     this.setState({
@@ -517,16 +513,12 @@
         </ui.Modal.Footer>
       </bem.GraphSettings>
     );
-<<<<<<< HEAD
-  }
-=======
-  },
+  }
   resetReportLimit () {
     this.setState({
       reportLimit: false,
     });
-  },
->>>>>>> 02931935
+  }
   render () {
     let asset = this.state.asset,
         rowsByKuid = this.state.rowsByKuid,
