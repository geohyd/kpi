import React from 'react';
import autoBind from 'react-autobind';
import Checkbox from 'js/components/common/checkbox';
import TextBox from 'js/components/common/textBox';
import ToggleSwitch from 'js/components/common/toggleSwitch';
import Select from 'react-select';
import {assign} from 'utils';
import {
  META_QUESTION_TYPES,
  SURVEY_DETAIL_ATTRIBUTES,
  FUNCTION_TYPE,
} from 'js/constants';
import {bem} from 'js/bem';
import {stores} from 'js/stores';

const AUDIT_SUPPORT_URL = 'audit_logging.html';
const RECORDING_SUPPORT_URL = 'recording-interviews.html';

const AUDIO_QUALITY_OPTIONS = [
  {value: 'quality=low', label: 'Low'},
  {value: 'quality=normal', label: 'Normal'},
  {value: 'quality=voice-only', label: 'Voice only'},
];
const ODK_DEFAULT_AUDIO_QUALITY = AUDIO_QUALITY_OPTIONS[2];

/**
 * @prop {object} survey
 * @prop {boolean} isDisabled whether everything is disabled
 * @prop {function} onChange
 */
export default class MetadataEditor extends React.Component {
  constructor(props) {
    super(props);
    this.state = {
      metaProperties: [],
    };
    autoBind(this);
  }

  componentDidMount() {
    this.rebuildState();
  }

  rebuildState() {
    const newState = {metaProperties: []};
    Object.keys(META_QUESTION_TYPES).forEach((metaType) => {
      const detail = this.getSurveyDetail(metaType);
      if (detail) {
        newState.metaProperties.push(assign({}, detail.attributes));
      }
    });
    this.setState(newState);
  }

  getMetaProperty(metaType) {
    return this.state.metaProperties.find(
      (metaProp) => metaProp.name === metaType
    );
  }

  getSurveyDetail(sdId) {
    return this.props.survey.surveyDetails.filter(
      (sd) => sd.attributes.name === sdId
    )[0];
  }

  onCheckboxChange(name, isChecked) {
    this.getSurveyDetail(name).set(
      SURVEY_DETAIL_ATTRIBUTES.value.id,
      isChecked
    );
    // Append parameters column with ODK_DEFAULT_AUDIO_QUALITY by default for
    // background-audio type
    if (isChecked && name === META_QUESTION_TYPES['background-audio']) {
      this.getSurveyDetail(name).set(
        SURVEY_DETAIL_ATTRIBUTES.parameters.id,
        ODK_DEFAULT_AUDIO_QUALITY.value
      );
    }

    this.rebuildState();
    if (typeof this.props.onChange === FUNCTION_TYPE.function.id) {
      this.props.onChange();
    }
  }

  onAuditParametersChange(newVal) {
    this.getSurveyDetail(META_QUESTION_TYPES.audit).set(
      SURVEY_DETAIL_ATTRIBUTES.parameters.id,
      newVal
    );
    this.rebuildState();
    if (typeof this.props.onChange === FUNCTION_TYPE.function.id) {
      this.props.onChange();
    }
  }

  isAuditEnabled() {
    const metaProp = this.getMetaProperty(META_QUESTION_TYPES.audit);
    return metaProp.value === true;
  }

  onBackgroundAudioParametersChange(newVal) {
    this.getSurveyDetail(META_QUESTION_TYPES['background-audio']).set(
<<<<<<< HEAD
      'parameters',
      newVal.value
    );
    this.rebuildState();
    if (typeof this.props.onChange === 'function') {
=======
      SURVEY_DETAIL_ATTRIBUTES.parameters.id,
      newVal.value
    );
    this.rebuildState();
    if (typeof this.props.onChange === FUNCTION_TYPE.function.id) {
>>>>>>> f1e95104
      this.props.onChange();
    }
  }

  isBackgroundAudioEnabled() {
    const metaProp = this.getMetaProperty(
      META_QUESTION_TYPES['background-audio']
    );
    return metaProp.value === true;
  }

<<<<<<< HEAD
=======
  getBackgroundAudioParameters() {
    const metaProp = this.getMetaProperty(
      META_QUESTION_TYPES['background-audio']
    );
    let foundParams = ODK_DEFAULT_AUDIO_QUALITY;
    if (metaProp.parameters) {
      foundParams = AUDIO_QUALITY_OPTIONS.find(
        (option) => option.value === metaProp.parameters
      );
    }
    return foundParams;
  }

>>>>>>> f1e95104
  getAuditParameters() {
    const metaProp = this.getMetaProperty(META_QUESTION_TYPES.audit);
    return metaProp.parameters;
  }

  renderAuditInputLabel() {
    return (
      <React.Fragment>
        {t('Audit settings')}

        {stores.serverEnvironment &&
          stores.serverEnvironment.state.support_url && (
            <bem.TextBox__labelLink
              href={
                stores.serverEnvironment.state.support_url + AUDIT_SUPPORT_URL
              }
              target='_blank'
            >
              <i className='k-icon k-icon-help' />
            </bem.TextBox__labelLink>
          )}
      </React.Fragment>
    );
  }

  renderBackgroundAudioLabel() {
    return (
      <React.Fragment>
        {t('Background audio')}

        {stores.serverEnvironment &&
          stores.serverEnvironment.state.support_url && (
            <bem.TextBox__labelLink
              // TODO update support article to include background-audio
              href={
                stores.serverEnvironment.state.support_url +
                RECORDING_SUPPORT_URL
              }
              target='_blank'
            >
              <i className='k-icon k-icon-help' />
            </bem.TextBox__labelLink>
          )}
      </React.Fragment>
    );
  }

  renderBackgroundAudioLabel() {
    return (
      <React.Fragment>
        {t('Background audio')}

        { stores.serverEnvironment &&
          stores.serverEnvironment.state.support_url &&
          <bem.TextBox__labelLink
            // TODO update support article to include background-audio
            href={stores.serverEnvironment.state.support_url + RECORDING_SUPPORT_URL}
            target='_blank'
          >
            <i className='k-icon k-icon-help'/>
          </bem.TextBox__labelLink>
        }
      </React.Fragment>
    );
  }

  render() {
    if (this.state.metaProperties.length === 0) {
      return null;
    }

    const leftColumn = [
      META_QUESTION_TYPES.start,
      META_QUESTION_TYPES.end,
      META_QUESTION_TYPES.today,
      META_QUESTION_TYPES.deviceid,
      META_QUESTION_TYPES.audit,
    ];
    const rightColumn = [
      META_QUESTION_TYPES.username,
      META_QUESTION_TYPES.simserial,
      META_QUESTION_TYPES.subscriberid,
      META_QUESTION_TYPES.phonenumber,
    ];

    let backgroundAudioProp = this.getMetaProperty(
      META_QUESTION_TYPES['background-audio']
    );

    return (
      <bem.FormBuilderMeta>
        <bem.FormBuilderMeta__columns>
          <bem.FormBuilderMeta__column>
            {leftColumn.map((metaType) => {
              const metaProp = this.getMetaProperty(metaType);
              return (
                <Checkbox
                  key={`meta-${metaProp.name}`}
                  label={metaProp.label}
                  checked={metaProp.value}
                  disabled={this.props.isDisabled}
                  onChange={this.onCheckboxChange.bind(this, metaProp.name)}
                />
              );
            })}
          </bem.FormBuilderMeta__column>

          <bem.FormBuilderMeta__column>
            {rightColumn.map((metaType) => {
              const metaProp = this.getMetaProperty(metaType);
              return (
                <Checkbox
                  key={`meta-${metaProp.name}`}
                  label={metaProp.label}
                  checked={metaProp.value}
                  disabled={this.props.isDisabled}
                  onChange={this.onCheckboxChange.bind(this, metaProp.name)}
                />
              );
            })}
          </bem.FormBuilderMeta__column>
        </bem.FormBuilderMeta__columns>

        <bem.FormBuilderMeta__row m='background-audio'>
          <bem.FormBuilderAside__header>
            {this.renderBackgroundAudioLabel()}
          </bem.FormBuilderAside__header>

          <bem.FormModal__item>
            <label className='long'>
<<<<<<< HEAD
              {t('This functionality is only available for KoboCollect')}
=======
              {t('This functionality is available in ')}
              <a title="Install KoBoCollect"
                target="_blank"
                href='https://play.google.com/store/apps/details?id=org.koboc.collect.android'>
                {t('Collect version 1.30 and above')}
              </a>
>>>>>>> f1e95104
            </label>

            <ToggleSwitch
              checked={backgroundAudioProp.value}
<<<<<<< HEAD
              onChange={this.onCheckboxChange.bind(this, backgroundAudioProp.name)}
=======
              onChange={this.onCheckboxChange.bind(
                this,
                backgroundAudioProp.name
              )}
>>>>>>> f1e95104
              label={
                backgroundAudioProp.value
                  ? t('This survey will be recorded')
                  : t('Enable audio recording in the background')
              }
            />
          </bem.FormModal__item>
<<<<<<< HEAD

        </bem.FormBuilderMeta__row>

        {this.isAuditEnabled() &&
=======
        </bem.FormBuilderMeta__row>

        {this.isAuditEnabled() && (
>>>>>>> f1e95104
          <bem.FormBuilderMeta__row>
            <TextBox
              label={this.renderAuditInputLabel()}
              value={this.getAuditParameters()}
              disabled={this.props.isDisabled}
              onChange={this.onAuditParametersChange}
            />
          </bem.FormBuilderMeta__row>
        )}

        {this.isBackgroundAudioEnabled() && (
          <bem.FormBuilderMeta__row>
            <bem.FormModal__item>
              <label>{t('Audio quality')}</label>

<<<<<<< HEAD
        {this.isBackgroundAudioEnabled() &&
          <bem.FormBuilderMeta__row>
            <bem.FormModal__item>
              <label>
                {t('Audio quality')}
              </label>

              <Select
                className='kobo-select'
                classNamePrefix='kobo-select'
=======
              <Select
                className='kobo-select'
                classNamePrefix='kobo-select'
                value={this.getBackgroundAudioParameters()}
>>>>>>> f1e95104
                defaultValue={ODK_DEFAULT_AUDIO_QUALITY}
                options={AUDIO_QUALITY_OPTIONS}
                onChange={this.onBackgroundAudioParametersChange}
              />
            </bem.FormModal__item>
          </bem.FormBuilderMeta__row>
<<<<<<< HEAD
        }

=======
        )}
>>>>>>> f1e95104
      </bem.FormBuilderMeta>
    );
  }
}<|MERGE_RESOLUTION|>--- conflicted
+++ resolved
@@ -102,19 +102,11 @@
 
   onBackgroundAudioParametersChange(newVal) {
     this.getSurveyDetail(META_QUESTION_TYPES['background-audio']).set(
-<<<<<<< HEAD
-      'parameters',
-      newVal.value
-    );
-    this.rebuildState();
-    if (typeof this.props.onChange === 'function') {
-=======
       SURVEY_DETAIL_ATTRIBUTES.parameters.id,
       newVal.value
     );
     this.rebuildState();
     if (typeof this.props.onChange === FUNCTION_TYPE.function.id) {
->>>>>>> f1e95104
       this.props.onChange();
     }
   }
@@ -126,8 +118,6 @@
     return metaProp.value === true;
   }
 
-<<<<<<< HEAD
-=======
   getBackgroundAudioParameters() {
     const metaProp = this.getMetaProperty(
       META_QUESTION_TYPES['background-audio']
@@ -141,7 +131,6 @@
     return foundParams;
   }
 
->>>>>>> f1e95104
   getAuditParameters() {
     const metaProp = this.getMetaProperty(META_QUESTION_TYPES.audit);
     return metaProp.parameters;
@@ -272,28 +261,20 @@
 
           <bem.FormModal__item>
             <label className='long'>
-<<<<<<< HEAD
-              {t('This functionality is only available for KoboCollect')}
-=======
               {t('This functionality is available in ')}
               <a title="Install KoBoCollect"
                 target="_blank"
                 href='https://play.google.com/store/apps/details?id=org.koboc.collect.android'>
                 {t('Collect version 1.30 and above')}
               </a>
->>>>>>> f1e95104
             </label>
 
             <ToggleSwitch
               checked={backgroundAudioProp.value}
-<<<<<<< HEAD
-              onChange={this.onCheckboxChange.bind(this, backgroundAudioProp.name)}
-=======
               onChange={this.onCheckboxChange.bind(
                 this,
                 backgroundAudioProp.name
               )}
->>>>>>> f1e95104
               label={
                 backgroundAudioProp.value
                   ? t('This survey will be recorded')
@@ -301,16 +282,9 @@
               }
             />
           </bem.FormModal__item>
-<<<<<<< HEAD
-
         </bem.FormBuilderMeta__row>
 
-        {this.isAuditEnabled() &&
-=======
-        </bem.FormBuilderMeta__row>
-
         {this.isAuditEnabled() && (
->>>>>>> f1e95104
           <bem.FormBuilderMeta__row>
             <TextBox
               label={this.renderAuditInputLabel()}
@@ -325,36 +299,17 @@
           <bem.FormBuilderMeta__row>
             <bem.FormModal__item>
               <label>{t('Audio quality')}</label>
-
-<<<<<<< HEAD
-        {this.isBackgroundAudioEnabled() &&
-          <bem.FormBuilderMeta__row>
-            <bem.FormModal__item>
-              <label>
-                {t('Audio quality')}
-              </label>
-
-              <Select
-                className='kobo-select'
-                classNamePrefix='kobo-select'
-=======
               <Select
                 className='kobo-select'
                 classNamePrefix='kobo-select'
                 value={this.getBackgroundAudioParameters()}
->>>>>>> f1e95104
                 defaultValue={ODK_DEFAULT_AUDIO_QUALITY}
                 options={AUDIO_QUALITY_OPTIONS}
                 onChange={this.onBackgroundAudioParametersChange}
               />
             </bem.FormModal__item>
           </bem.FormBuilderMeta__row>
-<<<<<<< HEAD
-        }
-
-=======
         )}
->>>>>>> f1e95104
       </bem.FormBuilderMeta>
     );
   }
