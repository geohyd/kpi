import React from 'react';
import PropTypes from 'prop-types';
import reactMixin from 'react-mixin';
import autoBind from 'react-autobind';
import Reflux from 'reflux';
import { Link } from 'react-router';
import Dropzone from 'react-dropzone';
import alertify from 'alertifyjs';

import permConfig from 'js/components/permissions/permConfig';
import {dataInterface} from '../dataInterface';
import {actions} from '../actions';
import {stores} from '../stores';
import {bem} from '../bem';
import {searches} from '../searches';
import ui from '../ui';
import mixins from '../mixins';

import {MODAL_TYPES, ANON_USERNAME, PERMISSIONS_CODENAMES} from '../constants';

import {
  assign,
  validFileTypes,
  getAnonymousUserPermission,
  buildUserUrl
<<<<<<< HEAD
} from '../utils';
=======
} from 'utils';
>>>>>>> 7e284802

class LibrarySidebar extends Reflux.Component {
  constructor(props){
    super(props);
    this.state = assign({
      headerFilters: 'library',
      publicCollectionsVisible: false,
      searchContext: searches.getSearchContext('library', {
        filterParams: {
          assetType: 'asset_type:question OR asset_type:block OR asset_type:template',
        },
        filterTags: 'asset_type:question OR asset_type:block OR asset_type:template',
      })
    }, stores.pageState.state);
    this.stores = [
      stores.session,
      stores.pageState
    ];
    this.unlisteners = [];
    autoBind(this);
  }
  queryCollections () {
    dataInterface.listCollections().then((collections)=>{
      this.setState({
        sidebarCollections: collections.results.filter((value) => {
          return value.access_type !== 'public';
        }),
        sidebarPublicCollections: collections.results.filter((value) => {
          return value.access_type === 'public' ||
            value.access_type === 'subscribed';
        })
      });
    });
  }
  componentDidMount () {
    this.unlisteners.push(
      this.listenTo(this.searchStore, this.searchChanged)
    );
    this.searchDefault();
    this.queryCollections();
  }
  componentWillUnmount() {
    this.unlisteners.forEach((clb) => {clb();});
  }
  searchChanged (state) {
    this.setState(state);
  }
  clickFilterByCollection (evt) {
    var target = $(evt.target);
    if (target.hasClass('collection-toggle')) {
      return false;
    }
    var data = $(evt.currentTarget).data();
    var collectionUid = false;
    var collectionName = false;
    var publicCollection = false;
    if (data.collectionUid) {
      collectionUid = data.collectionUid;
    }
    if (data.collectionName) {
      collectionName = data.collectionName;
    }
    if (data.publicCollection) {
      publicCollection = true;
    }
    this.quietUpdateStore({
      parentUid: collectionUid,
      parentName: collectionName,
      allPublic: publicCollection
    });
    this.searchValue();
    this.setState({
      filteredCollectionUid: collectionUid,
      filteredByPublicCollection: publicCollection,
    });
  }
  clickShowPublicCollections (evt) {
    this.setState({
      publicCollectionsVisible: !this.state.publicCollectionsVisible,
    });
    //TODO: show the collections in the main pane?
  }
  createCollection () {
    let dialog = alertify.dialog('prompt');
    let opts = {
      title: t('Create collection'),
      message: t('Please enter the name of your new Collection. Collections can help you better organize your library, and it is possible to share each collection with different people.'),
      labels: {ok: t('Create collection'), cancel: t('Cancel')},
      onok: (evt, val) => {
        dataInterface.createCollection({
          name: val,
        }).then((data)=>{
          this.queryCollections();
          this.searchValue.refresh();
          dialog.destroy();
        });
        // keep the dialog open
        return false;
      },
      oncancel: () => {
        dialog.destroy();
      }
    };
    dialog.set(opts).show();
  }
  deleteCollection (evt) {
    evt.preventDefault();
    var collectionUid = $(evt.currentTarget).data('collection-uid');
    let dialog = alertify.dialog('confirm');
    let opts = {
      title: t('Delete collection'),
      message: t('are you sure you want to delete this collection? this action is not reversible'),
      labels: {ok: t('Delete'), cancel: t('Cancel')},
      onok: (evt, val) => {
        actions.resources.deleteCollection({uid: collectionUid}, {
          onComplete: (data) => {
            this.quietUpdateStore({
              parentUid: false,
              parentName: false,
              allPublic: false
            });
            this.searchValue();
            this.queryCollections();
            dialog.destroy();
          }
        });
      },
      oncancel: () => {
        dialog.destroy();
      }
    };
    dialog.set(opts).show();
  }
  renameCollection (evt) {
    var collectionUid = evt.currentTarget.dataset.collectionUid;
    var collectionName = evt.currentTarget.dataset.collectionName;

    let dialog = alertify.dialog('prompt');
    let opts = {
      title: t('Rename collection'),
      message: t('Please enter the name of your new collection.'),
      value: collectionName,
      labels: {ok: t('Ok'), cancel: t('Cancel')},
      onok: (evt, val) => {
        actions.resources.updateCollection.triggerAsync(collectionUid, {name: val}).then(
          (data) => {
            this.queryCollections();
            dialog.destroy();
          }
        );
        // keep the dialog open
        return false;
      },
      oncancel: () => {
        dialog.destroy();
      }
    };
    dialog.set(opts).show();
  }
  subscribeCollection (evt) {
    evt.preventDefault();
    var collectionUid = $(evt.currentTarget).data('collection-uid');
    dataInterface.subscribeCollection({
      uid: collectionUid,
    }).then(() => {
      this.queryCollections();
    });
  }
  unsubscribeCollection (evt) {
    evt.preventDefault();
    var collectionUid = $(evt.currentTarget).data('collection-uid');
    dataInterface.unsubscribeCollection({
      uid: collectionUid,
    }).then(() => {
      this.queryCollections();
    });
  }
  sharingModal (evt) {
    evt.preventDefault();
    var collectionUid = $(evt.currentTarget).data('collection-uid');
    stores.pageState.showModal({
      type: MODAL_TYPES.SHARING,
      assetid: collectionUid
    });
  }
  isCollectionPublic(collection) {
    return typeof getAnonymousUserPermission(collection.permissions) !== 'undefined';
  }
  /**
   * NOTE: collection discoverability requires to set two things:
   * 1) a permission for anonymous user,
   * 2) `discoverable_when_public` boolean
   * So we need to make two separate calls.
   */
  setCollectionDiscoverability (discoverable, collection) {
    return (evt) => {
      evt.preventDefault();

      // STEP 1: handle `ANON_USERNAME` permission change
      var publicPerm = getAnonymousUserPermission(collection.permissions);
      var permDeferred = false;
      if (discoverable) {
        permDeferred = actions.permissions.assignCollectionPermission(
          collection.uid, {
            user: buildUserUrl(ANON_USERNAME),
            permission: permConfig.getPermissionByCodename(PERMISSIONS_CODENAMES.get('view_collection')).url
          }
        );
      } else if (publicPerm) {
        permDeferred = actions.permissions.removeCollectionPermission(collection.uid, publicPerm.url);
      }

      // STEP 2: handle `discoverable_when_public` change
      let discovDeferred;
      if (permDeferred) {
        discovDeferred = permDeferred.then(() => {
          actions.permissions.setCollectionDiscoverability.triggerAsync(
            collection.uid, discoverable
          );
        }).catch((jqxhr) => {
          // maybe publicPerm was already removed
          if (jqxhr.status !== 404) {
            alertify.error(t('unexpected error removing public permission'));
          }
        });
      } else {
        discovDeferred = actions.permissions.setCollectionDiscoverability.triggerAsync(
          collection.uid, discoverable
        );
      }
      discovDeferred.then(() => {
        window.setTimeout(this.queryCollections, 1);
      });
    };
  }
  render () {
    return (
      <bem.CollectionsWrapper>
        <ui.PopoverMenu
          type='new-menu'
          triggerLabel={t('new')}
        >
          <Link to={'/library/new'} className='popover-menu__link'>
            <i className='k-icon-question' />
            {t('Question')}
          </Link>

          <Link to={'/library/new/template'} className='popover-menu__link'>
            <i className='k-icon-template' />
            {t('Template')}
          </Link>

          <Dropzone
            onDrop={this.dropFiles}
            multiple={false}
            className='dropzone'
            accept={validFileTypes()}
          >
            <bem.PopoverMenu__link>
              <i className='k-icon-upload' />
              {t('upload')}
            </bem.PopoverMenu__link>
          </Dropzone>

          <bem.PopoverMenu__link onClick={this.createCollection}>
            <i className='k-icon-folder' />
            {t('collection')}
          </bem.PopoverMenu__link>
        </ui.PopoverMenu>

        { this.state.sidebarCollections &&
          <bem.FormSidebar>
            <bem.FormSidebar__label
              key='allitems'
              m={{selected: !this.state.publicCollectionsVisible}}
              onClick={this.clickFilterByCollection}>
                  <i className='k-icon-library' />
                  {t('My Library')}
              <bem.FormSidebar__labelCount>
                {this.state.defaultQueryCount}
              </bem.FormSidebar__labelCount>

            </bem.FormSidebar__label>
            <bem.FormSidebar__grouping>
              {this.state.sidebarCollections.map((collection)=>{
                var iconClass = 'k-icon-folder';
                if (collection.discoverable_when_public || this.isCollectionPublic(collection))
                  iconClass = 'k-icon-folder-public';
                if (collection.access_type == 'shared')
                  iconClass = 'k-icon-folder-shared';

                return (
                    <bem.FormSidebar__item
                      key={collection.uid}
                      m={{
                        collection: true,
                        selected:
                          this.state.filteredCollectionUid ===
                            collection.uid &&
                          !this.state.filteredByPublicCollection,
                      }}>
                      <bem.FormSidebar__itemlink
                        onClick={this.clickFilterByCollection}
                        data-collection-uid={collection.uid}
                        data-collection-name={collection.name}>
                        <i className={iconClass} />
                        {collection.name}
                      </bem.FormSidebar__itemlink>
                      { !this.state.filteredByPublicCollection && this.state.filteredCollectionUid === collection.uid &&
                        <ui.PopoverMenu type='collectionSidebarPublic-menu'
                            triggerLabel={<i className='k-icon-more' />}>
                          { collection.access_type === 'owned' && collection.discoverable_when_public &&
                            <bem.PopoverMenu__link
                                m={'make-private'}
                                onClick={this.setCollectionDiscoverability(false, collection)}
                                >
                              <i className='k-icon-globe' />
                              {t('Make Private')}
                            </bem.PopoverMenu__link>
                          }
                          { collection.access_type === 'owned' && !collection.discoverable_when_public &&
                            <bem.PopoverMenu__link
                                m={'make-public'}
                                onClick={this.setCollectionDiscoverability(true, collection)}
                                >
                              <i className='k-icon-globe' />
                              {t('Make Public')}
                            </bem.PopoverMenu__link>
                          }
                          { collection.access_type !== 'subscribed' &&
                            <bem.PopoverMenu__link
                                m={'share'}
                                onClick={this.sharingModal}
                                data-collection-uid={collection.uid}
                                >
                              <i className='k-icon-share' />
                              {t('Share')}
                            </bem.PopoverMenu__link>
                          }

                          { collection.access_type !== 'subscribed' &&
                            <bem.PopoverMenu__link
                                m={'rename'}
                                onClick={this.renameCollection}
                                data-collection-uid={collection.uid}
                                data-collection-name={collection.name}
                                >
                              <i className='k-icon-edit' />
                              {t('Rename')}
                            </bem.PopoverMenu__link>
                          }
                          { collection.access_type !== 'subscribed' &&
                            <bem.PopoverMenu__link
                                m={'delete'}
                                onClick={this.deleteCollection}
                                data-collection-uid={collection.uid}
                                >
                              <i className='k-icon-trash' />
                              {t('Delete')}
                            </bem.PopoverMenu__link>
                          }
                          { collection.access_type === 'subscribed' &&

                            <bem.PopoverMenu__link
                                m={'unsubscribe'}
                                onClick={this.unsubscribeCollection}
                                data-collection-uid={collection.uid}
                                >
                              <i className='k-icon-trash' />
                              {t('Unsubscribe')}
                            </bem.PopoverMenu__link>
                          }

                        </ui.PopoverMenu>
                      }
                    </bem.FormSidebar__item>
                  );
              })}
            </bem.FormSidebar__grouping>
            <bem.FormSidebar__label
              key='public'
              m={{selected: this.state.publicCollectionsVisible}}
              onClick={this.clickShowPublicCollections}>
              <i className='k-icon-globe' />
              {t('Public Collections')}
              <bem.FormSidebar__labelCount>
                {this.state.sidebarPublicCollections.length}
              </bem.FormSidebar__labelCount>
            </bem.FormSidebar__label>
            <bem.FormSidebar__grouping m={[this.state.publicCollectionsVisible ? 'visible' : 'collapsed']}>
              {this.state.sidebarPublicCollections.map((collection)=>{
                return (
                    <bem.FormSidebar__item
                      key={collection.uid}
                      m={{
                        collection: true,
                        selected:
                          this.state.filteredCollectionUid ===
                            collection.uid &&
                          this.state.filteredByPublicCollection,
                      }}
                    >
                      <bem.FormSidebar__itemlink
                        onClick={this.clickFilterByCollection}
                        data-collection-uid={collection.uid}
                        data-public-collection>
                          <i className='k-icon-folder-public' />
                          <bem.FormSidebar__iteminner>
                            {collection.name}
                            <bem.FormSidebar__itembyline>
                              {t('by ___').replace('___', collection.owner__username)}
                            </bem.FormSidebar__itembyline>
                          </bem.FormSidebar__iteminner>
                      </bem.FormSidebar__itemlink>
                      {this.state.filteredCollectionUid === collection.uid && this.state.filteredByPublicCollection &&
                        <ui.PopoverMenu type='collectionSidebar-menu'
                            triggerLabel={<i className='k-icon-more' />}>
                            { collection.access_type === 'subscribed' ?
                                <bem.PopoverMenu__link href={'#'}
                                  onClick={this.unsubscribeCollection}
                                  data-collection-uid={collection.uid}>
                                  <i className='k-icon-next' />
                                  {t('unsubscribe')}
                                </bem.PopoverMenu__link>
                              :
                                <bem.PopoverMenu__link href={'#'}
                                  onClick={this.subscribeCollection}
                                  data-collection-uid={collection.uid}>
                                  <i className='k-icon-next' />
                                  {t('subscribe')}
                                </bem.PopoverMenu__link>
                            }
                          </ui.PopoverMenu>
                        }
                    </bem.FormSidebar__item>
                  );
              })}
            </bem.FormSidebar__grouping>
          </bem.FormSidebar>
        }
      </bem.CollectionsWrapper>
      );
  }
}

reactMixin(LibrarySidebar.prototype, searches.common);
reactMixin(LibrarySidebar.prototype, Reflux.ListenerMixin);
reactMixin(LibrarySidebar.prototype, mixins.droppable);

LibrarySidebar.contextTypes = {
  router: PropTypes.object
};

export default LibrarySidebar;<|MERGE_RESOLUTION|>--- conflicted
+++ resolved
@@ -23,11 +23,7 @@
   validFileTypes,
   getAnonymousUserPermission,
   buildUserUrl
-<<<<<<< HEAD
-} from '../utils';
-=======
 } from 'utils';
->>>>>>> 7e284802
 
 class LibrarySidebar extends Reflux.Component {
   constructor(props){
