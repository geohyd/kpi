import permConfig from './permConfig';
import {
  ANON_USERNAME,
  PERMISSIONS_CODENAMES,
} from 'js/constants';
import {
  SUFFIX_PARTIAL,
  SUFFIX_USERS,
  PARTIAL_CHECKBOX_PAIRS,
  PARTIAL_PERM_PAIRS,
  CHECKBOX_NAMES,
  CHECKBOX_PERM_PAIRS,
  PERM_CHECKBOX_PAIRS,
} from './permConstants';
import {
  buildUserUrl,
  getUsernameFromUrl,
} from 'utils';

/**
 * @typedef {Object} BackendPerm
 * @property {string} user - User url.
 * @property {string} permission - Permission url.
 */

/**
 * @typedef {Object} FormData  - Object containing data from the UserAssetPermsEditor form.
 * @property {string} data.username - Who give permissions to.
<<<<<<< HEAD
 * @property {boolean} data.formView
 * @property {boolean} data.formEdit
 * @property {boolean} data.submissionsAdd
 * @property {boolean} data.submissionsView
 * @property {boolean} data.submissionsViewPartial
 * @property {string[]} data.submissionsViewPartialUsers
 * @property {boolean} data.submissionsEdit
 * @property {boolean} data.submissionsEditPartial
 * @property {string[]} data.submissionsEditPartialUsers
 * @property {boolean} data.submissionsDelete
 * @property {boolean} data.submissionsDeletePartial
 * @property {string[]} data.submissionsDeletePartialUsers
 * @property {boolean} data.submissionsValidate
 * @property {boolean} data.submissionsValidatePartial
 * @property {string[]} data.submissionsValidatePartialUsers
=======
 * @property {boolean} data.formView - Is able to view forms.
 * @property {boolean} data.formEdit - Is able to edit forms.
 * @property {boolean} data.formManage - Is able to change form permissions (and future stuff TBD).
 * @property {boolean} data.submissionsView - Is able to view submissions.
 * @property {boolean} data.submissionsViewPartial - If true, then able to view submissions only of some users.
 * @property {string[]} data.submissionsViewPartialUsers - Users mentioned in the above line.
 * @property {boolean} data.submissionsAdd - Is able to add submissions.
 * @property {boolean} data.submissionsEdit - Is able to edit submissions.
 * @property {boolean} data.submissionsValidate - Is able to validate submissions.
>>>>>>> 8dcafd88
 */

/**
 * @typedef {Object} UserPerm
 * @property {string} url - Url of given permission instance (permission x user).
 * @property {string} permission - Url of given permission type.
 */

/**
 * @typedef {Object} UserWithPerms
 * @property {Object} user
 * @property {string} user.url - User url (identifier).
 * @property {string} user.name - User name.
 * @property {boolean} user.isOwner - Marks user that owns an asset that the permissions are for.
 * @property {UserPerm[]} permissions - A list of permissions for that user.
 */

/**
 * Builds an object understandable by Backend endpoints from form data.
 * Removes contradictory and implied permissions from final output.
 *
 * @param {FormData} data
 * @returns {BackendPerm[]} - An array of permissions to be given.
 */
function parseFormData(data) {
  let parsed = [];
  // Gather all partial permissions first, and then build a partial_submissions
  // grouped permission to add it to final data.
  let partialPerms = [];

  [
    CHECKBOX_NAMES.formView,
    CHECKBOX_NAMES.formEdit,
    CHECKBOX_NAMES.submissionsAdd,
    CHECKBOX_NAMES.submissionsView,
    CHECKBOX_NAMES.submissionsEdit,
    CHECKBOX_NAMES.submissionsValidate,
    CHECKBOX_NAMES.submissionsDelete,
  ].forEach((checkboxName) => {
    const partialCheckboxName = PARTIAL_CHECKBOX_PAIRS[checkboxName];

    if (data[partialCheckboxName]) {
      const permCodename = PARTIAL_PERM_PAIRS[partialCheckboxName];
      partialPerms.push({
        url: permConfig.getPermissionByCodename(permCodename).url,
        filters: [{'_submitted_by': {'$in': data[partialCheckboxName + SUFFIX_USERS]}}],
      });
    } else if (data[checkboxName]) {
      parsed.push(buildBackendPerm(data.username, CHECKBOX_PERM_PAIRS[checkboxName]));
    }
  });

<<<<<<< HEAD
  if (partialPerms.length >= 1) {
    const permObj = buildBackendPerm(data.username, PERMISSIONS_CODENAMES.partial_submissions);
    permObj.partial_permissions = partialPerms;
=======
  if (data.formManage) {
    parsed.push(buildBackendPerm(data.username, PERMISSIONS_CODENAMES.manage_asset));
  }

  if (data.submissionsViewPartial) {
    let permObj = buildBackendPerm(data.username, PERMISSIONS_CODENAMES.partial_submissions);
    permObj.partial_permissions = [{
      url: permConfig.getPermissionByCodename(PERMISSIONS_CODENAMES.view_submissions).url,
      filters: [{'_submitted_by': {'$in': data.submissionsViewPartialUsers}}]
    }];
>>>>>>> 8dcafd88
    parsed.push(permObj);
  }

  parsed = removeContradictoryPerms(parsed);
  parsed = removeImpliedPerms(parsed);

  return parsed;
}

/**
 * Removes contradictory permissions from the parsed list of BackendPerms.
 *
 * @param {BackendPerm[]} parsed - A list of permissions.
 */
function removeContradictoryPerms(parsed) {
  let contraPerms = new Set();
  parsed.forEach((backendPerm) => {
    const permDef = permConfig.getPermission(backendPerm.permission);
    permDef.contradictory.forEach((contraPerm) => {
      contraPerms.add(contraPerm);
    });
  });
  parsed = parsed.filter((backendPerm) => {
    return !contraPerms.has(backendPerm.permission);
  });
  return parsed;
}

/**
 * Removes implied permissions from the parsed list of BackendPerms.
 *
 * @param {BackendPerm[]} parsed - A list of permissions.
 */
function removeImpliedPerms(parsed) {
  let impliedPerms = new Set();
  parsed.forEach((backendPerm) => {
    const permDef = permConfig.getPermission(backendPerm.permission);
    permDef.implied.forEach((impliedPerm) => {
      impliedPerms.add(impliedPerm);
    });
  });
  parsed = parsed.filter((backendPerm) => {
    return !impliedPerms.has(backendPerm.permission);
  });
  return parsed;
}

/**
 * @param {string} username
 * @param {string} permissionCodename
 * @returns {BackendPerm}
 */
function buildBackendPerm(username, permissionCodename) {
  return {
    user: buildUserUrl(username),
    permission: permConfig.getPermissionByCodename(permissionCodename).url,
  };
}

/**
 * Builds form data from list of permissions.
 *
 * @param {UserPerm[]} permissions
 * @returns {FormData}
 */
function buildFormData(permissions) {
  const formData = {};

  permissions.forEach((perm) => {
    if (perm.permission === permConfig.getPermissionByCodename(PERMISSIONS_CODENAMES.view_asset).url) {
      formData.formView = true;
    }
    if (perm.permission === permConfig.getPermissionByCodename(PERMISSIONS_CODENAMES.change_asset).url) {
      formData.formEdit = true;
    }
    if (perm.permission === permConfig.getPermissionByCodename(PERMISSIONS_CODENAMES.manage_asset).url) {
      formData.formManage = true;
    }
    if (perm.permission === permConfig.getPermissionByCodename(PERMISSIONS_CODENAMES.partial_submissions).url) {
      perm.partial_permissions.forEach((partial) => {
        const permDef = permConfig.getPermission(partial.url);
        const checkboxName = PERM_CHECKBOX_PAIRS[permDef.codename] + SUFFIX_PARTIAL;

        formData[checkboxName] = true;

        partial.filters.forEach((filter) => {
          if (filter._submitted_by) {
            formData[checkboxName + SUFFIX_USERS] = filter._submitted_by.$in;
          }
        });
      });
    }
    if (perm.permission === permConfig.getPermissionByCodename(PERMISSIONS_CODENAMES.add_submissions).url) {
      formData.submissionsAdd = true;
    }
    if (perm.permission === permConfig.getPermissionByCodename(PERMISSIONS_CODENAMES.view_submissions).url) {
      formData.submissionsView = true;
    }
    if (perm.permission === permConfig.getPermissionByCodename(PERMISSIONS_CODENAMES.change_submissions).url) {
      formData.submissionsEdit = true;
    }
    if (perm.permission === permConfig.getPermissionByCodename(PERMISSIONS_CODENAMES.delete_submissions).url) {
      formData.submissionsDelete = true;
    }
    if (perm.permission === permConfig.getPermissionByCodename(PERMISSIONS_CODENAMES.validate_submissions).url) {
      formData.submissionsValidate = true;
    }
  });

  return formData;
}

/**
 * Builds a flat array of permissions for Backend endpoint
 *
 * @param {UserWithPerms[]} data - The one you get from parseBackendData
 * @returns {BackendPerm[]} A flat list of BackendPerms
 */
function parseUserWithPermsList(data) {
  const output = [];
  data.forEach((item) => {
    item.permissions.forEach((itemPerm) => {
      const outputPerm = {
        user: item.user.url,
        permission: itemPerm.permission,
      };
      if (itemPerm.partial_permissions) {
        outputPerm.partial_permissions = itemPerm.partial_permissions;
      }
      output.push(outputPerm);
    });
  });
  return output;
}

/**
 * Groups raw Backend permissions list data into array of users who have a list of permissions.
 *
 * @param {Object} data - Permissions array (results property from endpoint response).
 * @param {string} ownerUrl - Asset owner url (used as identifier).
 * @param {boolean} includeAnon - Whether to include permissions assigned to the anonymous user.
 *
 * @returns {UserWithPerms[]} An ordered list of users with all their permissions.
 */
function parseBackendData(data, ownerUrl, includeAnon = false) {
  const output = [];

  const groupedData = {};
  data.forEach((item) => {
    // anonymous user permissions are our inner way of handling public sharing
    if (getUsernameFromUrl(item.user) === ANON_USERNAME && !includeAnon) {
      return;
    }
    if (!groupedData[item.user]) {
      groupedData[item.user] = [];
    }
    groupedData[item.user].push({
      url: item.url,
      permission: item.permission,
      partial_permissions: item.partial_permissions ? item.partial_permissions : undefined,
    });
  });

  Object.keys(groupedData).forEach((userUrl) => {
    output.push({
      user: {
        url: userUrl,
        name: getUsernameFromUrl(userUrl),
        // not all endpoints return user url in the v2 format, so as a fallback
        // we also check plain old usernames
        isOwner: (
          userUrl === ownerUrl ||
          getUsernameFromUrl(userUrl) === getUsernameFromUrl(ownerUrl)
        ),
      },
      permissions: groupedData[userUrl],
    });
  });

  return sortParseBackendOutput(output);
}

/**
 * Sort by abcs but keep the owner at the top.
 *
 * @param {UserWithPerms[]} output - Possibly unsorted.
 * @returns {UserWithPerms[]} - Definitely sorted.
 */
function sortParseBackendOutput(output) {
  return output.sort((a, b) => {
    if (a.user.isOwner) {
      return -1;
    } else if (b.user.isOwner) {
      return 1;
    } else if (a.user.url < b.user.url) {
      return -1;
    } else if (a.user.url > b.user.url) {
      return 1;
    } else {
      return 0;
    }
  });
}

export const permParser = {
  parseFormData: parseFormData,
  buildFormData: buildFormData,
  parseBackendData: parseBackendData,
  parseUserWithPermsList: parseUserWithPermsList,
  sortParseBackendOutput: sortParseBackendOutput, // for testing purposes
};<|MERGE_RESOLUTION|>--- conflicted
+++ resolved
@@ -26,9 +26,9 @@
 /**
  * @typedef {Object} FormData  - Object containing data from the UserAssetPermsEditor form.
  * @property {string} data.username - Who give permissions to.
-<<<<<<< HEAD
  * @property {boolean} data.formView
  * @property {boolean} data.formEdit
+ * @property {boolean} data.formManage - Is able to change form permissions (and future stuff TBD).
  * @property {boolean} data.submissionsAdd
  * @property {boolean} data.submissionsView
  * @property {boolean} data.submissionsViewPartial
@@ -42,17 +42,6 @@
  * @property {boolean} data.submissionsValidate
  * @property {boolean} data.submissionsValidatePartial
  * @property {string[]} data.submissionsValidatePartialUsers
-=======
- * @property {boolean} data.formView - Is able to view forms.
- * @property {boolean} data.formEdit - Is able to edit forms.
- * @property {boolean} data.formManage - Is able to change form permissions (and future stuff TBD).
- * @property {boolean} data.submissionsView - Is able to view submissions.
- * @property {boolean} data.submissionsViewPartial - If true, then able to view submissions only of some users.
- * @property {string[]} data.submissionsViewPartialUsers - Users mentioned in the above line.
- * @property {boolean} data.submissionsAdd - Is able to add submissions.
- * @property {boolean} data.submissionsEdit - Is able to edit submissions.
- * @property {boolean} data.submissionsValidate - Is able to validate submissions.
->>>>>>> 8dcafd88
  */
 
 /**
@@ -105,22 +94,9 @@
     }
   });
 
-<<<<<<< HEAD
   if (partialPerms.length >= 1) {
     const permObj = buildBackendPerm(data.username, PERMISSIONS_CODENAMES.partial_submissions);
     permObj.partial_permissions = partialPerms;
-=======
-  if (data.formManage) {
-    parsed.push(buildBackendPerm(data.username, PERMISSIONS_CODENAMES.manage_asset));
-  }
-
-  if (data.submissionsViewPartial) {
-    let permObj = buildBackendPerm(data.username, PERMISSIONS_CODENAMES.partial_submissions);
-    permObj.partial_permissions = [{
-      url: permConfig.getPermissionByCodename(PERMISSIONS_CODENAMES.view_submissions).url,
-      filters: [{'_submitted_by': {'$in': data.submissionsViewPartialUsers}}]
-    }];
->>>>>>> 8dcafd88
     parsed.push(permObj);
   }
 
