--- conflicted
+++ resolved
@@ -1,30 +1,4 @@
 import Reflux from 'reflux';
-<<<<<<< HEAD
-import {t} from 'js/utils';
-=======
-import {actions} from 'js/actions';
-import {
-  notify,
-  assign
-} from 'utils';
-
-// TODO instead of this use `stateChanges` function from '/js/utils'
-// after https://github.com/kobotoolbox/kpi/pull/1959 is merged
-function stateChanges(orig_obj, new_obj) {
-  var out = {},
-      any = false;
-  Object.keys(new_obj).forEach(function(key) {
-    if (orig_obj[key] !== new_obj[key]) {
-      out[key] = new_obj[key];
-      any = true;
-    }
-  });
-  if (!any) {
-    return false;
-  }
-  return out;
-}
->>>>>>> 33ea614d
 
 /**
  * @typedef {Object} PermDefinition - A permission object from backend.
