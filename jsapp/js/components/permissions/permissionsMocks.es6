/**
* Mock permissions endpoints responses for tests.
*
* NOTE: For simplicity we assume that ROOT_URL is empty string.
*/

// /api/v2/permissions/
const permissions = {
  'count': 10,
  'next': null,
  'previous': null,
  'results': [
    {
      'url': '/api/v2/permissions/add_submissions/',
      'codename': 'add_submissions',
      'implied': [
        '/api/v2/permissions/view_asset/'
      ],
      'contradictory': [],
      'name': 'Can submit data to asset'
    },
    {
      'url': '/api/v2/permissions/change_asset/',
      'codename': 'change_asset',
      'implied': [
        '/api/v2/permissions/view_asset/'
      ],
      'contradictory': [],
      'name': 'Can change asset'
    },
    {
      'url': '/api/v2/permissions/change_submissions/',
      'codename': 'change_submissions',
      'implied': [
        '/api/v2/permissions/view_asset/',
        '/api/v2/permissions/view_submissions/'
      ],
      'contradictory': [
        '/api/v2/permissions/partial_submissions/'
      ],
      'name': 'Can modify submitted data for asset'
    },
    {
      'url': '/api/v2/permissions/delete_submissions/',
      'codename': 'delete_submissions',
      'implied': [
        '/api/v2/permissions/view_asset/',
        '/api/v2/permissions/view_submissions/'
      ],
      'contradictory': [
        '/api/v2/permissions/partial_submissions/'
      ],
      'name': 'Can delete submitted data for asset'
    },
    {
      'url': '/api/v2/permissions/partial_submissions/',
      'codename': 'partial_submissions',
      'implied': [
        '/api/v2/permissions/view_asset/'
      ],
      'contradictory': [
        '/api/v2/permissions/view_submissions/',
        '/api/v2/permissions/change_submissions/',
        '/api/v2/permissions/validate_submissions/'
      ],
      'name': 'Can make partial actions on submitted data for asset for specific users'
    },
    {
      'url': '/api/v2/permissions/validate_submissions/',
      'codename': 'validate_submissions',
      'implied': [
        '/api/v2/permissions/view_asset/',
        '/api/v2/permissions/view_submissions/'
      ],
      'contradictory': [
        '/api/v2/permissions/partial_submissions/'
      ],
      'name': 'Can validate submitted data asset'
    },
    {
      'url': '/api/v2/permissions/view_asset/',
      'codename': 'view_asset',
      'implied': [],
      'contradictory': [],
      'name': 'Can view asset'
    },
    {
      'url': '/api/v2/permissions/view_submissions/',
      'codename': 'view_submissions',
      'implied': [
        '/api/v2/permissions/view_asset/'
      ],
      'contradictory': [
        '/api/v2/permissions/partial_submissions/'
      ],
<<<<<<< HEAD
      'name': '',
      'description': 'Can view submitted data for asset'
=======
      'name': 'Can view submitted data for asset'
    },
    {
      'url': '/api/v2/permissions/change_collection/',
      'codename': 'change_collection',
      'implied': [
        '/api/v2/permissions/view_collection/'
      ],
      'contradictory': [],
      'name': 'Can change collection'
    },
    {
      'url': '/api/v2/permissions/view_collection/',
      'codename': 'view_collection',
      'implied': [],
      'contradictory': [],
      'name': 'Can view collection'
>>>>>>> 273965df
    }
  ]
};

// /api/v2/assets/<uid>/permission-assignments/
const assetWithAnonymousUser = {
  'count': 7,
  'next': null,
  'previous': null,
  'results': [
    {
      'url': '/api/v2/assets/arMB2dNgwewktv954wmo9e/permission-assignments/pTi9qyEax49ZA5RP9KnNHB/',
      'user': '/api/v2/users/kobo/',
      'permission': '/api/v2/permissions/add_submissions/'
    },
    {
      'url': '/api/v2/assets/arMB2dNgwewktv954wmo9e/permission-assignments/pATUgtDW6v44QG4dDDpnEV/',
      'user': '/api/v2/users/kobo/',
      'permission': '/api/v2/permissions/change_asset/'
    },
    {
      'url': '/api/v2/assets/arMB2dNgwewktv954wmo9e/permission-assignments/pUUcqTtQ6FgEDfHUiQbS24/',
      'user': '/api/v2/users/kobo/',
      'permission': '/api/v2/permissions/change_submissions/'
    },
    {
      'url': '/api/v2/assets/arMB2dNgwewktv954wmo9e/permission-assignments/p5BjfEz9JDQtQTzkT7fHA5/',
      'user': '/api/v2/users/kobo/',
      'permission': '/api/v2/permissions/validate_submissions/'
    },
    {
      'url': '/api/v2/assets/arMB2dNgwewktv954wmo9e/permission-assignments/pBjfyz5Zxj95866GtEtsR2/',
      'user': '/api/v2/users/kobo/',
      'permission': '/api/v2/permissions/view_asset/'
    },
    {
      'url': '/api/v2/assets/arMB2dNgwewktv954wmo9e/permission-assignments/pQGiudmuLvN6iHEdH8dJAs/',
      'user': '/api/v2/users/kobo/',
      'permission': '/api/v2/permissions/view_submissions/'
    },
    {
      'url': '/api/v2/assets/arMB2dNgwewktv954wmo9e/permission-assignments/pV9kCoWAQT9QUeV2EsTLqj/',
      'user': '/api/v2/users/AnonymousUser/',
      'permission': '/api/v2/permissions/view_asset/'
    }
  ]
};

// /api/v2/assets/<uid>/permission-assignments/
const assetWithMultipleUsers = {
  'count': 9,
  'next': null,
  'previous': null,
  'results': [
    {
      'url': '/api/v2/assets/arMB2dNgwewktv954wmo9e/permission-assignments/pTi9qyEax49ZA5RP9KnNHB/',
      'user': '/api/v2/users/kobo/',
      'permission': '/api/v2/permissions/add_submissions/'
    },
    {
      'url': '/api/v2/assets/arMB2dNgwewktv954wmo9e/permission-assignments/pATUgtDW6v44QG4dDDpnEV/',
      'user': '/api/v2/users/kobo/',
      'permission': '/api/v2/permissions/change_asset/'
    },
    {
      'url': '/api/v2/assets/arMB2dNgwewktv954wmo9e/permission-assignments/pUUcqTtQ6FgEDfHUiQbS24/',
      'user': '/api/v2/users/kobo/',
      'permission': '/api/v2/permissions/change_submissions/'
    },
    {
      'url': '/api/v2/assets/arMB2dNgwewktv954wmo9e/permission-assignments/p5BjfEz9JDQtQTzkT7fHA5/',
      'user': '/api/v2/users/kobo/',
      'permission': '/api/v2/permissions/validate_submissions/'
    },
    {
      'url': '/api/v2/assets/arMB2dNgwewktv954wmo9e/permission-assignments/pBjfyz5Zxj95866GtEtsR2/',
      'user': '/api/v2/users/kobo/',
      'permission': '/api/v2/permissions/view_asset/'
    },
    {
      'url': '/api/v2/assets/arMB2dNgwewktv954wmo9e/permission-assignments/pQGiudmuLvN6iHEdH8dJAs/',
      'user': '/api/v2/users/kobo/',
      'permission': '/api/v2/permissions/view_submissions/'
    },
    {
      'url': '/api/v2/assets/arMB2dNgwewktv954wmo9e/permission-assignments/pnld7XQ1hWYJ5sOUDl4qP/',
      'user': '/api/v2/users/kobo/',
      'permission': '/api/v2/permissions/delete_submissions/'
    },
    {
      'url': '/api/v2/assets/arMB2dNgwewktv954wmo9e/permission-assignments/pETvxGayAJwvPaCnt5biVD/',
      'user': '/api/v2/users/olivier/',
      'permission': '/api/v2/permissions/view_asset/'
    },
    {
      'url': '/api/v2/assets/arMB2dNgwewktv954wmo9e/permission-assignments/p6KekjhZabd7ao9MBQwN7X/',
      'user': '/api/v2/users/john/',
      'permission': '/api/v2/permissions/view_submissions/'
    },
    {
      'url': '/api/v2/assets/arMB2dNgwewktv954wmo9e/permission-assignments/pxp7BPnP9fohF5ZoH5Uwfa/',
      'user': '/api/v2/users/john/',
      'permission': '/api/v2/permissions/view_asset/'
    }
  ]
};

// /api/v2/assets/<uid>/permission-assignments/
const assetWithPartial = {
  'count': 8,
  'next': null,
  'previous': null,
  'results': [
    {
      'url': '/api/v2/assets/arMB2dNgwewktv954wmo9e/permission-assignments/pTi9qyEax49ZA5RP9KnNHB/',
      'user': '/api/v2/users/kobo/',
      'permission': '/api/v2/permissions/add_submissions/'
    },
    {
      'url': '/api/v2/assets/arMB2dNgwewktv954wmo9e/permission-assignments/pATUgtDW6v44QG4dDDpnEV/',
      'user': '/api/v2/users/kobo/',
      'permission': '/api/v2/permissions/change_asset/'
    },
    {
      'url': '/api/v2/assets/arMB2dNgwewktv954wmo9e/permission-assignments/pUUcqTtQ6FgEDfHUiQbS24/',
      'user': '/api/v2/users/kobo/',
      'permission': '/api/v2/permissions/change_submissions/'
    },
    {
      'url': '/api/v2/assets/arMB2dNgwewktv954wmo9e/permission-assignments/p5BjfEz9JDQtQTzkT7fHA5/',
      'user': '/api/v2/users/kobo/',
      'permission': '/api/v2/permissions/validate_submissions/'
    },
    {
      'url': '/api/v2/assets/arMB2dNgwewktv954wmo9e/permission-assignments/pBjfyz5Zxj95866GtEtsR2/',
      'user': '/api/v2/users/kobo/',
      'permission': '/api/v2/permissions/view_asset/'
    },
    {
      'url': '/api/v2/assets/arMB2dNgwewktv954wmo9e/permission-assignments/pQGiudmuLvN6iHEdH8dJAs/',
      'user': '/api/v2/users/kobo/',
      'permission': '/api/v2/permissions/view_submissions/'
    },
    {
      'url': '/api/v2/assets/arMB2dNgwewktv954wmo9e/permission-assignments/p6KekjhZabd7ao9MBQwN7X/',
      'user': '/api/v2/users/leszek/',
      'permission': '/api/v2/permissions/view_asset/'
    },
    {
      'url': '/api/v2/assets/arMB2dNgwewktv954wmo9e/permission-assignments/pxp7BPnP9fohF5ZoH5Uwfa/',
      'user': '/api/v2/users/leszek/',
      'permission': '/api/v2/permissions/partial_submissions/',
      'partial_permissions': [
        {
          'url': '/api/v2/permissions/view_submissions/',
          'filters': [
            {'_submitted_by': {'$in': ['john', 'olivier']}}
          ]
        },
      ]
    }
  ]
};

export const endpoints = {
  permissions,
  assetWithAnonymousUser,
  assetWithMultipleUsers,
  assetWithPartial,
};<|MERGE_RESOLUTION|>--- conflicted
+++ resolved
@@ -93,28 +93,7 @@
       'contradictory': [
         '/api/v2/permissions/partial_submissions/'
       ],
-<<<<<<< HEAD
-      'name': '',
-      'description': 'Can view submitted data for asset'
-=======
-      'name': 'Can view submitted data for asset'
-    },
-    {
-      'url': '/api/v2/permissions/change_collection/',
-      'codename': 'change_collection',
-      'implied': [
-        '/api/v2/permissions/view_collection/'
-      ],
-      'contradictory': [],
-      'name': 'Can change collection'
-    },
-    {
-      'url': '/api/v2/permissions/view_collection/',
-      'codename': 'view_collection',
-      'implied': [],
-      'contradictory': [],
-      'name': 'Can view collection'
->>>>>>> 273965df
+      'name': 'Can view submitted data for asset',
     }
   ]
 };
