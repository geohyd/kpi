import React, {useState} from 'react';
import Button from 'js/components/common/button';
import KoboModal from 'js/components/modals/koboModal';
import KoboModalHeader from 'js/components/modals/koboModalHeader';
import KoboModalFooter from 'js/components/modals/koboModalFooter';
import TextBox from 'js/components/common/textBox';
import InlineMessage from 'js/components/common/inlineMessage';
import {
  cancelInvite,
  sendInvite,
  TransferStatuses,
} from './transferProjects.api';
import type {AssetResponse} from 'js/dataInterface';
import sessionStore from 'js/stores/session';
import envStore from 'js/envStore';
import {HELP_ARTICLE_ANON_SUBMISSIONS_URL} from 'js/constants';

import styles from './transferProjects.module.scss';

interface TransferProjectsProps {
  asset: AssetResponse;
}

interface TransferProjectsState {
  isModalOpen: boolean;
  invitedUserName: string | null;
  usernameInput: string;
  usernameError: boolean | string;
  inviteStatus: TransferStatuses | null;
  inviteUrl: string | null;
  submitPending: boolean;
}

/**
 * Inline component to start the project transfer process.
 * Also houses the modal for the transfer process.
 */
export default function TransferProjects(props: TransferProjectsProps) {
  const [transfer, setTransfer] = useState<TransferProjectsState>({
    isModalOpen: false,
    invitedUserName: props.asset.project_ownership
      ? props.asset.project_ownership.recipient
      : null,
    usernameInput: '',
    usernameError: false,
    inviteStatus: props.asset.project_ownership
      ? props.asset.project_ownership.status
      : null,
    inviteUrl: props.asset.project_ownership
      ? props.asset.project_ownership.invite
      : null,
    submitPending: false,
  });

  const updateUsername = (newUsername: string) => {
    setTransfer({
      ...transfer,
      usernameInput: newUsername,
      usernameError: false,
    });
  };

  const toggleModal = () => {
    setTransfer({
      ...transfer,
      isModalOpen: !transfer.isModalOpen,
      usernameInput: '',
    });
  };

  function submitInvite(username: string) {
    if (username === sessionStore.currentAccount.username) {
      setTransfer({
        ...transfer,
        usernameError: t('Cannot transfer a project to the same account.'),
      });

      return;
    }

    if (username !== '') {
      setTransfer({...transfer, usernameError: false, submitPending: true});
      sendInvite(username, props.asset.uid)
        .then((data) => {
          if (data) {
            setTransfer({
              ...transfer,
              invitedUserName: username,
              inviteStatus: data?.status,
              inviteUrl: data?.url,
              isModalOpen: false,
              usernameInput: '',
              submitPending: false,
            });
          }
        })
        .catch((err) => {
          if (err.status === 400) {
            setTransfer({
              ...transfer,
              usernameError: t('User not found. Please try again.'),
            });
          }

          setTransfer({...transfer, submitPending: false});
        });
    } else {
      setTransfer({...transfer, usernameError: t('Please enter a user name.')});
    }
  }

  function cancelCurrentInvite() {
    if (transfer.inviteUrl) {
      cancelInvite(transfer.inviteUrl).then((data) => {
        if (data) {
          setTransfer({
            ...transfer,
            inviteStatus: data.status,
            invitedUserName: null,
          });
        }
      });
    }
  }

  if (props.asset.owner__username === sessionStore.currentAccount.username) {
    return (
      <div className={styles.root}>
        <div className={styles.bar}>
          <div className={styles.description}>
            <strong>{t('Transfer project ownership')}</strong>
            <div className={styles.copy}>
              {transfer.inviteStatus === TransferStatuses.Pending ? (
                <div
                  dangerouslySetInnerHTML={{
                    __html: t(
                      'Your transfer request is pending until ##username## has accepted or declined it.'
                    ).replace(
                      '##username##',
                      `<strong>${
                        transfer.invitedUserName ? transfer.invitedUserName : ''
                      }</strong>`
                    ),
                  }}
                />
              ) : (
                <span>
                  {t(
                    'Transfer ownership of this project to another user. All submissions, data storage, and transcription and translation usage for this project will be transferred to the new project owner.'
                  )}
                  &nbsp;
                  <a
                    href={
                      envStore.data.support_url +
                      HELP_ARTICLE_ANON_SUBMISSIONS_URL
                    }
                    target='_blank'
                  >
                    {t('Learn more →')}
                  </a>
                </span>
              )}
            </div>
          </div>

          {transfer.inviteStatus === TransferStatuses.Pending && (
            <Button
              className={styles.transferButton}
              label={t('Cancel transfer')}
              isFullWidth
              onClick={cancelCurrentInvite}
<<<<<<< HEAD
              color='dark-red'
=======
              color='red'
>>>>>>> 697f2043
              type='frame'
              size='l'
            />
          )}

          {transfer.inviteStatus !== TransferStatuses.Pending && (
            <Button
              className={styles.transferButton}
              label={t('Transfer')}
              isFullWidth
              onClick={toggleModal}
              color='dark-blue'
              type='frame'
              size='l'
            />
          )}
        </div>

        <KoboModal
          isOpen={transfer.isModalOpen}
          onRequestClose={toggleModal}
          size='medium'
        >
          <KoboModalHeader onRequestCloseByX={toggleModal} headerColor='white'>
            {t('Transfer ownership')}
          </KoboModalHeader>
          {/* Auto comeplete off as the feild will be filled by your own username
          which is who you definitely don’t want to use here */}
          <form autoComplete='off' className={styles.form}>
            <section className={styles.modalBody}>
              <p>
                {t(
                  'This action will transfer ownership of ##username## to another user'
                ).replace('##username##', props.asset.name)}
              </p>
              <p>
                {t(
                  'When you transfer ownership of the project to another user, all of the submissions, data storage, and transcription and translation usage for the project will be transferred to the new project owner.'
                )}
              </p>
              <p>
                {t(
                  'The new project owner will receive an email request to accept the transfer. You will be notified when the transfer is accepted or declined.'
                )}
              </p>

              <InlineMessage
                type='error'
                icon='warning'
                message={(
                  <div>
                    {t('You will be the owner of the project until the transfer is accepted.')}
                    <br />
                    <strong>
                      {t('Once the transfer is accepted, you will not be able to undo this action.')}
                    </strong>
                    &nbsp;
                    <a
                      href={envStore.data.support_url + HELP_ARTICLE_ANON_SUBMISSIONS_URL}
                      target='_blank'
                    >
                      {t('Learn more')}
                    </a>
                  </div>
                )}
              />

              {/* Unused element to prevent firefox autocomplete suggestions on username field */}
              <input type='text' style={{display: 'none'}} />
              <div>
                <TextBox
                  label={t('To complete the transfer, enter the username of the new project owner')}
                  type='text'
                  value={transfer.usernameInput}
                  placeholder={t('Enter username here')}
                  required
                  errors={transfer.usernameError}
                  onChange={updateUsername}
                />
              </div>
            </section>

            <KoboModalFooter alignment='end'>
              <Button
                label={t('Cancel')}
                onClick={toggleModal}
                color='blue'
                type='frame'
                size='m'
              />
              <Button
                label={t('Transfer project')}
                onClick={(evt: React.FormEvent<HTMLFormElement>) => {
                  evt.preventDefault();
                  submitInvite(transfer.usernameInput);
                }}
                isPending={transfer.submitPending}
                color='blue'
                type='full'
                size='m'
                isSubmit
              />
            </KoboModalFooter>
          </form>
        </KoboModal>
      </div>
    );
  } else {
    return null;
  }
}<|MERGE_RESOLUTION|>--- conflicted
+++ resolved
@@ -169,11 +169,7 @@
               label={t('Cancel transfer')}
               isFullWidth
               onClick={cancelCurrentInvite}
-<<<<<<< HEAD
-              color='dark-red'
-=======
               color='red'
->>>>>>> 697f2043
               type='frame'
               size='l'
             />
