import React from 'react';
import PropTypes from 'prop-types';
import reactMixin from 'react-mixin';
import autoBind from 'react-autobind';
import Reflux from 'reflux';
import mixins from 'js/mixins';
import {stores} from 'js/stores';
import assetStore from 'js/assetStore';
import {actions} from 'js/actions';
<<<<<<< HEAD
import {bem} from 'js/bem';
=======
import bem from 'js/bem';
>>>>>>> 126caa5e
import LoadingSpinner from 'js/components/common/loadingSpinner';
import {buildUserUrl} from 'utils';
import {
  ASSET_TYPES,
  ANON_USERNAME,
} from 'js/constants';
import './sharingForm.scss';
import {ROUTES} from 'js/router/routerConstants';
// parts
import CopyTeamPermissions from './copyTeamPermissions';
import UserAssetPermsEditor from './userAssetPermsEditor';
import PublicShareSettings from './publicShareSettings';
import UserPermissionRow from './userPermissionRow';
import {permParser} from './permParser';

class SharingForm extends React.Component {
  constructor(props) {
    super(props);
    autoBind(this);
    this.state = {
      allAssetsCount: 0,
      isAddUserEditorVisible: false,
    };
  }

  componentDidMount() {
    this.listenTo(assetStore, this.onAssetChange);
    this.listenTo(stores.allAssets, this.onAllAssetsChange);
    this.listenTo(actions.permissions.bulkSetAssetPermissions.completed, this.onAssetPermissionsUpdated);
    this.listenTo(actions.permissions.getAssetPermissions.completed, this.onAssetPermissionsUpdated);

    if (this.props.uid) {
      actions.resources.loadAsset({id: this.props.uid});
    }

    this.onAllAssetsChange();
  }

  onAllAssetsChange() {
    this.setState({allAssetsCount: Object.keys(stores.allAssets.byUid).length});
  }

  onAssetPermissionsUpdated(permissionAssignments) {
    const parsedPerms = permParser.parseBackendData(permissionAssignments, this.state.asset.owner, true);
    const anonUserUrl = buildUserUrl(ANON_USERNAME);
    const publicPerms = permissionAssignments.filter((assignment) => {
      return assignment.user === anonUserUrl;
    });
    const nonOwnerPerms = permParser.parseUserWithPermsList(parsedPerms).filter((perm) => {
      return perm.user !== buildUserUrl(this.state.asset.owner);
    });

    this.setState({
      permissions: parsedPerms,
      nonOwnerPerms: nonOwnerPerms,
      publicPerms: publicPerms,
    });
  }

  onAssetChange(data) {
    const uid = this.props.uid || this.currentAssetID;
    const asset = data[uid];

    if (asset) {
      this.setState({asset: asset});
    }

    this.setState({
      assignablePerms: this.getAssignablePermsMap(asset.assignable_permissions)
    });
    // we need to fetch permissions after asset has loaded,
    // as we need the owner username to parse permissions
    actions.permissions.getAssetPermissions(uid);
  }

  getAssignablePermsMap(backendPerms) {
    const assignablePerms = new Map();
    backendPerms.forEach((backendPerm) => {
      assignablePerms.set(backendPerm.url, backendPerm.label);
    });
    return assignablePerms;
  }

  toggleAddUserEditor() {
    this.setState({isAddUserEditorVisible: !this.state.isAddUserEditorVisible});
  }

  onPermissionsEditorSubmitEnd(isSuccess) {
    if (isSuccess) {
      this.setState({isAddUserEditorVisible: false});
    }
  }

  render() {
    if (!this.state.permissions) {
      return (<LoadingSpinner/>);
    }

    let uid = this.state.asset.uid,
        asset_type = this.state.asset.asset_type,
        objectUrl = this.state.asset.url;

    return (
      <bem.FormModal m='sharing-form'>
        <bem.Modal__subheader>
          {this.state.asset.name}
        </bem.Modal__subheader>

        {stores.session.currentAccount.extra_details?.require_auth !== true &&
          <bem.FormModal__item>
            <bem.FormView__cell m='warning'>
              <i className='k-icon k-icon-alert' />
              <p>
                {t('Anyone can see this blank form and add submissions to it because you have not set ')}
                <a href={`/#${ROUTES.ACCOUNT_SETTINGS}`}>
                  {t('your account')}
                </a>
                {t(' to require authentication.')}
              </p>
            </bem.FormView__cell>
          </bem.FormModal__item>
        }

        {/* list of users and their permissions */}
        <bem.FormModal__item>
          <h2>{t('Who has access')}</h2>

          {this.state.permissions.map((perm) => {
            // don't show anonymous user permissions in UI
            if (perm.user.name === ANON_USERNAME) {
              return null;
            }
            return <UserPermissionRow
              key={`perm.${uid}.${perm.user.name}`}
              uid={uid}
              nonOwnerPerms={this.state.nonOwnerPerms}
              assignablePerms={this.state.assignablePerms}
              assetType={asset_type}
              {...perm}
            />;
          })}

          {!this.state.isAddUserEditorVisible &&
            <bem.KoboButton
              m='blue'
              onClick={this.toggleAddUserEditor}
            >
              {t('Add user')}
            </bem.KoboButton>
          }

          {this.state.isAddUserEditorVisible &&
            <bem.FormModal__item m={['gray-row', 'copy-team-permissions']}>
              <bem.Button
                m='icon'
                className='user-permissions-editor-closer'
                onClick={this.toggleAddUserEditor}
              >
                <i className='k-icon k-icon-close'/>
              </bem.Button>

              <UserAssetPermsEditor
                uid={uid}
                assignablePerms={this.state.assignablePerms}
                nonOwnerPerms={this.state.nonOwnerPerms}
                onSubmitEnd={this.onPermissionsEditorSubmitEnd}
              />

            </bem.FormModal__item>
          }
        </bem.FormModal__item>

        {/* public sharing settings */}
        { asset_type === ASSET_TYPES.survey.id &&
          <React.Fragment>
            <bem.Modal__hr/>

            <bem.FormModal__item m='share-settings'>
              <h2>{t('Share publicly by link')}</h2>

              <PublicShareSettings
                publicPerms={this.state.publicPerms}
                uid={uid}
                objectUrl={objectUrl}
                deploymentActive={this.state.asset.deployment__active}
              />
            </bem.FormModal__item>
          </React.Fragment>
        }

        {/* copying permissions from other assets */}
        { asset_type !== ASSET_TYPES.collection.id && this.state.allAssetsCount === 0 &&
          <React.Fragment>
            <bem.Modal__hr/>
            {t('Waiting for all projects to load…')}
          </React.Fragment>
        }
        { asset_type !== ASSET_TYPES.collection.id && this.state.allAssetsCount >= 2 &&
          <React.Fragment>
            <bem.Modal__hr/>
            <CopyTeamPermissions uid={uid}/>
          </React.Fragment>
        }
      </bem.FormModal>
    );
  }
}

SharingForm.contextTypes = {router: PropTypes.object};

reactMixin(SharingForm.prototype, mixins.permissions);
reactMixin(SharingForm.prototype, mixins.contextRouter);
reactMixin(SharingForm.prototype, Reflux.ListenerMixin);

export default SharingForm;<|MERGE_RESOLUTION|>--- conflicted
+++ resolved
@@ -7,11 +7,7 @@
 import {stores} from 'js/stores';
 import assetStore from 'js/assetStore';
 import {actions} from 'js/actions';
-<<<<<<< HEAD
-import {bem} from 'js/bem';
-=======
 import bem from 'js/bem';
->>>>>>> 126caa5e
 import LoadingSpinner from 'js/components/common/loadingSpinner';
 import {buildUserUrl} from 'utils';
 import {
