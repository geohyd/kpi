--- conflicted
+++ resolved
@@ -29,13 +29,7 @@
   }
 
   onChange(evt) {
-<<<<<<< HEAD
-    const val = evt.target.value;
-    this.setState({value: val});
-    this.props.onChange(val)
-=======
     this.props.onChange(evt.currentTarget.value)
->>>>>>> 18d0f3b8
   }
 
   render() {
