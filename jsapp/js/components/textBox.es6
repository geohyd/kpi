/**
 * A text box generic component.
 *
 * Properties:
 * - type <string>: one of AVAILABLE_TYPES, defaults to DEFAULT_TYPE
 * - value <string>: required
 * - onChange <function>: required
 * - errors <string[]> or <string> or <boolean>: for visual error indication and displaying error messages
 * - label <string>
 * - placeholder <string>
 * - description <string>
 *
 * TODO: would be best to move it to `jsapp/js/components/generic` directory.
 */

import React from 'react';
import autoBind from 'react-autobind';
import bem from '../bem';

class TextBox extends React.Component {
  constructor(props){
    super(props);
    this.AVAILABLE_TYPES = [
      'text',
      'email',
      'password',
      'url'
    ];
    this.DEFAULT_TYPE = 'text';
    autoBind(this);
  }

  onChange(evt) {
    this.props.onChange(evt.currentTarget.value);
<<<<<<< HEAD
=======
  }

  onBlur(evt) {
    if (typeof this.props.onBlur === 'function') {
      this.props.onBlur(evt.currentTarget.value);
    }
  }

  onKeyPress(evt) {
    if (typeof this.props.onKeyPress === 'function') {
      this.props.onKeyPress(evt.key, evt);
    }
>>>>>>> d1e4d912
  }

  render() {
    let modifiers = [];

    let errors = [];
    if (Array.isArray(this.props.errors)) {
      errors = this.props.errors;
    } else if (typeof this.props.errors === 'string' && this.props.errors.length > 0) {
      errors.push(this.props.errors);
    }
<<<<<<< HEAD
    if (errors.length > 0) {
=======
    if (errors.length > 0 || this.props.errors === true) {
>>>>>>> d1e4d912
      modifiers.push('error');
    }

    let type = this.DEFAULT_TYPE;
    if (this.props.type && this.AVAILABLE_TYPES.indexOf(this.props.type) !== -1) {
      type = this.props.type;
    } else if (this.props.type) {
      throw new Error(`Unknown TextBox type: ${this.props.type}!`);
    }

    return (
      <bem.TextBox m={modifiers}>
        {this.props.label &&
          <bem.TextBox__label>
            {this.props.label}
          </bem.TextBox__label>
        }

        <bem.TextBox__input
          type={type}
          value={this.props.value}
          placeholder={this.props.placeholder}
          onChange={this.onChange}
          onBlur={this.onBlur}
          onKeyPress={this.onKeyPress}
        />

        {this.props.description &&
          <bem.TextBox__description>
            {this.props.description}
          </bem.TextBox__description>
        }

        {errors.length > 0 &&
          <bem.TextBox__error>
            {errors.join('\n')}
          </bem.TextBox__error>
        }
      </bem.TextBox>
    );
  }
}

export default TextBox;<|MERGE_RESOLUTION|>--- conflicted
+++ resolved
@@ -32,8 +32,6 @@
 
   onChange(evt) {
     this.props.onChange(evt.currentTarget.value);
-<<<<<<< HEAD
-=======
   }
 
   onBlur(evt) {
@@ -46,7 +44,6 @@
     if (typeof this.props.onKeyPress === 'function') {
       this.props.onKeyPress(evt.key, evt);
     }
->>>>>>> d1e4d912
   }
 
   render() {
@@ -58,11 +55,7 @@
     } else if (typeof this.props.errors === 'string' && this.props.errors.length > 0) {
       errors.push(this.props.errors);
     }
-<<<<<<< HEAD
-    if (errors.length > 0) {
-=======
     if (errors.length > 0 || this.props.errors === true) {
->>>>>>> d1e4d912
       modifiers.push('error');
     }
 
