--- conflicted
+++ resolved
@@ -509,11 +509,7 @@
               data-asset-uid={this.state.uid}
               data-asset-name={this.state.name}
             >
-<<<<<<< HEAD
-              <i className='k-icon-template'/>
-=======
-              <i className='k-icon k-icon-template-new'/>
->>>>>>> 760aa72b
+              <i className='k-icon k-icon-template'/>
               {t('Create template')}
             </bem.PopoverMenu__link>
           }
