import React from 'react';
import Reflux from 'reflux';
import _ from 'underscore';
import {dataInterface} from '../dataInterface';

import actions from '../actions';
import bem from '../bem';
import stores from '../stores';
import Select from 'react-select';
import ui from '../ui';
import mixins from '../mixins';
import mdl from '../libs/rest_framework/material';
import DocumentTitle from 'react-document-title';
import CopyToClipboard from 'react-copy-to-clipboard';
import SharingForm from '../components/sharingForm';

import {
  ProjectSettingsEditor,
  ProjectDownloads
} from '../components/formEditors';

import FormMap from '../components/formMap';

import {
  assign,
  t,
  log,
  notify,
} from '../utils';

var FormSubScreens = React.createClass({
  mixins: [
    Reflux.ListenerMixin,
    mixins.dmix,
    mixins.contextRouter
  ],
  componentDidMount () {
    this.listenTo(stores.session, this.dmixSessionStoreChange);
    this.listenTo(stores.asset, this.dmixAssetStoreChange);
    var uid = this.props.params.assetid || this.props.uid || this.props.params.uid;
    if (this.props.randdelay && uid) {
      window.setTimeout(()=>{
        actions.resources.loadAsset({id: uid});
      }, Math.random() * 3000);
    } else if (uid) {
      actions.resources.loadAsset({id: uid});
    }

  },
  render () {
    var formClass = '', iframeUrl = '', report__base = '', deployment__identifier = '';

    if (this.state.uid != undefined) {
      if (this.state.deployment__identifier != undefined) {
        var deployment__identifier = this.state.deployment__identifier;
        var report__base = deployment__identifier.replace('/forms/', '/reports/');
      }
      switch(this.props.location.pathname) {
        case `/forms/${this.state.uid}/data/report-legacy`:
          iframeUrl = report__base+'/digest.html';
          break;
        case `/forms/${this.state.uid}/data/table`:
          iframeUrl = report__base+'/export.html';
          break;
        case `/forms/${this.state.uid}/data/gallery`:
          iframeUrl = deployment__identifier+'/photos';
          break;
<<<<<<< HEAD
        case 'form-data-map':
          subscreen = <FormMap asset={this.state} />;
          // iframeUrl = deployment__identifier+'/map';
          break;
        case 'form-data-map-filtered':
          subscreen = <FormMap asset={this.state} kuid={this.props.params.kuid}/>;
=======
        case `/forms/${this.state.uid}/data/map`:
          iframeUrl = deployment__identifier+'/map';
>>>>>>> f6c49a42
          break;
        // case `/forms/${this.state.uid}/settings/kobocat`:
        //   iframeUrl = deployment__identifier+'/form_settings';
        //   break;
        case `/forms/${this.state.uid}/data/downloads`:
          return this.renderProjectDownloads();
          break;
        case `/forms/${this.state.uid}/settings`:
          if (deployment__identifier != '')
            iframeUrl = deployment__identifier+'/form_settings';
          return this.renderSettingsEditor(iframeUrl);
          break;
        // case `/forms/${this.state.uid}/settings/sharing`:
        //   return this.renderSharing();
        //   break;
        case `/forms/${this.state.uid}/landing/collect`:
          return this.renderCollectWeb();
          break;
        case `/forms/${this.state.uid}/landing/android`:
          return this.renderCollectAndroid();
          break;
        case `/forms/${this.state.uid}/reset`:
          return this.renderReset();
          break;
      }
    }

    var docTitle = this.state.name || t('Untitled');

    return (
        <DocumentTitle title={`${docTitle} | KoboToolbox`}>      
          <bem.FormView>
            <bem.FormView__cell m='iframe'>
              <iframe src={iframeUrl} />
            </bem.FormView__cell>
          </bem.FormView>
        </DocumentTitle>
      );
  },
  renderCollectWeb () {
    var docTitle = this.state.name || t('Untitled');
    var deployment__links = this.state.deployment__links;

    var available__links = {
        offline_url: {
          label: t('Online-Offline (multiple submission)'),
          desc: t('This allows online and offline submissions and is the best option for collecting data in the field. ')
        },
        url: {
          label: t('Online-Only (multiple submissions)'),
          desc: t('This is the best option when entering many records at once on a computer, e.g. for transcribing paper records')
        },
        iframe_url: {
          label: t('Embeddable web form code'),
          desc: t('Use this html5 code snippet to integrate your form on your own website using smaller margins. ')
        },
        preview_url: {
          label: t('View only'),
          desc: t('Use this version for testing, getting feedback. Does not allow submitting data. ')
        }
    };

    var deployment__links_list = [];
    var value = undefined;
 
    for (var key in available__links) {
      if (key == 'iframe_url')
        value = '<iframe src="'+deployment__links[key]+'" width="800" height="600"></iframe>';
      else
        value = deployment__links[key];

      deployment__links_list.push(
        {
          key: key,
          value: value,
          label: available__links[key].label,
          desc: available__links[key].desc
        }
      );

    }

    return (
        <DocumentTitle title={`${docTitle} | KoboToolbox`}>      
          <bem.FormView>
            <bem.FormView__row>
              <bem.FormView__cell m='columns'>
                <bem.FormView__cell m='label'>
                    {t('Choose an option to collect data with web forms')}
                </bem.FormView__cell>
              </bem.FormView__cell>
              <bem.FormView__cell m='box'>
                {deployment__links_list.map((c)=>{
                  return (
                      <bem.FormView__cell m={['collect-row']} key={`c-${c.key}`}>
                        {c.key != 'iframe_url' ? 
                          <a className="collect-link" target="_blank" href={c.value}>{c.label}</a>
                        :
                          <a className="collect-link">{c.label}</a>
                        }
                        
                        <div className="desc">{c.desc}</div>
                        {c.key == 'iframe_url' && 
                          <code>{c.value}</code>
                        }
                        {c.key != 'iframe_url' && 
                          <CopyToClipboard text={c.value} options={{debug: true}} onCopy={() => notify('copied to clipboard')}>
                            <a className="copy mdl-button mdl-js-button mdl-button--colored">{t('Copy link')}</a>
                          </CopyToClipboard>
                        }
                      </bem.FormView__cell>
                    );
                })}

              </bem.FormView__cell>
            </bem.FormView__row>
          </bem.FormView>
        </DocumentTitle>
    );
  },
  renderCollectAndroid () {
    var docTitle = this.state.name || t('Untitled');
    var kc_server = document.createElement('a');
    kc_server.href = this.state.deployment__identifier;
    var kobocollect_url = kc_server.origin + '/' + this.state.owner__username;

    return (
        <DocumentTitle title={`${docTitle} | KoboToolbox`}>      
          <bem.FormView>
            <bem.FormView__row>
              <bem.FormView__cell m='columns'>
                <bem.FormView__cell m='label'>
                    {t('Collect data with our Android app')}
                </bem.FormView__cell>
              </bem.FormView__cell>
              <bem.FormView__cell m='box'>
                <bem.FormView__cell m={['padding', 'collect-android']}>
                  <ol>
                    <li>
                      {t('Install')}
                      &nbsp;
                      <a href="https://play.google.com/store/apps/details?id=org.koboc.collect.android&hl=en" target="_blank">KoboCollect</a>
                      &nbsp;
                      {t('on your Android device.')}
                    </li>
                    <li>{t('Click on')} <i className="k-icon-more"></i> {t('to open settings.')}</li>
                    <li>
                      {t('Enter the server URL')}&nbsp;
                      <code>{kobocollect_url}</code>&nbsp;
                      {t('and your username and password')}
                    </li>
                    <li>{t('Open "Get Blank Form" and select this project. ')}</li>
                    <li>{t('Open "Enter Data."')}</li>
                  </ol>

                  <a className="mdl-button mdl-js-button mdl-button--raised mdl-button--colored"
                      href="https://play.google.com/store/apps/details?id=org.koboc.collect.android&hl=en">
                    {t('Download KoboCollect')}
                  </a>
                  <bem.FormView__cell>
                    <a href="http://support.kobotoolbox.org/customer/en/portal/articles/1653782-collecting-data-with-kobocollect-on-android">
                      {t('Learn more about KoboCollect')}
                    </a>
                  </bem.FormView__cell>
                </bem.FormView__cell>
              </bem.FormView__cell>
            </bem.FormView__row>
          </bem.FormView>
        </DocumentTitle>
    );
  },
  renderSharing() {
    var docTitle = this.state.name || t('Untitled');
    return (
        <DocumentTitle title={`${docTitle} | KoboToolbox`}>
          <bem.FormView m={'settings-sharing'}>
            <SharingForm />
          </bem.FormView>
        </DocumentTitle>
    );
  },
  renderSettingsEditor(iframeUrl) {
    var docTitle = this.state.name || t('Untitled');
    return (
        <DocumentTitle title={`${docTitle} | KoboToolbox`}>
          <bem.FormView m='form-settings'>
            <ProjectSettingsEditor asset={this.state} iframeUrl={iframeUrl} />
          </bem.FormView>
        </DocumentTitle>
    );
  },  
  renderProjectDownloads() {
    var docTitle = this.state.name || t('Untitled');
    return (
        <DocumentTitle title={`${docTitle} | KoboToolbox`}>
          <bem.FormView m='form-data-downloads'>
            <ProjectDownloads asset={this.state} />
          </bem.FormView>
        </DocumentTitle>
    );
  },
  renderReset() {
    return (
      <bem.Loading>
        <bem.Loading__inner>
          <i />
          {t('loading...')}
        </bem.Loading__inner>
      </bem.Loading>
    );
  },
  componentDidUpdate() {
    mdl.upgradeDom();
  }

})

export default FormSubScreens;<|MERGE_RESOLUTION|>--- conflicted
+++ resolved
@@ -65,17 +65,11 @@
         case `/forms/${this.state.uid}/data/gallery`:
           iframeUrl = deployment__identifier+'/photos';
           break;
-<<<<<<< HEAD
-        case 'form-data-map':
-          subscreen = <FormMap asset={this.state} />;
-          // iframeUrl = deployment__identifier+'/map';
-          break;
-        case 'form-data-map-filtered':
-          subscreen = <FormMap asset={this.state} kuid={this.props.params.kuid}/>;
-=======
         case `/forms/${this.state.uid}/data/map`:
-          iframeUrl = deployment__identifier+'/map';
->>>>>>> f6c49a42
+          return <FormMap asset={this.state} />;
+          break;
+        case `/forms/${this.state.uid}/data/map/${this.props.params.kuid}`:
+          return <FormMap asset={this.state} kuid={this.props.params.kuid}/>;
           break;
         // case `/forms/${this.state.uid}/settings/kobocat`:
         //   iframeUrl = deployment__identifier+'/form_settings';
