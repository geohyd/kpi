import React from 'react';
import PropTypes from 'prop-types';
import reactMixin from 'react-mixin';
import autoBind from 'react-autobind';
import Reflux from 'reflux';
import {actions} from '../actions';
import bem from 'js/bem';
import {stores} from '../stores';
import assetStore from 'js/assetStore';
import mixins from '../mixins';
import DocumentTitle from 'react-document-title';
import SharingForm from './permissions/sharingForm';
import ProjectSettings from './modalForms/projectSettings';
import ConnectProjects from 'js/components/dataAttachments/connectProjects';
import FormMedia from './modalForms/formMedia';
import DataTable from 'js/components/submissions/table';
import ProjectDownloads from 'js/components/projectDownloads/projectDownloads';
import {PROJECT_SETTINGS_CONTEXTS} from '../constants';
import FormMap from './map';
import RESTServices from './RESTServices';
import LoadingSpinner from 'js/components/common/loadingSpinner';
import {ROUTES} from 'js/router/routerConstants';

export class FormSubScreens extends React.Component {
  constructor(props){
    super(props);
    this.state = {};
    autoBind(this);
  }
  componentDidMount () {
    this.listenTo(assetStore, this.dmixAssetStoreChange);
    var uid = this.props.params.assetid || this.props.uid || this.props.params.uid;
    if (uid) {
      actions.resources.loadAsset({id: uid});
    }
  }
  render () {
    if (!this.state.permissions) {
      return false;
    }

    var iframeUrl = '';
    var report__base = '';
    var deployment__identifier = '';

    if (this.state.uid != undefined) {
      if (this.state.deployment__identifier != undefined) {
        deployment__identifier = this.state.deployment__identifier;
        report__base = deployment__identifier.replace('/forms/', '/reports/');
      }
      switch(this.props.location.pathname) {
        case ROUTES.FORM_TABLE.replace(':uid', this.state.uid):
          return <DataTable asset={this.state} />;
        case ROUTES.FORM_GALLERY.replace(':uid', this.state.uid):
          iframeUrl = deployment__identifier+'/photos';
          break;
        case ROUTES.FORM_MAP.replace(':uid', this.state.uid):
          return <FormMap asset={this.state} />;
        case ROUTES.FORM_MAP_BY
            .replace(':uid', this.state.uid)
            .replace(':viewby', this.props.params.viewby):
          return <FormMap asset={this.state} viewby={this.props.params.viewby}/>;
        case ROUTES.FORM_DOWNLOADS.replace(':uid', this.state.uid):
          return <ProjectDownloads asset={this.state}/>;
        case ROUTES.FORM_SETTINGS.replace(':uid', this.state.uid):
          return this.renderSettingsEditor();
        case ROUTES.FORM_MEDIA.replace(':uid', this.state.uid):
          return this.renderUpload();
        case ROUTES.FORM_SHARING.replace(':uid', this.state.uid):
          return this.renderSharing();
        case ROUTES.FORM_RECORDS.replace(':uid', this.state.uid):
          return this.renderRecords();
        case ROUTES.FORM_REST.replace(':uid', this.state.uid):
          return <RESTServices asset={this.state} />;
        case ROUTES.FORM_REST_HOOK
            .replace(':uid', this.state.uid)
            .replace(':hookUid', this.props.params.hookUid):
          return <RESTServices asset={this.state} hookUid={this.props.params.hookUid}/>;
        case ROUTES.FORM_KOBOCAT.replace(':uid', this.state.uid):
          iframeUrl = deployment__identifier+'/form_settings';
          break;
        case ROUTES.FORM_RESET.replace(':uid', this.state.uid):
          return this.renderReset();
      }
    }

    var docTitle = this.state.name || t('Untitled');

    return (
        <DocumentTitle title={`Survea - ${docTitle}`}>
          <bem.FormView>
            <bem.FormView__cell m='iframe'>
              <iframe src={iframeUrl} />
            </bem.FormView__cell>
          </bem.FormView>
        </DocumentTitle>
      );
  }
  renderSettingsEditor() {
    var docTitle = this.state.name || t('Untitled');
    return (
        <DocumentTitle title={`Survea - ${docTitle}`}>
          <bem.FormView m='form-settings'>
            <ProjectSettings
              context={PROJECT_SETTINGS_CONTEXTS.EXISTING}
              formAsset={this.state}
            />
          </bem.FormView>
        </DocumentTitle>
    );
  }
<<<<<<< HEAD
  renderProjectDownloads() {
    var docTitle = this.state.name || t('Untitled');
    return (
      <DocumentTitle title={`Survea - ${docTitle}`}>
        <bem.FormView className='project-downloads'>
          <ProjectExportsCreator asset={this.state} />
          <ProjectExportsList asset={this.state} />
        </bem.FormView>
      </DocumentTitle>
    );
  }
=======
>>>>>>> 5c4f9d17
  renderSharing() {
    const uid = this.props.params.assetid || this.props.params.uid;
    return (
      <bem.FormView m='form-settings-sharing'>
        <SharingForm uid={uid} />
      </bem.FormView>
    );
  }
  renderRecords() {
    return (
      <bem.FormView className='connect-projects'>
        <ConnectProjects asset={this.state}/>
      </bem.FormView>
    );
  }
  renderReset() {
    return (<LoadingSpinner/>);
  }

  renderUpload() {
    return (
      <FormMedia asset={this.state}/>
    );
  }
}

reactMixin(FormSubScreens.prototype, Reflux.ListenerMixin);
reactMixin(FormSubScreens.prototype, mixins.dmix);
reactMixin(FormSubScreens.prototype, mixins.permissions);
reactMixin(FormSubScreens.prototype, mixins.contextRouter);

FormSubScreens.contextTypes = {
  router: PropTypes.object
};

export default FormSubScreens;<|MERGE_RESOLUTION|>--- conflicted
+++ resolved
@@ -109,7 +109,6 @@
         </DocumentTitle>
     );
   }
-<<<<<<< HEAD
   renderProjectDownloads() {
     var docTitle = this.state.name || t('Untitled');
     return (
@@ -121,8 +120,6 @@
       </DocumentTitle>
     );
   }
-=======
->>>>>>> 5c4f9d17
   renderSharing() {
     const uid = this.props.params.assetid || this.props.params.uid;
     return (
