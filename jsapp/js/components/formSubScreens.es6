--- conflicted
+++ resolved
@@ -131,16 +131,11 @@
   renderProjectDownloads() {
     var docTitle = this.state.name || t('Untitled');
     return (
-<<<<<<< HEAD
       <DocumentTitle title={`Survea - ${docTitle}`}>
-        <ProjectDownloads asset={this.state} />
-=======
-      <DocumentTitle title={`${docTitle} | KoboToolbox`}>
         <bem.FormView className='project-downloads'>
           <ProjectExportsCreator asset={this.state} />
           <ProjectExportsList asset={this.state} />
         </bem.FormView>
->>>>>>> 27cff694
       </DocumentTitle>
     );
   }
