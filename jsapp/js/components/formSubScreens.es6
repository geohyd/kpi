import React from 'react';
import PropTypes from 'prop-types';
import reactMixin from 'react-mixin';
import autoBind from 'react-autobind';
import Reflux from 'reflux';
import {actions} from '../actions';
import bem from 'js/bem';
import {stores} from '../stores';
import assetStore from 'js/assetStore';
import mixins from '../mixins';
import DocumentTitle from 'react-document-title';
import SharingForm from './permissions/sharingForm';
import ProjectSettings from './modalForms/projectSettings';
import ConnectProjects from 'js/components/dataAttachments/connectProjects';
import FormMedia from './modalForms/formMedia';
import DataTable from 'js/components/submissions/table';
import ProjectDownloads from 'js/components/projectDownloads/projectDownloads';
import {PROJECT_SETTINGS_CONTEXTS} from '../constants';
import FormMap from './map';
import RESTServices from './RESTServices';
import LoadingSpinner from 'js/components/common/loadingSpinner';
import {ROUTES} from 'js/router/routerConstants';

export class FormSubScreens extends React.Component {
  constructor(props){
    super(props);
    this.state = {};
    autoBind(this);
  }
  componentDidMount () {
    this.listenTo(assetStore, this.dmixAssetStoreChange);
    var uid = this.props.params.assetid || this.props.uid || this.props.params.uid;
    if (uid) {
      actions.resources.loadAsset({id: uid});
    }
  }
  render () {
    if (!this.state.permissions) {
      return false;
    }

    var iframeUrl = '';
    var report__base = '';
    var deployment__identifier = '';

    if (this.state.uid != undefined) {
      if (this.state.deployment__identifier != undefined) {
        deployment__identifier = this.state.deployment__identifier;
        report__base = deployment__identifier.replace('/forms/', '/reports/');
      }
      switch(this.props.location.pathname) {
        case ROUTES.FORM_TABLE.replace(':uid', this.state.uid):
          return <DataTable asset={this.state} />;
        case ROUTES.FORM_GALLERY.replace(':uid', this.state.uid):
          iframeUrl = deployment__identifier+'/photos';
          break;
        case ROUTES.FORM_MAP.replace(':uid', this.state.uid):
          return <FormMap asset={this.state} />;
        case ROUTES.FORM_MAP_BY
            .replace(':uid', this.state.uid)
            .replace(':viewby', this.props.params.viewby):
          return <FormMap asset={this.state} viewby={this.props.params.viewby}/>;
        case ROUTES.FORM_DOWNLOADS.replace(':uid', this.state.uid):
          return <ProjectDownloads asset={this.state}/>;
        case ROUTES.FORM_SETTINGS.replace(':uid', this.state.uid):
          return this.renderSettingsEditor();
        case ROUTES.FORM_MEDIA.replace(':uid', this.state.uid):
          return this.renderUpload();
        case ROUTES.FORM_SHARING.replace(':uid', this.state.uid):
          return this.renderSharing();
        case ROUTES.FORM_RECORDS.replace(':uid', this.state.uid):
          return this.renderRecords();
        case ROUTES.FORM_REST.replace(':uid', this.state.uid):
          return <RESTServices asset={this.state} />;
        case ROUTES.FORM_REST_HOOK
            .replace(':uid', this.state.uid)
            .replace(':hookUid', this.props.params.hookUid):
          return <RESTServices asset={this.state} hookUid={this.props.params.hookUid}/>;
        case ROUTES.FORM_KOBOCAT.replace(':uid', this.state.uid):
          iframeUrl = deployment__identifier+'/form_settings';
          break;
        case ROUTES.FORM_RESET.replace(':uid', this.state.uid):
          return this.renderReset();
      }
    }

    var docTitle = this.state.name || t('Untitled');

    return (
        <DocumentTitle title={`Survea - ${docTitle}`}>
          <bem.FormView>
            <bem.FormView__cell m='iframe'>
              <iframe src={iframeUrl} />
            </bem.FormView__cell>
          </bem.FormView>
        </DocumentTitle>
      );
  }
  renderSettingsEditor() {
    var docTitle = this.state.name || t('Untitled');
    return (
        <DocumentTitle title={`Survea - ${docTitle}`}>
          <bem.FormView m='form-settings'>
            <ProjectSettings
              context={PROJECT_SETTINGS_CONTEXTS.EXISTING}
              formAsset={this.state}
            />
          </bem.FormView>
        </DocumentTitle>
    );
  }
<<<<<<< HEAD
  renderProjectDownloads() {
    var docTitle = this.state.name || t('Untitled');
    return (
      <DocumentTitle title={`Survea - ${docTitle}`}>
        <bem.FormView className='project-downloads'>
          <ProjectExportsCreator asset={this.state} />
          <ProjectExportsList asset={this.state} />
        </bem.FormView>
      </DocumentTitle>
    );
  }
=======
>>>>>>> bd1c0e33
  renderSharing() {
    const uid = this.props.params.assetid || this.props.params.uid;
    return (
      <bem.FormView m='form-settings-sharing'>
        <SharingForm uid={uid} />
      </bem.FormView>
    );
  }
  renderRecords() {
    return (
      <bem.FormView className='connect-projects'>
        <ConnectProjects asset={this.state}/>
      </bem.FormView>
    );
  }
  renderReset() {
    return (<LoadingSpinner/>);
  }

  renderUpload() {
    return (
      <FormMedia asset={this.state}/>
    );
  }
}

reactMixin(FormSubScreens.prototype, Reflux.ListenerMixin);
reactMixin(FormSubScreens.prototype, mixins.dmix);
reactMixin(FormSubScreens.prototype, mixins.permissions);
reactMixin(FormSubScreens.prototype, mixins.contextRouter);

FormSubScreens.contextTypes = {
  router: PropTypes.object
};

export default FormSubScreens;<|MERGE_RESOLUTION|>--- conflicted
+++ resolved
@@ -109,7 +109,6 @@
         </DocumentTitle>
     );
   }
-<<<<<<< HEAD
   renderProjectDownloads() {
     var docTitle = this.state.name || t('Untitled');
     return (
@@ -121,8 +120,6 @@
       </DocumentTitle>
     );
   }
-=======
->>>>>>> bd1c0e33
   renderSharing() {
     const uid = this.props.params.assetid || this.props.params.uid;
     return (
