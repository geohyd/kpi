import React from 'react';
import ReactDOM from 'react-dom';
import reactMixin from 'react-mixin';
import autoBind from 'react-autobind';
import Reflux from 'reflux';
import { Link } from 'react-router';
import {dataInterface} from '../dataInterface';
import {stores} from '../stores';
import mixins from '../mixins';
import bem from 'js/bem';
import LoadingSpinner from 'js/components/common/loadingSpinner';
import AccessDeniedMessage from 'js/components/common/accessDeniedMessage';
import DocumentTitle from 'react-document-title';
import moment from 'moment';
import Chart from 'chart.js';
import {getFormDataTabs} from './formViewTabs';
import {
  formatTime,
  formatDate,
  stringToColor,
  getUsernameFromUrl,
} from 'utils';
<<<<<<< HEAD
import {MODAL_TYPES} from 'js/constants';
import './formSummary.scss';
=======

import {
  MODAL_TYPES,
  ANON_USERNAME,
} from 'js/constants';
>>>>>>> a0fffe87

class FormSummary extends React.Component {
  constructor(props) {
    super(props);
    this.state = {
      subsCurrentPeriod: '',
      subsPreviousPeriod: '',
      lastSubmission: false,
      chartVisible: false,
      chart: {},
      chartPeriod: 'week'
    };
    this.submissionsChart = false;
    autoBind(this);
  }
  componentDidUpdate(prevProps, prevState) {
    if(!this.submissionsChart) {
      this.createChart();
    }
    if ((prevState.chartPeriod != this.state.chartPeriod) || (this.props.params != prevProps.params)) {
      if (this.state.permissions && this.userCan('view_submissions', this.state)) {
        this.prep();
      }
    }
  }
  prep() {
    const uid = this.props.params.assetid || this.props.params.uid;
    this.getLatestSubmissionTime(uid);
    this.prepSubmissions(uid);
  }
  createChart() {
    Chart.defaults.global.elements.rectangle.backgroundColor = 'rgba(61, 194, 212, 0.6)';
    var opts = {
      type: 'bar',
      options: {
        maintainAspectRatio: false,
        responsive: true,
        events: [''],
        legend: {
          display: false
        },
        scales: {
          yAxes: [{
            ticks: {
              beginAtZero: true,
              userCallback: function(label, index, labels) {
                if (Math.floor(label) === label) {return label;}
              },
            }
          }],
        },
      }
    };

    const canvas = ReactDOM.findDOMNode(this.refs.canvas);
    if (canvas) {
      this.submissionsChart = new Chart(canvas, opts);
      this.prep();
    }
  }
  prepSubmissions(assetid) {
    var wkStart = this.state.chartPeriod == 'week' ? moment().startOf('days').subtract(6, 'days') : moment().startOf('days').subtract(30, 'days');
    var lastWeekStart = this.state.chartPeriod == 'week' ? moment().startOf('days').subtract(13, 'days') : moment().startOf('days').subtract(60, 'days');

    const query = `query={"_submission_time": {"$gte":"${wkStart.toISOString()}"}}&fields=["_id","_submission_time"]`;
    dataInterface.getSubmissionsQuery(assetid, query).done((thisWeekSubs) => {
      var subsCurrentPeriod = thisWeekSubs.results.length;

      const q2 = `query={"_submission_time": {"$gte":"${lastWeekStart.toISOString()}"}}&fields=["_id"]`;
      dataInterface.getSubmissionsQuery(assetid, q2).done((d) => {
        if (subsCurrentPeriod > 0) {
          let subsPerDay;
          if (this.state.chartPeriod == 'week')
            subsPerDay = [0,0,0,0,0,0,0];
          else
            subsPerDay = [0,0,0,0,0,0,0,0,0,0,0,0,0,0,0,0,0,0,0,0,0,0,0,0,0,0,0,0,0,0,0];

          thisWeekSubs.results.forEach(function(s, i) {
            // As submission times are in UTC,
            // this will get the computer timezone difference with UTC
            // and adapt the submission date to reflect that in the chart.
            var d = new Date(s._submission_time);
            var timezoneToday = moment(d.valueOf() - (d.getTimezoneOffset() * 60 * 1000));
            var diff = timezoneToday.diff(wkStart, 'days');
            subsPerDay[diff] += 1;
          });

          var dayLabels = [];
          var day = wkStart;
          var today = moment();

          while (day <= today) {
            dayLabels.push(day.format('DD MMM'));
            day = day.clone().add(1, 'd');
          }

          if (this.submissionsChart.data) {
            this.submissionsChart.data.labels = dayLabels;
            this.submissionsChart.data.datasets = [{data: subsPerDay}];
            this.submissionsChart.update();
          }
        }

        this.setState({
          subsPreviousPeriod: d.results.length - subsCurrentPeriod,
          subsCurrentPeriod: subsCurrentPeriod,
          chartVisible: subsCurrentPeriod ? true : false
        });
      });
    });

  }
  getLatestSubmissionTime(assetid) {
    const fq = ['_id', 'end'];
    const sort = [{id: '_id', desc: true}];
    dataInterface.getSubmissions(assetid, 1, 0, sort, fq).done((data) => {
      let results = data.results;
      if (data.count)
        this.setState({lastSubmission: results[0]['end']});
      else
        this.setState({lastSubmission: false});
    });
  }
  renderSubmissionsGraph() {
    return (
      <bem.FormView__row m='summary-submissions'>
        <bem.FormView__cell m={['label', 'first']}>
          {t('Submissions')}
        </bem.FormView__cell>
        <bem.FormView__cell m={['box']}>
          <bem.FormView__cell m='subs-graph'>
            <bem.FormView__cell m='subs-graph-toggle'>
              <a onClick={this.showGraphWeek} className={this.state.chartPeriod=='week' ? 'active' : ''}>
                {t('Past 7 days')}
              </a>
              <a onClick={this.showGraphMonth} className={this.state.chartPeriod=='month' ? 'active' : ''}>
                {t('Past 31 days')}
              </a>
            </bem.FormView__cell>
            <bem.FormView__cell m={'summary-chart'} className={this.state.subsCurrentPeriod ? 'active' : 'inactive'}>
              <canvas ref='canvas' className={this.state.chartVisible ? 'visible' : ''}/>
            </bem.FormView__cell>
            <bem.FormView__cell m={'chart-no-data'}>
              <span>{t('No chart data available for current period.')}</span>
            </bem.FormView__cell>
          </bem.FormView__cell>
          <bem.FormView__group m={['submission-stats']}>
            <bem.FormView__cell>
              <span className='subs-graph-number'>{this.state.subsCurrentPeriod}</span>
              <bem.FormView__label>
                {this.state.chartPeriod=='week' &&
                  `${formatDate(moment().subtract(6, 'days'))} - ${formatDate(moment())}`
                }
                {this.state.chartPeriod!='week' &&
                  `${formatDate(moment().subtract(30, 'days'))} - ${formatDate(moment())}`
                }
              </bem.FormView__label>
            </bem.FormView__cell>
            <bem.FormView__cell>
              <span className='subs-graph-number'>{this.state.subsPreviousPeriod}</span>
              <bem.FormView__label>
                {this.state.chartPeriod=='week' &&
                  `${formatDate(moment().subtract(13, 'days'))} - ${formatDate(moment().subtract(7, 'days'))}`
                }
                {this.state.chartPeriod!='week' &&
                  `${formatDate(moment().subtract(60, 'days'))} - ${formatDate(moment().subtract(31, 'days'))}`
                }
              </bem.FormView__label>
            </bem.FormView__cell>
            <bem.FormView__cell>
              <span className='subs-graph-number'>{this.state.deployment__submission_count}</span>
              <bem.FormView__label>{t('Total')}</bem.FormView__label>
            </bem.FormView__cell>
          </bem.FormView__group>
        </bem.FormView__cell>
      </bem.FormView__row>
    );
  }
  showGraphWeek() {
    this.setState({chartPeriod: 'week'});
  }
  showGraphMonth() {
    this.setState({chartPeriod: 'month'});
  }
  renderQuickLinks() {
    return (
      <bem.FormView__cell m='data-tabs'>
        <Link
          to={`/forms/${this.state.uid}/landing`}
          key='landing'
          data-path={`/forms/${this.state.uid}/landing`}
          onClick={this.triggerRefresh}>
            <i className='k-icon k-icon-projects' />
            {t('Collect data')}
            <i className='k-icon k-icon-next' />
        </Link>

        {this.userCan('change_asset', this.state) &&
          <button onClick={this.sharingModal}>
            <i className='k-icon k-icon-user-share'/>
            {t('Share project')}
            <i className='k-icon k-icon-next' />
          </button>
        }

        {this.userCan('change_asset', this.state) &&
          <Link
            to={`/forms/${this.state.uid}/edit`}
            key='edit'
            data-path={`/forms/${this.state.uid}/edit`}
            onClick={this.triggerRefresh}
          >
            <i className='k-icon k-icon-edit' />
            {t('Edit form')}
            <i className='k-icon k-icon-next' />
          </Link>
        }

        <button onClick={this.enketoPreviewModal}>
          <i className='k-icon k-icon-view' />
          {t('Preview form')}
          <i className='k-icon k-icon-next' />
        </button>
      </bem.FormView__cell>
    );
  }
  renderDataTabs() {
    const sideTabs = getFormDataTabs(this.state.uid, stores.session.isLoggedIn);

    return (
      <bem.FormView__cell m='data-tabs'>
        { sideTabs.map((item, ind) =>
          <Link
            to={item.path}
            key={ind}
            activeClassName='active'
            onlyActiveOnIndex
            data-path={item.path}
            onClick={this.triggerRefresh}
          >
            <i className={`k-icon ${item.icon}`} />
            {item.label}
            <i className='k-icon k-icon-next' />
          </Link>
        )}
      </bem.FormView__cell>
    );
  }
  sharingModal (evt) {
    evt.preventDefault();
    stores.pageState.showModal({
      type: MODAL_TYPES.SHARING,
      assetid: this.state.uid
    });
  }
  enketoPreviewModal (evt) {
    evt.preventDefault();
    stores.pageState.showModal({
      type: MODAL_TYPES.ENKETO_PREVIEW,
      assetid: this.state.uid
    });
  }

  renderTeam() {
    const team = [];
    this.state.permissions.forEach((perm) => {
      let username = null;
      if (perm.user) {
        username = getUsernameFromUrl(perm.user);
      }

      if (username && !team.includes(username) && username !== ANON_USERNAME) {
        team.push(username);
      }
    });

    if (team.length < 2) {
      return false;
    }

    return (
      <bem.FormView__row m='team'>
        <bem.FormView__cell m={['label', 'first']}>
          {t('Team members')}
        </bem.FormView__cell>
        {this.userCan('change_asset', this.state) &&
          <a onClick={this.sharingModal} className='team-sharing-button'>
            <i className='k-icon k-icon-user-share' />
          </a>
        }
        <bem.FormView__cell m={['box', 'padding']}>
          { team.map((username, ind) =>
            <bem.UserRow key={ind}>
              <bem.UserRow__avatar data-tip={username}>
                <bem.AccountBox__initials style={{background: `#${stringToColor(username)}`}}>
                  {username.charAt(0)}
                </bem.AccountBox__initials>
              </bem.UserRow__avatar>
            </bem.UserRow>
          )}
        </bem.FormView__cell>
      </bem.FormView__row>
    );
  }
  render () {
    let docTitle = this.state.name || t('Untitled');
    let permAccess = this.userCan('view_submissions', this.state) || this.userCanPartially('view_submissions', this.state);

    if (!this.state.permissions) {
      return (<LoadingSpinner/>);
    }

    if (!permAccess) {
      return (<AccessDeniedMessage/>);
    }

    return (
      <DocumentTitle title={`${docTitle} | KoboToolbox`}>
        <bem.FormView m='summary'>
          <bem.FormView__column m='left'>
            {(this.state.settings && (this.state.settings.country || this.state.settings.sector || this.state.settings.description)) &&
              <bem.FormView__row m='summary-description'>
                <bem.FormView__cell m={['label', 'first']}>
                  {t('Description')}
                </bem.FormView__cell>
                <bem.FormView__cell m={['box']}>
                  {(this.state.settings.country || this.state.settings.sector) &&
                    <bem.FormView__group m={['items', 'description-cols']}>
                      {this.state.settings.country &&
                        <bem.FormView__cell>
                          <bem.FormView__label m='country'>{t('Project country')}</bem.FormView__label>
                          {this.state.settings.country.label}
                        </bem.FormView__cell>
                      }
                      {this.state.settings.sector &&
                        <bem.FormView__cell>
                          <bem.FormView__label m='sector'>{t('Sector')}</bem.FormView__label>
                          {this.state.settings.sector.label}
                        </bem.FormView__cell>
                      }
                    </bem.FormView__group>
                  }
                  {this.state.settings.description &&
                    <bem.FormView__cell m={['padding', 'description']}>
                      {this.state.settings.description}
                    </bem.FormView__cell>
                  }
                </bem.FormView__cell>
              </bem.FormView__row>
            }
            {this.renderSubmissionsGraph()}
            <bem.FormView__row m='summary-details'>
              <bem.FormView__cell m={['label', 'first']}>
                {t('Form details')}
              </bem.FormView__cell>
              <bem.FormView__cell m={['box']}>
                <bem.FormView__group m='summary-details-cols'>
                  <bem.FormView__cell>
                    <bem.FormView__label>{t('Last modified')}</bem.FormView__label>
                    {formatTime(this.state.date_modified)}
                  </bem.FormView__cell>
                  {this.state.lastSubmission &&
                    <bem.FormView__cell>
                      <bem.FormView__label>{t('Latest submission')}</bem.FormView__label>
                      {formatTime(this.state.lastSubmission)}
                    </bem.FormView__cell>
                  }
                  {this.state.summary &&
                    <bem.FormView__cell>
                      <bem.FormView__label>{t('Questions')}</bem.FormView__label>
                      {this.state.summary.row_count}
                    </bem.FormView__cell>
                  }

                  {this.state.summary && this.state.summary.languages && this.state.summary.languages.length > 1 &&
                    <bem.FormView__cell>
                      <bem.FormView__label>{t('Languages')}</bem.FormView__label>
                      {this.state.summary.languages.map((l, i)=>{
                        return (
                          <bem.FormView__cell key={`lang-${i}`} data-index={i}>
                            {l}
                          </bem.FormView__cell>
                        );
                      })}
                    </bem.FormView__cell>
                  }
                </bem.FormView__group>
              </bem.FormView__cell>
            </bem.FormView__row>
          </bem.FormView__column>

          <bem.FormView__column m='right'>
            <bem.FormView__row m='quick-links'>
              <bem.FormView__cell m={['label', 'first']}>
                {t('Quick Links')}
              </bem.FormView__cell>
              <bem.FormView__cell m='box'>
                {this.renderQuickLinks()}
              </bem.FormView__cell>
            </bem.FormView__row>

            {this.state.deployment__submission_count > 0 &&
              <bem.FormView__row m='data-links'>
                <bem.FormView__cell m={['label', 'first']}>
                  {t('Data')}
                </bem.FormView__cell>
                <bem.FormView__cell m='box'>
                  {this.renderDataTabs()}
                </bem.FormView__cell>
              </bem.FormView__row>
            }
            {this.renderTeam()}

          </bem.FormView__column>
        </bem.FormView>
      </DocumentTitle>
      );
  }

}

reactMixin(FormSummary.prototype, mixins.dmix);
reactMixin(FormSummary.prototype, mixins.permissions);
reactMixin(FormSummary.prototype, Reflux.ListenerMixin);

export default FormSummary;<|MERGE_RESOLUTION|>--- conflicted
+++ resolved
@@ -20,16 +20,11 @@
   stringToColor,
   getUsernameFromUrl,
 } from 'utils';
-<<<<<<< HEAD
-import {MODAL_TYPES} from 'js/constants';
-import './formSummary.scss';
-=======
-
 import {
   MODAL_TYPES,
   ANON_USERNAME,
 } from 'js/constants';
->>>>>>> a0fffe87
+import './formSummary.scss';
 
 class FormSummary extends React.Component {
   constructor(props) {
