--- conflicted
+++ resolved
@@ -94,19 +94,13 @@
           else
             subsPerDay = [0,0,0,0,0,0,0,0,0,0,0,0,0,0,0,0,0,0,0,0,0,0,0,0,0,0,0,0,0,0,0];
 
-<<<<<<< HEAD
-          thisWeekSubs.results.forEach(function(s, i){
-            var d = moment(s._submission_time);
-            var diff = d.diff(wkStart, 'days');
-=======
-          thisWeekSubs.forEach(function(s, i){
+          thisWeekSubs.forEach(function(s, i) {
             // As submission times are in UTC,
             // this will get the computer timezone difference with UTC
             // and adapt the submission date to reflect that in the chart.
-            var d = new Date(s._submission_time);
+            var d = moment(s._submission_time);
             var timezoneToday = moment(d.valueOf() - (d.getTimezoneOffset() * 60 * 1000));
             var diff = timezoneToday.diff(wkStart, 'days');
->>>>>>> 64b73732
             subsPerDay[diff] += 1;
           });
 
