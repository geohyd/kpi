--- conflicted
+++ resolved
@@ -20,15 +20,10 @@
   stringToColor,
   getUsernameFromUrl,
 } from 'utils';
-<<<<<<< HEAD
-import {MODAL_TYPES} from 'js/constants';
-=======
-
 import {
   MODAL_TYPES,
   ANON_USERNAME,
 } from 'js/constants';
->>>>>>> 286265cd
 
 class FormSummary extends React.Component {
   constructor(props) {
