--- conflicted
+++ resolved
@@ -20,16 +20,11 @@
   stringToColor,
   getUsernameFromUrl,
 } from 'utils';
-<<<<<<< HEAD
-import {MODAL_TYPES} from 'js/constants';
-import './formSummary.scss';
-=======
-
 import {
   MODAL_TYPES,
   ANON_USERNAME,
 } from 'js/constants';
->>>>>>> 10995bf8
+import './formSummary.scss';
 
 class FormSummary extends React.Component {
   constructor(props) {
