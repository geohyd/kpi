--- conflicted
+++ resolved
@@ -4,11 +4,7 @@
 import autoBind from 'react-autobind';
 import Reflux from 'reflux';
 import DocumentTitle from 'react-document-title';
-<<<<<<< HEAD
-import {t} from 'js/utils';
 import {bem} from 'js/bem';
-=======
->>>>>>> 198bab24
 import publicCollectionsStore from './publicCollectionsStore';
 import {
   AssetsTable,
