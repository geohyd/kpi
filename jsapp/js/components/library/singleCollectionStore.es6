--- conflicted
+++ resolved
@@ -13,12 +13,8 @@
 import {
   ORDER_DIRECTIONS,
   ASSETS_TABLE_COLUMNS
-<<<<<<< HEAD
-} from './assetsTable';
+} from './libraryConstants';
 import {ROUTES} from 'js/constants';
-=======
-} from './libraryConstants';
->>>>>>> 8da15bde
 
 // A store that listens for actions on assets from a single collection
 // Extends most functionality from myLibraryStore but overwrites some actions:
