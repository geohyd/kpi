--- conflicted
+++ resolved
@@ -325,32 +325,18 @@
       <bem.AssetsTable m={modifiers}>
         <bem.AssetsTable__header>
           <bem.AssetsTableRow m='header'>
-<<<<<<< HEAD
-            {this.renderHeader(ASSETS_TABLE_COLUMNS.get('icon-status'), 'first')}
-            {this.renderHeader(ASSETS_TABLE_COLUMNS.get('name'))}
-            {this.renderHeader(ASSETS_TABLE_COLUMNS.get('items-count'))}
-            {this.renderHeader(ASSETS_TABLE_COLUMNS.get('owner'))}
-            {this.props.context === ASSETS_TABLE_CONTEXTS.get('public-collections') &&
-              this.renderHeader(ASSETS_TABLE_COLUMNS.get('subscribers-count'))
-            }
-            {this.renderHeader(ASSETS_TABLE_COLUMNS.get('languages'))}
-            {this.props.context === ASSETS_TABLE_CONTEXTS.get('public-collections') &&
-              this.renderHeader(ASSETS_TABLE_COLUMNS.get('primary-sector'))
-            }
-            {this.renderHeader(ASSETS_TABLE_COLUMNS.get('date-modified'), 'last')}
-=======
             {this.renderHeader(ASSETS_TABLE_COLUMNS['icon-status'], 'first')}
             {this.renderHeader(ASSETS_TABLE_COLUMNS.name)}
+            {this.renderHeader(ASSETS_TABLE_COLUMNS['items-count'])}
             {this.renderHeader(ASSETS_TABLE_COLUMNS.owner)}
             {this.props.context === ASSETS_TABLE_CONTEXTS.PUBLIC_COLLECTIONS &&
               this.renderHeader(ASSETS_TABLE_COLUMNS['subscribers-count'])
             }
-            {this.renderHeader(ASSETS_TABLE_COLUMNS.organization)}
             {this.renderHeader(ASSETS_TABLE_COLUMNS.languages)}
-            {this.renderHeader(ASSETS_TABLE_COLUMNS['primary-sector'])}
-            {this.renderHeader(ASSETS_TABLE_COLUMNS.country)}
+            {this.props.context === ASSETS_TABLE_CONTEXTS.PUBLIC_COLLECTIONS &&
+              this.renderHeader(ASSETS_TABLE_COLUMNS['primary-sector'])
+            }
             {this.renderHeader(ASSETS_TABLE_COLUMNS['date-modified'], 'last')}
->>>>>>> 1281e6c9
 
             {this.state.scrollbarWidth !== 0 && this.state.scrollbarWidth !== null &&
               <div
@@ -389,103 +375,6 @@
   }
 }
 
-<<<<<<< HEAD
-export const ASSETS_TABLE_CONTEXTS = new Map();
-new Set([
-  'my-library',
-  'collection-content',
-  'public-collections'
-]).forEach((name) => {ASSETS_TABLE_CONTEXTS.set(name, name);});
-
-export const ORDER_DIRECTIONS = new Map();
-new Set([
-  'ascending',
-  'descending'
-]).forEach((name) => {ORDER_DIRECTIONS.set(name, name);});
-
-/**
- * @typedef AssetsTableColumn
- * @prop {string} label
- * @prop {string} id
- * @prop {string} [filterBy] - a backend filter property
- * @prop {string} [filterByPath] - a path to asset property that holds the data
- * @prop {string} [filterByMetadataName] - name of the metadata property that holds the values for the filter
- * @prop {string} [orderBy] - a backend order property
- * @prop {boolean} [defaultValue]
- */
-export const ASSETS_TABLE_COLUMNS = new Map([
-  [
-    'icon-status', {
-      label: t('Type'),
-      id: 'icon-status',
-      orderBy: 'asset_type',
-      defaultValue: ORDER_DIRECTIONS.get('ascending')
-    }
-  ],
-  [
-    'date-modified', {
-      label: t('Last Modified'),
-      id: 'date-modified',
-      orderBy: 'date_modified',
-      defaultValue: ORDER_DIRECTIONS.get('descending')
-    }
-  ],
-  [
-    'name', {
-      label: t('Name'),
-      id: 'name',
-      orderBy: 'name',
-      defaultValue: ORDER_DIRECTIONS.get('ascending')
-    }
-  ],
-  [
-    'items-count', {
-      label: t('Items'),
-      id: 'items-count',
-      // TODO: currently it is not possible to order by summary.row_count and children.count at the same time
-      // so we disable this column
-      orderBy: null,
-      defaultValue: null
-    }
-  ],
-  [
-    'owner', {
-      label: t('Owner'),
-      id: 'owner',
-      orderBy: 'owner__username',
-      defaultValue: ORDER_DIRECTIONS.get('ascending')
-    }
-  ],
-  [
-    'subscribers-count', {
-      label: t('Subscribers'),
-      id: 'subscribers-count',
-      orderBy: 'subscribers_count',
-      defaultValue: ORDER_DIRECTIONS.get('ascending')
-    }
-  ],
-  [
-    'languages', {
-      label: t('Languages'),
-      id: 'languages',
-      filterBy: 'summary__languages__icontains',
-      filterByPath: ['summary', 'languages'],
-      filterByMetadataName: 'languages'
-    }
-  ],
-  [
-    'primary-sector', {
-      label: t('Primary Sector'),
-      id: 'primary-sector',
-      filterBy: 'settings__sector__value',
-      filterByPath: ['settings', 'sector'],
-      filterByMetadataName: 'sectors'
-    }
-  ],
-]);
-
-=======
->>>>>>> 1281e6c9
 /**
  * @callback columnChangeCallback
  * @param {string} columnId
