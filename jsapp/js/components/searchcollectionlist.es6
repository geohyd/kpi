import React from 'react';
import PropTypes from 'prop-types';
import reactMixin from 'react-mixin';
import autoBind from 'react-autobind';
import Reflux from 'reflux';
import {searches} from '../searches';
import mixins from '../mixins';
import {stores} from '../stores';
import {dataInterface} from '../dataInterface';
import {bem} from '../bem';
import {
  LoadingSpinner,
  NotLoggedInMessage,
} from 'js/ui';
import AssetRow from './assetrow';
import DocumentTitle from 'react-document-title';
import Dropzone from 'react-dropzone';
import {
  getLoginUrl,
  validFileTypes
} from 'utils';
import {
  ASSET_TYPES,
  COMMON_QUERIES,
  ACCESS_TYPES,
  DEPLOYMENT_CATEGORIES
} from '../constants';

class SearchCollectionList extends Reflux.Component {
  constructor(props) {
    super(props);
    this.state = {
      ownedCollections: [],
      fixedHeadings: '',
      fixedHeadingsWidth: 'auto'
    };
    this.store = stores.selectedAsset;
    autoBind(this);
  }
  componentDidMount() {
    this.listenTo(this.searchStore, this.searchChanged);
    this.queryCollections();
  }
  searchChanged(searchStoreState) {
    this.setState(searchStoreState);
    if (searchStoreState.searchState === 'done') {
      this.queryCollections();
    }
  }
  queryCollections() {
    if (this.props.searchContext.store.filterTags !== COMMON_QUERIES.s) {
      dataInterface.getCollections().then((collections) => {
        this.setState({
          ownedCollections: collections.results.filter((value) => {
            if (value.access_types && value.access_types.includes(ACCESS_TYPES.shared)) {
              // TODO: include shared assets with edit (change) permission for current user
              // var hasChangePermission = false;
              // value.permissions.forEach((perm, index) => {
              //   if (perm.permission == 'change_asset')
              //     hasChangePermission = true;
              // });
              // return hasChangePermission;
              return false;
            } else {
              return value.access_types && value.access_types.includes(ACCESS_TYPES.owned);
            }
          })
        });
      });
    }
  }
  handleScroll(event) {
    if (this.props.searchContext.store.filterTags === COMMON_QUERIES.s) {
      let offset = $(event.target).children('.asset-list').offset().top;
      this.setState({
        fixedHeadings: offset < 30 ? 'fixed-headings' : '',
        fixedHeadingsWidth: offset < 30 ? $(event.target).children('.asset-list').width() + 'px' : 'auto',
      });
    }
  }

  renderAssetRow(resource) {
    var currentUsername = stores.session.currentAccount && stores.session.currentAccount.username;
    var isSelected = stores.selectedAsset.uid === resource.uid;
    var ownedCollections = this.state.ownedCollections;

    // for unnamed assets, we try to display first question label
    let firstQuestionLabel;
    if (
      resource.asset_type !== ASSET_TYPES.survey.id &&
      resource.name === '' &&
      resource.summary &&
      resource.summary.labels &&
      resource.summary.labels.length > 0
    ) {
      firstQuestionLabel = resource.summary.labels[0];
    }

    return (
      <this.props.assetRowClass key={resource.uid}
        currentUsername={currentUsername}
        onActionButtonClick={this.onActionButtonClick}
        isSelected={isSelected}
        ownedCollections={ownedCollections}
        deleting={resource.deleting}
        firstQuestionLabel={firstQuestionLabel}
        {...resource}
      />
    );
  }
  renderHeadings() {
    return [
      (
        <bem.List__heading key='1'>
          <span className={this.state.parentName ? 'parent' : ''}>
            {t('My Library')}
          </span>

          {this.state.parentName &&
            <span>
              <i className='k-icon-next' />
              <span>{this.state.parentName}</span>
            </span>
          }
        </bem.List__heading>
      ),
      (
        <bem.AssetListSorts className='mdl-grid' key='2'>
          <bem.AssetListSorts__item m={'name'} className='mdl-cell mdl-cell--6-col mdl-cell--3-col-tablet mdl-cell--2-col-phone'>
            {t('Name')}
          </bem.AssetListSorts__item>
          <bem.AssetListSorts__item m={'type'} className='mdl-cell mdl-cell--2-col mdl-cell--1-col-tablet mdl-cell--hide-phone'>
            {t('Type')}
          </bem.AssetListSorts__item>
          <bem.AssetListSorts__item m={'owner'} className='mdl-cell mdl-cell--2-col mdl-cell--2-col-tablet mdl-cell--1-col-phone'>
            {t('Owner')}
          </bem.AssetListSorts__item>
          <bem.AssetListSorts__item m={'modified'} className='mdl-cell mdl-cell--2-col mdl-cell--2-col-tablet mdl-cell--1-col-phone'>
            {t('Last Modified')}
          </bem.AssetListSorts__item>
        </bem.AssetListSorts>
      )];
  }
  renderGroupedHeadings() {
    return (
        <bem.AssetListSorts className='mdl-grid' style={{width: this.state.fixedHeadingsWidth}}>
          <bem.AssetListSorts__item m={'name'} className='mdl-cell mdl-cell--5-col mdl-cell--4-col-tablet mdl-cell--2-col-phone'>
            {t('Name')}
          </bem.AssetListSorts__item>
          <bem.AssetListSorts__item m={'owner'} className='mdl-cell mdl-cell--2-col mdl-cell--1-col-tablet mdl-cell--hide-phone'>
            {t('Shared by')}
          </bem.AssetListSorts__item>
          <bem.AssetListSorts__item m={'created'} className='mdl-cell mdl-cell--2-col mdl-cell--hide-tablet mdl-cell--hide-phone'>
            {t('Created')}
          </bem.AssetListSorts__item>
          <bem.AssetListSorts__item m={'modified'} className='mdl-cell mdl-cell--2-col mdl-cell--2-col-tablet mdl-cell--1-col-phone'>
            {t('Last Modified')}
          </bem.AssetListSorts__item>
          <bem.AssetListSorts__item m={'submissions'} className='mdl-cell mdl-cell--1-col mdl-cell--1-col-tablet mdl-cell--1-col-phone' >
            {t('Submissions')}
          </bem.AssetListSorts__item>
        </bem.AssetListSorts>
      );
  }
  renderGroupedResults() {
    var searchResultsBucket = 'defaultQueryCategorizedResultsLists';
    if (this.state.searchResultsDisplayed) {
      searchResultsBucket = 'searchResultsCategorizedResultsLists';
    }

    var results = Object.keys(DEPLOYMENT_CATEGORIES).map(
      (category, i) => {
        if (this.state[searchResultsBucket][category].length < 1) {
          return [];
        }
        return [
          <bem.List__subheading key={i}>
            {DEPLOYMENT_CATEGORIES[category].label}
          </bem.List__subheading>,

          <bem.AssetItems m={i + 1} key={i + 2}>
            {this.renderGroupedHeadings()}
            {
              (() => {
                return this.state[[searchResultsBucket]][category].map(this.renderAssetRow);
              })()
            }
          </bem.AssetItems>
        ];
      }
    );

    return results;
  }

  render() {
<<<<<<< HEAD
    if (!stores.session.isLoggedIn) {
      return (<NotLoggedInMessage/>);
=======
    if (!stores.session.isLoggedIn && stores.session.isAuthStateKnown) {
      window.location.replace(getLoginUrl());
      return null;
>>>>>>> 51a0af2e
    }

    var s = this.state;
    var docTitle = '';
    let display;
    if (this.props.searchContext.store.filterTags === COMMON_QUERIES.s) {
      display = 'grouped';
      docTitle = t('Projects');
    } else {
      display = 'regular';
      docTitle = t('Library');
    }
    return (
      <DocumentTitle title={`${docTitle} | KoboToolbox`}>
        <Dropzone
          onDrop={this.dropFiles}
          disableClick
          multiple
          className='dropzone'
          activeClassName='dropzone--active'
          accept={validFileTypes()}
        >
          <bem.List m={display} onScroll={this.handleScroll}>
            {
              (() => {
                if (display === 'regular') {
                  return this.renderHeadings();
                }
              })()
            }
            <bem.AssetList m={this.state.fixedHeadings}>
            {
              (() => {
                if (s.searchResultsDisplayed) {
                  if (s.searchState === 'loading') {
                    return (<LoadingSpinner/>);
                  } else if (s.searchState === 'done') {
                    if (s.searchResultsCount === 0) {
                      return (
                        <bem.Loading>
                          <bem.Loading__inner>
                            {t('Your search returned no results.')}
                          </bem.Loading__inner>
                        </bem.Loading>
                      );
                    } else if (display === 'grouped') {
                      return this.renderGroupedResults();
                    } else {
                      return s.searchResultsList.map(this.renderAssetRow);
                    }
                  }
                } else {
                  if (s.defaultQueryState === 'loading') {
                    return (<LoadingSpinner/>);
                  } else if (s.defaultQueryState === 'done') {
                    if (s.defaultQueryCount < 1) {
                      if (s.defaultQueryFor.assetType === COMMON_QUERIES.s) {
                        return (
                          <bem.Loading>
                            <bem.Loading__inner>
                              {t('Let\'s get started by creating your first project. Click the New button to create a new form.')}
                              <div className='pro-tip'>
                              {t('Advanced users: You can also drag and drop XLSForms here and they will be uploaded and converted to projects.')}
                              </div>
                            </bem.Loading__inner>
                          </bem.Loading>
                        );
                      } else {
                        return (
                          <bem.Loading>
                            <bem.Loading__inner>
                              {t('Let\'s get started by creating your first library question or question block. Click the New button to create a new question or block.')}
                            </bem.Loading__inner>
                          </bem.Loading>
                        );
                      }
                    }

                    if (display === 'grouped') {
                      return this.renderGroupedResults();
                    } else {
                      return s.defaultQueryResultsList.map(this.renderAssetRow);
                    }
                  }
                }
                // it shouldn't get to this point
                return false;
              })()
            }
            </bem.AssetList>
            <div className='dropzone-active-overlay'>
              <i className='k-icon-upload' />
              {t('Drop files to upload')}
            </div>
          </bem.List>
        </Dropzone>
      </DocumentTitle>
      );
  }
}

SearchCollectionList.defaultProps = {
  assetRowClass: AssetRow,
  searchContext: 'default',
};

SearchCollectionList.contextTypes = {
  router: PropTypes.object
};

reactMixin(SearchCollectionList.prototype, searches.common);
reactMixin(SearchCollectionList.prototype, mixins.clickAssets);
reactMixin(SearchCollectionList.prototype, Reflux.ListenerMixin);
reactMixin(SearchCollectionList.prototype, mixins.droppable);

export default SearchCollectionList;<|MERGE_RESOLUTION|>--- conflicted
+++ resolved
@@ -194,14 +194,9 @@
   }
 
   render() {
-<<<<<<< HEAD
-    if (!stores.session.isLoggedIn) {
-      return (<NotLoggedInMessage/>);
-=======
     if (!stores.session.isLoggedIn && stores.session.isAuthStateKnown) {
       window.location.replace(getLoginUrl());
       return null;
->>>>>>> 51a0af2e
     }
 
     var s = this.state;
