--- conflicted
+++ resolved
@@ -17,25 +17,18 @@
 
   render() {
     const docTitle = this.props.asset.name || t('Untitled');
-<<<<<<< HEAD
-    if (this.props.hookUid) {
-      return (
-        <DocumentTitle title={`Survea | ${docTitle}`}>
-          <bem.FormView m={'form-settings'} className='rest-services'>
-=======
     let hasAccess = (
       mixins.permissions.userCan(PERMISSIONS_CODENAMES.get('view_submissions'), this.props.asset) &&
       mixins.permissions.userCan(PERMISSIONS_CODENAMES.get('change_asset'), this.props.asset)
     );
 
     return (
-      <DocumentTitle title={`${docTitle} | Survea`}>
+      <DocumentTitle title={`Survea | ${docTitle}`}>
         <React.Fragment>
           {!hasAccess &&
             <ui.AccessDeniedMessage/>
           }
           {hasAccess && this.props.hookUid &&
->>>>>>> dc4caef3
             <RESTServiceLogs assetUid={this.props.asset.uid} hookUid={this.props.hookUid} />
           }
           {hasAccess && !this.props.hookUid &&
