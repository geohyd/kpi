--- conflicted
+++ resolved
@@ -5,17 +5,10 @@
 import Reflux from 'reflux';
 import DocumentTitle from 'react-document-title';
 import TextareaAutosize from 'react-autosize-textarea';
-<<<<<<< HEAD
 import alertify from 'alertifyjs';
-import actions from '../actions';
-import bem from '../bem';
-import stores from '../stores';
-=======
-import {dataInterface} from '../dataInterface';
 import {actions} from '../actions';
 import {bem} from '../bem';
 import {stores} from '../stores';
->>>>>>> 9e8bf745
 import Select from 'react-select';
 import TextBox from './textBox';
 import Checkbox from './checkbox';
