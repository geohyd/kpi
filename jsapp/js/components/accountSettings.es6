--- conflicted
+++ resolved
@@ -320,13 +320,9 @@
               </bem.AccountSettings__item>
               <ApiTokenDisplay/>
 
-<<<<<<< HEAD
-              {/*<bem.AccountSettings__item>
-=======
               <ApiTokenDisplay/>
 
-              <bem.AccountSettings__item>
->>>>>>> c6f6aa65
+              {/*ANTEA Comment <bem.AccountSettings__item>
                 <TextBox
                   label={t('Organization')}
                   errors={this.state.fieldsErrors.organization}
