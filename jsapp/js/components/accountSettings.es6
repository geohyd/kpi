--- conflicted
+++ resolved
@@ -15,12 +15,8 @@
 import ApiTokenDisplay from './apiTokenDisplay';
 import {hashHistory} from 'react-router';
 import {stringToColor} from 'utils';
-<<<<<<< HEAD
-import {ROUTES} from 'js/constants';
+import {ROUTES} from 'js/router/routerConstants';
 import envStore from 'js/envStore';
-=======
-import {ROUTES} from 'js/router/routerConstants';
->>>>>>> 5b42f4ec
 
 const UNSAVED_CHANGES_WARNING = t('You have unsaved changes. Leave settings without saving?');
 
