--- conflicted
+++ resolved
@@ -1,35 +1,22 @@
 import React from 'react/addons';
 import Reflux from 'reflux';
 import {Link} from 'react-router';
-<<<<<<< HEAD
 import {Navigation} from 'react-router';
 import Dropzone from '../libs/dropzone';
-=======
 import Select from 'react-select';
->>>>>>> 3106ccd5
 
 import {dataInterface} from '../dataInterface';
 import actions from '../actions';
 import stores from '../stores';
 import bem from '../bem';
-<<<<<<< HEAD
 import searches from '../searches';
 import mixins from '../mixins';
-=======
-import cookie from 'react-cookie';
->>>>>>> 3106ccd5
 import {
   t,
   assign,
 } from '../utils';
 
-<<<<<<< HEAD
-=======
-const LANGUAGE_COOKIE_NAME = 'django_language';
-
->>>>>>> 3106ccd5
 var leaveBetaUrl = stores.pageState.leaveBetaUrl;
-var cookieDomain = stores.pageState.cookieDomain;
 
 var CollectionSidebar = bem.create('collection-sidebar', '<ul>'),
     CollectionSidebar__item = bem.create('collection-sidebar__item', '<li>'),
@@ -76,46 +63,23 @@
     if (this.props.linkto) {
       link = (
             <Link to={this.props.linkto}
-<<<<<<< HEAD
                 className='k-drawer__link'
                 activeClassName='active'
                 title={this.props.label}
                 onClick={this.toggleDrawer}>
               {icon} 
               <span className="label">{this.props.label}</span>
-=======
-                  className='mdl-navigation__link'
-                  style={style}
-                  activeClassName='active'
-                  onClick={this.toggleDrawer}>
-              {icon} {this.props.label}
->>>>>>> 3106ccd5
             </Link>
             );
     } else {
       link = (
           <a href={this.props.href || '#'}
-<<<<<<< HEAD
               className='k-drawer__link'
               onClick={this.onClick.bind(this)} title={this.props.label}>{icon} <span className="label">{this.props.label}</span></a>
-=======
-                    style={style}
-                    className='mdl-navigation__link'
-                    onClick={this.onClick.bind(this)}>{icon} {this.props.label}</a>
->>>>>>> 3106ccd5
         );
     }
     return link;
   }
-}
-
-function langsToValues (langs) {
-  return langs.map(function(lang) {
-    return {
-      value: lang[0],
-      label: lang[1],
-    };
-  });
 }
 
 var Drawer = React.createClass({
@@ -123,10 +87,8 @@
     searches.common,
     mixins.droppable,
     Navigation,
-    Reflux.ListenerMixin,
     Reflux.connect(stores.session),
-    Reflux.connect(stores.pageState),
-    Reflux.ListenerMixin,
+    Reflux.connect(stores.pageState)
   ],
   queryCollections () {
     dataInterface.listCollections().then((collections)=>{
@@ -140,26 +102,7 @@
     this.queryCollections();
   },
   getInitialState () {
-    this.listenTo(stores.session, ({currentAccount}) => {
-      this.setState({
-        languageKeyValues: langsToValues(currentAccount.languages),
-      });
-    });
-
-    var langKeys;
-    if (stores.session.currentAccount) {
-      langKeys = languageKeyValues(stores.session.currentAccount.languages);
-    } else {
-      langKeys = [];
-    }
-
-    return assign({
-      currentLang: cookie.load(LANGUAGE_COOKIE_NAME) || 'en',
-      showRecent: true,
-      showLanguageSwitcher: false,
-      languageKeyValues: langKeys,
-      _langIndex: 0,
-    }, stores.pageState.state);
+    return assign({}, stores.pageState.state);
   },
   clickFilterByCollection (evt) {
     var data = $(evt.currentTarget).data();
@@ -184,7 +127,6 @@
       filteredCollectionUid: collectionUid,
     });
   },
-<<<<<<< HEAD
   createCollection () {
     customPromptAsync('collection name?').then((val)=>{
       dataInterface.createCollection({
@@ -208,46 +150,9 @@
             <nav className='k-drawer__icons'> 
               <DrawerLink label={t('forms')} linkto='forms' ki-icon='forms' />
               <DrawerLink label={t('library')} linkto='library' ki-icon='library' />
-=======
-  languageChange (langCode) {
-    if (langCode) {
-      var cookieParams = {path: '/'};
-      if (cookieDomain) {
-        cookieParams.domain = cookieDomain;
-      }
-      cookie.save(LANGUAGE_COOKIE_NAME, langCode, cookieParams);
-    }
-  },
-  languagePrompt () {
-    this.setState({
-      showLanguageSwitcher: !this.state.showLanguageSwitcher,
-    });
-  },
-  render () {
-    return (
-          <bem.Drawer m={{
-              'toggled': this.state.drawerIsVisible,
-                }} className='mdl-layout__drawer mdl-color--blue-grey-800'>
-            <span className='mdl-layout-title'>
-              <a href='/'>
-                <bem.AccountBox__logo />
-              </a>
-            </span>
-            <nav className='mdl-navigation'>
-              <div className='drawer-separator'></div>
-              <span className='mdl-navigation__heading'>{t('drafts in progress')}</span>
-
-              <DrawerLink label={t('Form List')} linkto='forms' fa-icon='files-o' lowercase={true} />
-              <DrawerLink label={t('Library List')} linkto='library' fa-icon='book' lowercase={true} />
-
-              <div className='drawer-separator'></div>
-              <span className='mdl-navigation__heading'>{t('deployed projects')}</span>
->>>>>>> 3106ccd5
               { stores.session.currentAccount ?
                   <DrawerLink label={t('projects')} active='true' href={stores.session.currentAccount.projects_url} ki-icon='globe' />
               : null }
-
-<<<<<<< HEAD
               <div className="mdl-layout-spacer"></div>
 
               <div className='k-drawer__icons-bottom'>
@@ -303,47 +208,6 @@
                 </bem.CollectionNav__actions>
               </bem.CollectionNav>
               {/* end library sidebar menu */}
-=======
-              <div className='drawer-separator'></div>
-              <span className='mdl-navigation__heading'>{t('account actions')}</span>
-              { this.state.isLoggedIn ?
-                <div>
-                  <DrawerLink label={t('settings')} href={stores.session.currentAccount.projects_url + 'settings'} fa-icon='user' />
-                  {leaveBetaUrl ?
-                    <DrawerLink label={t('leave beta')} href={leaveBetaUrl} fa-icon='circle-o' />
-                  :null}
-                  <DrawerLink label={t('logout')} onClick={this.logout} fa-icon='sign-out' />
-                  <DrawerLink label={t('language')} fa-icon='globe' onClick={this.languagePrompt} />
-                  {this.state.showLanguageSwitcher ?
-                    <div style={{padding: '2px 20px 2px 35px'}}>
-                      <Select
-                        name="language-selector"
-                        value={this.state.currentLang}
-                        onChange={this.languageChange}
-                        options={this.state.languageKeyValues}
-                      />
-
-                    </div>
-                  : null }
-                </div>
-              :
-                <DrawerLink label={t('login')} href='/api-auth/login/?next=/' fa-icon='sign-in' />
-              }
-            </nav>
-
-            <div className='drawer__footer'>
-              <a href='http://support.kobotoolbox.org/' target='_blank'>
-                {t('help')}
-              </a>
-              <a href='http://www.kobotoolbox.org/' target='_blank'>
-                {t('about')}
-              </a>
-              <a href='https://github.com/kobotoolbox/' target='_blank'>
-                {t('source')}
-              </a>
-            </div>
->>>>>>> 3106ccd5
-
               { this.state.sidebarCollections ?
                 <CollectionSidebar>
                   <CollectionSidebar__item
