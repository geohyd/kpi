--- conflicted
+++ resolved
@@ -58,13 +58,8 @@
   }
   render () {
     return (
-<<<<<<< HEAD
       <React.Fragment>
-        <button onClick={this.newFormModal} className='mdl-button mdl-button--raised mdl-button--colored'>
-=======
-      <bem.FormSidebar__wrapper>
         <bem.KoboButton onClick={this.newFormModal} m={['blue', 'fullwidth']}>
->>>>>>> c4c98f10
           {t('new')}
         </bem.KoboButton>
         <SidebarFormsList/>
