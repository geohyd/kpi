--- conflicted
+++ resolved
@@ -29,20 +29,9 @@
   }
 }
 
-<<<<<<< HEAD
-// Individual steps separated out from parent for readability
-.mfa-modal__qrstep {
-  .mfa-modal__body {
-    display: flex;
-    justify-content: space-between;
-
-    .mfa-modal__qr {
-      flex: 20;
-=======
 .mfa-modal__body {
   flex: 1;
 }
->>>>>>> 7c60ae1d
 
 .mfa-modal__body,
 .mfa-modal__description {
@@ -147,16 +136,17 @@
       flex: 1;
     }
   }
+}
 
-  .mfa-modal__help--text {
-    position: absolute;
-    text-align: right;
-    margin-top: -110px;
-    margin-bottom: 94px;
-    width: 506px;
-    font-size: sizes.$x12;
-    p {
-      text-align: left;
-    }
+.mfa-modal__help-text {
+  position: absolute;
+  text-align: right;
+  margin-top: -110px;
+  margin-bottom: 94px;
+  width: 506px;
+  font-size: sizes.$x12;
+
+  p {
+    text-align: left;
   }
 }