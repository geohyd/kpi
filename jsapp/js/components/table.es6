--- conflicted
+++ resolved
@@ -357,10 +357,6 @@
       columns.push({
         Header: h => {
           const columnName = _this.getColumnLabel(key, q, qParentG);
-<<<<<<< HEAD
-          return (
-            <span title={columnName}>{columnName}</span>
-=======
           const columnHXLTags = _this.getColumnHXLTags(key);
           return (
             <React.Fragment>
@@ -369,7 +365,6 @@
                 <span className='column-header-hxl-tags' title={columnHXLTags}>{columnHXLTags}</span>
               }
             </React.Fragment>
->>>>>>> fe91784d
           );
         },
         id: key,
