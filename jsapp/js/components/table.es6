import React from 'react';
import autoBind from 'react-autobind';
import Reflux from 'reflux';
import reactMixin from 'react-mixin';
import _ from 'underscore';
import $ from 'jquery';
import enketoHandler from 'js/enketoHandler';
import {dataInterface} from '../dataInterface';
import Checkbox from './checkbox';
import {actions} from '../actions';
import {bem} from '../bem';
import ui from '../ui';
import {stores} from '../stores';
import mixins from '../mixins';
import alertify from 'alertifyjs';
import ReactTable from 'react-table';
import Select from 'react-select';
import {DebounceInput} from 'react-debounce-input';
import {
  VALIDATION_STATUSES,
  VALIDATION_STATUSES_LIST,
  MODAL_TYPES,
  QUESTION_TYPES,
  GROUP_TYPES_BEGIN,
  GROUP_TYPES_END
} from '../constants';
import {
<<<<<<< HEAD
  notify,
=======
  t,
>>>>>>> 1dce6ef3
  formatTimeDate,
  renderCheckbox
} from '../utils';
import {getSurveyFlatPaths} from 'js/assetUtils';
import {getRepeatGroupAnswers} from 'js/submissionUtils';

const NOT_ASSIGNED = 'validation_status_not_assigned';

const EXCLUDED_COLUMNS = [
  '_xform_id_string',
  '_attachments',
  '_notes',
  '_bamboo_dataset_id',
  '_status',
  'formhub/uuid',
  '_tags',
  '_geolocation',
  'meta/instanceID',
  'meta/deprecatedID',
  '_validation_status'
];

export const SUBMISSION_LINKS_ID = '__SubmissionLinks';

export class DataTable extends React.Component {
  constructor(props){
    super(props);
    this.state = {
      loading: true,
      tableData: [],
      columns: [],
      selectedColumns: false,
      frozenColumn: false,
      sids: [],
      isFullscreen: false,
      defaultPageSize: 30,
      pageSize: 30,
      currentPage: 0,
      error: false,
      showLabels: true,
      translationIndex: 0,
      showGroupName: true,
      showHXLTags: false,
      resultsTotal: 0,
      selectedRows: {},
      selectAll: false,
      fetchState: false,
      submissionPager: false,
      overrideLabelsAndGroups: null
    };

    this.tableScrollTop = 0;
    autoBind(this);
  }
  requestData(instance) {
    let pageSize = instance.state.pageSize,
      page = instance.state.page * instance.state.pageSize,
      sort = instance.state.sorted,
      filter = instance.state.filtered,
      filterQuery = '';

    if (filter.length) {
      filterQuery = '&query={';
      filter.forEach(function(f, i) {
        if (f.id === '_id') {
          filterQuery += `"${f.id}":{"$in":[${f.value}]}`;
        } else if (f.id === '_validation_status.uid') {
          (f.value === NOT_ASSIGNED) ? filterQuery += `"${f.id}":null` : filterQuery += `"${f.id}":"${f.value}"`;
        } else {
          filterQuery += `"${f.id}":{"$regex":"${f.value}","$options":"i"}`;
        }
        if (i < filter.length - 1)
          filterQuery += ',';
      });
      filterQuery += '}';
    }

    dataInterface.getSubmissions(this.props.asset.uid, pageSize, page, sort, [], filterQuery).done((data) => {
      let results = data.results;

      if (results && results.length > 0) {
        if (this.state.submissionPager == 'next') {
          this.submissionModalProcessing(results[0]._id, results);
        }
        if (this.state.submissionPager == 'prev') {
          this.submissionModalProcessing(results[results.length - 1]._id, results);
        }
        this.setState({
          loading: false,
          selectedRows: {},
          selectAll: false,
          tableData: results,
          submissionPager: false,
          resultsTotal: data.count
        });
        this._prepColumns(results);
      } else {
        if (filterQuery.length) {
          this.setState({
            loading: false,
            selectedRows: {},
            tableData: results,
            resultsTotal: 0
          });
        } else {
          this.setState({error: t('This project has no submitted data. ' +
                                  'Please collect some and try again.'),
                         loading: false});
        }
      }
    }).fail((error)=>{
      if (error.responseText)
        this.setState({error: error.responseText, loading: false});
      else if (error.statusText)
        this.setState({error: error.statusText, loading: false});
      else
        this.setState({error: t('Error: could not load data.'), loading: false});
    });
  }
  getValidationStatusOption(originalRow) {
    if (originalRow._validation_status && originalRow._validation_status.uid) {
      return VALIDATION_STATUSES[originalRow._validation_status.uid];
    } else {
      return VALIDATION_STATUSES.no_status;
    }
  }
  onValidationStatusChange(sid, index, evt) {
    const _this = this;

    if (evt.value === null) {
      dataInterface.removeSubmissionValidationStatus(_this.props.asset.uid, sid).done((result) => {
        _this.state.tableData[index]._validation_status = {};
        _this.setState({tableData: _this.state.tableData});
      }).fail(console.error);
    } else {
      dataInterface.updateSubmissionValidationStatus(_this.props.asset.uid, sid, {'validation_status.uid': evt.value}).done((result) => {
        if (result.uid) {
          _this.state.tableData[index]._validation_status = result;
          _this.setState({tableData: _this.state.tableData});
        } else {
          console.error('error updating validation status');
        }
      }).fail(console.error);
    }
  }

  // returns a unique list of columns (keys) that should be displayed to users
  getDisplayedColumns(data) {
    const flatPaths = getSurveyFlatPaths(this.props.asset.content.survey);

    // start with all paths
    let output = Object.values(flatPaths);

    // makes sure the survey columns are displayed, even if current data's
    // submissions doesn't have them
    const dataKeys = Object.keys(data.reduce(function(result, obj) {
      return Object.assign(result, obj);
    }, {}));
    output = [...new Set([...dataKeys, ...output])];

    // exclude some technical non-data columns
    output = output.filter((key) => {
      return EXCLUDED_COLUMNS.includes(key) === false;
    });

    // exclude notes
    output = output.filter((key) => {
      const foundPathKey = Object.keys(flatPaths).find((pathKey) => {
        return flatPaths[pathKey] === key;
      });
      const foundRow = this.props.asset.content.survey.find((row) => {
        return (
          key === row.name ||
          key === row.$autoname ||
          foundPathKey === row.name ||
          foundPathKey === row.$autoname
        );
      });
      if (foundRow) {
        return foundRow.type !== QUESTION_TYPES.get('note').id;
      }
      return false;
    });

    // exclude kobomatrix rows as data is not directly tied to them, but
    // to rows user answered to, thus making these columns always empty
    const excludedMatrixKeys = [];
    let isInsideKoboMatrix = false;
    this.props.asset.content.survey.forEach((row) => {
      if (row.type === GROUP_TYPES_BEGIN.get('begin_kobomatrix')) {
        isInsideKoboMatrix = true;
      } else if (row.type === GROUP_TYPES_END.get('end_kobomatrix')) {
        isInsideKoboMatrix = false;
      } else if (isInsideKoboMatrix) {
        const rowPath = flatPaths[row.name] || flatPaths[row.$autoname];
        excludedMatrixKeys.push(rowPath);
      }
    });
    output = output.filter((key) => {
      return excludedMatrixKeys.includes(key) === false;
    });

    return output;
  }

  _prepColumns(data) {
    const displayedColumns = this.getDisplayedColumns(data);

    let showLabels = this.state.showLabels,
        showGroupName = this.state.showGroupName,
        showHXLTags = this.state.showHXLTags,
        settings = this.props.asset.settings,
        translationIndex = this.state.translationIndex,
        maxPageRes = Math.min(this.state.pageSize, this.state.tableData.length),
        _this = this;

    if (settings['data-table'] && settings['data-table']['translation-index'] != null) {
      translationIndex = settings['data-table']['translation-index'];
      showLabels = translationIndex > -1 ? true : false;
    }

    if (settings['data-table'] && settings['data-table']['show-group-name'] != null) {
      showGroupName = settings['data-table']['show-group-name'];
    }

    if (settings['data-table'] && settings['data-table']['show-hxl-tags'] != null) {
      showHXLTags = settings['data-table']['show-hxl-tags'];
    }

    // check for overrides by users with view permissions only
    // see tableColumnFilter.es6's saveTableColumns()
    if (this.state.overrideLabelsAndGroups !== null) {
      showGroupName = this.state.overrideLabelsAndGroups.showGroupName;
      translationIndex = this.state.overrideLabelsAndGroups.translationIndex;
      showLabels = translationIndex > -1 ? true : false;
    }

    var columns = [];
    if (this.userCan('validate_submissions', this.props.asset) || this.userCan('change_submissions', this.props.asset)) {
      columns.push({
        Header: row => (
            <div className='table-header-checkbox'>
              <Checkbox
                checked={Object.keys(this.state.selectedRows).length === maxPageRes ? true : false}
                onChange={this.bulkSelectAllRows}
              />
            </div>
          ),
        accessor: 'sub-checkbox',
        index: '__0',
        id: '__SubmissionCheckbox',
        minWidth: 45,
        filterable: false,
        sortable: false,
        resizable: false,
        className: 'rt-checkbox',
        Cell: row => (
          <div className='table-header-checkbox'>
            <Checkbox
              checked={this.state.selectedRows[row.original._id] ? true : false}
              onChange={this.bulkUpdateChange.bind(this, row.original._id)}
            />
          </div>
        )
      });
    }

    let userCanSeeEditIcon = this.props.asset.deployment__active && this.userCan('change_submissions', this.props.asset);

    columns.push({
      Header: '',
      accessor: 'sub-link',
      index: '__1',
      id: SUBMISSION_LINKS_ID,
      minWidth: userCanSeeEditIcon ? 75 : 45,
      filterable: false,
      sortable: false,
      className: 'rt-link',
      Cell: row => (
        <div>
          <span onClick={this.launchSubmissionModal} data-sid={row.original._id}
                className='table-link' data-tip={t('Open')}>
            <i className='k-icon k-icon-view'/>
          </span>

          {userCanSeeEditIcon &&
            <span
              onClick={this.launchEditSubmission.bind(this)}
              data-sid={row.original._id}
              className='table-link'
              data-tip={t('Edit')}
            >
              <i className='k-icon k-icon-edit'/>
            </span>
          }
        </div>
      )
    });

    columns.push({
      Header: () => {
        return (
          <span className='column-header-title'>
            {t('Validation status')}
          </span>
        );
      },
      accessor: '_validation_status.uid',
      index: '__2',
      id: '_validation_status.uid',
      minWidth: 130,
      className: 'rt-status',
      Filter: ({ filter, onChange }) =>
        <select
          onChange={event => onChange(event.target.value)}
          style={{ width: '100%' }}
          value={filter ? filter.value : ''}>
          <option value=''>Show All</option>
          {VALIDATION_STATUSES_LIST.map((item, n) => {
            return (
              <option value={(item.value === null) ? NOT_ASSIGNED : item.value} key={n}>{item.label}</option>
            );
          })}
        </select>,
      Cell: row => (
        <Select
          isDisabled={!this.userCan('validate_submissions', this.props.asset)}
          isClearable={false}
          value={this.getValidationStatusOption(row.original)}
          options={VALIDATION_STATUSES_LIST}
          onChange={this.onValidationStatusChange.bind(this, row.original._id, row.index)}
          className='kobo-select'
          classNamePrefix='kobo-select'
          menuPlacement='auto'
        />
      )
    });

    let survey = this.props.asset.content.survey;
    let choices = this.props.asset.content.choices;
    displayedColumns.forEach((key) => {
      var q = undefined;
      var qParentG = [];
      if (key.includes('/')) {
        qParentG = key.split('/');
        q = survey.find(o => o.name === qParentG[qParentG.length - 1] || o.$autoname == qParentG[qParentG.length - 1]);
      } else {
        q = survey.find(o => o.name === key || o.$autoname == key);
      }

      if (q && q.type === 'begin_repeat') {
        return false;
      }

      // sets location of columns for questions not in current survey version
      var index = 'y_' + key;

      // place meta question columns at the very end
      switch(key) {
        case 'username':
            index = 'z1';
            break;
        case 'simserial':
            index = 'z2';
            break;
        case 'subscriberid':
            index = 'z3';
            break;
        case 'deviceid':
            index = 'z4';
            break;
        case 'phonenumber':
            index = 'z5';
            break;
        case 'today':
            index = 'z6';
            break;
        case '__version__':
        case '_version_':
            index = 'z7';
            break;
        case '_id':
            index = 'z8';
            break;
        case '_uuid':
            index = 'z9';
            break;
        case '_submission_time':
            index = 'z91';
            break;
        case '_submitted_by':
            index = 'z92';
            break;
        default:
          // set index for questions in current version of survey (including questions in groups)
          survey.map(function(x, i) {
            var k = key;
            if (key.includes('/')) {
              var kArray = k.split('/');
              k = kArray[kArray.length - 1];
            }
            if (x.name === k || x.$autoname === k) {
              index = i.toString();
            }
          });
      }

      columns.push({
        Header: h => {
          const columnName = _this.getColumnLabel(key, q, qParentG);
          const columnHXLTags = _this.getColumnHXLTags(key);
          return (
            <React.Fragment>
              <span className='column-header-title' title={columnName}>{columnName}</span>
              {columnHXLTags &&
                <span className='column-header-hxl-tags' title={columnHXLTags}>{columnHXLTags}</span>
              }
            </React.Fragment>
          );
        },
        id: key,
        accessor: row => row[key],
        index: index,
        question: q,
        filterable: false,
        Cell: (row) => {
          if (showLabels && q && q.type && row.value) {
            if (q.type === QUESTION_TYPES.get('image').id || q.type === QUESTION_TYPES.get('audio').id || q.type === QUESTION_TYPES.get('video').id) {
              var mediaURL = this.getMediaDownloadLink(row.value);
              return <a href={mediaURL} target='_blank'>{row.value}</a>;
            }
            // show proper labels for choice questions
            if (q.type == 'select_one') {
              let choice = choices.find(o => o.list_name == q.select_from_list_name && (o.name === row.value || o.$autoname == row.value));
              return choice && choice.label && choice.label[translationIndex] ? choice.label[translationIndex] : row.value;
            }
            if (q.type == 'select_multiple' && row.value) {
              let values = row.value.split(' ');
              var labels = [];
              values.forEach(function(v) {
                let choice = choices.find(o => o.list_name == q.select_from_list_name && (o.name === v || o.$autoname == v));
                if (choice && choice.label && choice.label[translationIndex])
                  labels.push(choice.label[translationIndex]);
              });

              return labels.join(', ');
            }
            if (q.type == 'start' || q.type == 'end' || q.type == '_submission_time') {
              return formatTimeDate(row.value);
            }
          }
          if (typeof(row.value) == 'object' || row.value === undefined) {
            const repeatGroupAnswers = getRepeatGroupAnswers(row.original, key);

            if (repeatGroupAnswers) {
              // display a list of answers from a repeat group question
              return repeatGroupAnswers.join(', ');
            } else {
              return '';
            }
          } else {
            return row.value;
          }
        }
      });

    });

    columns.sort(function(a, b) {
      return a.index.localeCompare(b.index, 'en', {numeric: true});
    });

    let selectedColumns = false,
        frozenColumn = false;
    const textFilterQuestionTypes = [
      'text',
      'integer',
      'decimal',
      'select_multiple',
      'date',
      'time',
      'datetime',
      'start',
      'end',
      'username',
      'simserial',
      'subscriberid',
      'deviceid',
      'phonenumber',
      'today'
    ];
    const textFilterQuestionIds = [
      '__version__',
      '_id',
      '_uuid',
      '_submission_time',
      '_submitted_by'
    ];

    if (settings['data-table'] && settings['data-table']['frozen-column']) {
      frozenColumn = settings['data-table']['frozen-column'];
    }

    columns.forEach(function(col, ind) {
      // TODO: see if this can work for select_multiple too
      if (col.question && col.question.type === 'select_one') {
        col.filterable = true;
        col.Filter = ({ filter, onChange }) =>
          <select onChange={event => onChange(event.target.value)}
                  style={{ width: '100%' }}
                  value={filter ? filter.value : ''}>
            <option value=''>Show All</option>
            {choices.filter(c => c.list_name === col.question.select_from_list_name).map((item, n) => {
              let displayLabel = t('Unlabelled');
              if (item.label) {
                displayLabel = item.label[0];
              } else if (item.name) {
                displayLabel = item.name;
              } else if (item.$autoname) {
                displayLabel = item.$autoname;
              }
              return (
                <option value={item.name} key={n}>{displayLabel}</option>
              );
            })}
          </select>;
      }
      if (
        (col.question && textFilterQuestionTypes.includes(col.question.type))
        || textFilterQuestionIds.includes(col.id)
      ) {
        col.filterable = true;
        col.Filter = ({ filter, onChange }) =>
          <DebounceInput
            value={filter ? filter.value : undefined}
            debounceTimeout={750}
            onChange={event => onChange(event.target.value)}
            style={{ width: '100%' }}/>;
      }

      if (frozenColumn === col.id) {
        col.className = col.className ? `frozen ${col.className}` : 'frozen';
        col.headerClassName = 'frozen';
      }
    });

    // prepare list of selected columns, if configured
    if (settings['data-table'] && settings['data-table']['selected-columns']) {
      const selCos = settings['data-table']['selected-columns'];

      // always include frozenColumn, if set
      if (frozenColumn && !selCos.includes(frozenColumn))
        selCos.unshift(frozenColumn);

      selectedColumns = columns.filter((el) => {
        // always include edit/preview links column
        if (el.id == SUBMISSION_LINKS_ID)
          return true;

        // include multi-select checkboxes if validation status is visible
        // TODO: update this when enabling bulk deleting submissions
        if (el.id == '__SubmissionCheckbox' && selCos.includes('_validation_status.uid'))
          return true;

        return selCos.includes(el.id) !== false;
      });
    }

    this.setState({
      columns: columns,
      selectedColumns: selectedColumns,
      frozenColumn: frozenColumn,
      translationIndex: translationIndex,
      showLabels: showLabels,
      showGroupName: showGroupName,
      showHXLTags: showHXLTags
    });
  }
  getColumnHXLTags(key) {
    if (this.state.showHXLTags) {
      const colQuestion = _.find(this.props.asset.content.survey, (question) => {
        return question.$autoname === key;
      });
      if (!colQuestion || !colQuestion.tags) {
        return null;
      }
      const HXLTags = [];
      colQuestion.tags.map((tag) => {
        if (tag.startsWith('hxl:')) {
          HXLTags.push(tag.replace('hxl:', ''));
        }
      });
      if (HXLTags.length === 0) {
        return null;
      } else {
        return HXLTags.join('');
      }
    } else {
      return null;
    }
  }
  getColumnLabel(key, q, qParentG, stateOverrides = false) {
    switch(key) {
      case '__SubmissionCheckbox':
        return (
          <span className='column-header-title'>
            {t('Multi-select checkboxes column')}
          </span>
        );
      case '_validation_status.uid':
        return (
          <span className='column-header-title'>
            {t('Validation status')}
          </span>
        );
    }

    var label = key;
    let showLabels = this.state.showLabels,
        showGroupName = this.state.showGroupName,
        translationIndex = this.state.translationIndex,
        survey = this.props.asset.content.survey;

    if (stateOverrides) {
      showGroupName = stateOverrides.showGroupName;
      translationIndex = stateOverrides.translationIndex;
    }

    if (key.includes('/')) {
      var splitK = key.split('/');
      label = splitK[splitK.length - 1];
    }
    if (q && q.label && showLabels && q.label[translationIndex])
      label = q.label[translationIndex];
    // show Groups in labels, when selected
    if (showGroupName && qParentG && key.includes('/')) {
      var gLabels = qParentG.join(' / ');

      if (showLabels) {
        var gT = qParentG.map(function(g) {
          var x = survey.find(o => o.name === g || o.$autoname == g);
          if (x && x.label && x.label[translationIndex])
            return x.label[translationIndex];

          return g;
        });
        gLabels = gT.join(' / ');
      }
      return gLabels;
    }

    return label;
  }
  overrideLabelsAndGroups(overrides) {
    stores.pageState.hideModal();
    this.setState({
      overrideLabelsAndGroups: overrides
    }, () => {
      this._prepColumns(this.state.tableData);
    });
  }
  toggleFullscreen () {
    this.setState({isFullscreen: !this.state.isFullscreen});
  }
  componentDidMount() {
    this.listenTo(actions.resources.updateSubmissionValidationStatus.completed, this.refreshSubmissionValidationStatus);
    this.listenTo(actions.resources.removeSubmissionValidationStatus.completed, this.refreshSubmissionValidationStatus);
    this.listenTo(actions.table.updateSettings.completed, this.onTableUpdateSettingsCompleted);
    this.listenTo(stores.pageState, this.onPageStateUpdated);
  }
  refreshSubmissionValidationStatus(result, sid) {
    if (sid) {
      var subIndex = this.state.tableData.findIndex(x => x._id === parseInt(sid));
      if (typeof subIndex !== 'undefined' && this.state.tableData[subIndex]) {
        var newData = this.state.tableData;
        newData[subIndex]._validation_status = result || {};
        this.setState({tableData: newData});
        this._prepColumns(newData);
      }
    }
  }
  onTableUpdateSettingsCompleted() {
    stores.pageState.hideModal();
    this._prepColumns(this.state.tableData);
  }
  fetchData(state, instance) {
    this.setState({
      loading: true,
      pageSize: instance.state.pageSize,
      currentPage: instance.state.page,
      fetchState: state,
      fetchInstance: instance
    });
    this.requestData(instance);
  }
  launchSubmissionModal (evt) {
    let el = $(evt.target).closest('[data-sid]').get(0);
    const sid = el.getAttribute('data-sid');

    this.submissionModalProcessing(sid, this.state.tableData);
  }
  submissionModalProcessing(sid, tableData) {
    let ids = [];

    tableData.forEach(function(r) {
      ids.push(r._id);
    });

    stores.pageState.showModal({
      type: MODAL_TYPES.SUBMISSION,
      sid: sid,
      asset: this.props.asset,
      ids: ids,
      tableInfo: {
        currentPage: this.state.currentPage,
        pageSize: this.state.pageSize,
        resultsTotal: this.state.resultsTotal
      }
    });
  }
  showTableColumsOptionsModal () {
    stores.pageState.showModal({
      type: MODAL_TYPES.TABLE_COLUMNS,
      asset: this.props.asset,
      columns: this.state.columns,
      getColumnLabel: this.getColumnLabel,
      overrideLabelsAndGroups: this.overrideLabelsAndGroups
    });
  }
  launchEditSubmission (evt) {
    enketoHandler.editSubmission(this.props.asset.uid, evt.currentTarget.dataset.sid);
  }
  onPageStateUpdated(pageState) {
    if (!pageState.modal)
      return false;

    let params = pageState.modal,
        page = 0;

    if (params.type !== MODAL_TYPES.TABLE_COLUMNS && !params.sid) {
      let fetchInstance = this.state.fetchInstance;
      if (params.page === 'next')
        page = this.state.currentPage + 1;
      if (params.page === 'prev')
        page = this.state.currentPage - 1;

      fetchInstance.setState({ page: page });
      this.setState({
        fetchInstance: fetchInstance,
        submissionPager: params.page
      }, function() {
        this.fetchData(this.state.fetchState, this.state.fetchInstance);
      });
    }

  }
  bulkUpdateChange(sid, isChecked) {
    let selectedRows = this.state.selectedRows;

    if (isChecked) {
      selectedRows[sid] = true;
    } else {
      delete selectedRows[sid];
    }

    this.setState({
      selectedRows: selectedRows,
      selectAll: false
    });
  }
  bulkSelectAllRows(isChecked) {
    let s = this.state.selectedRows;
    this.state.tableData.forEach(function(r) {
      if (isChecked) {
        s[r._id] = true;
      } else {
        delete s[r._id];
      }
    }
    );

    // If the entirety of the results has been selected, selectAll should be true
    // Useful when the # of results is smaller than the page size.
    let scount = Object.keys(s).length;

    if (scount === this.state.resultsTotal) {
      this.setState({
        selectedRows: s,
        selectAll: true
      });
    } else {
      this.setState({
        selectedRows: s,
        selectAll: false
      });
    }

  }

  onBulkUpdateStatus(evt) {
    const val = evt.target.getAttribute('data-value');
    const selectAll = this.state.selectAll;
    const data = {};
    let selectedCount;
    // setting empty value requires deleting the statuses with different API call
    const apiFn = val === null ? dataInterface.bulkRemoveSubmissionsValidationStatus : dataInterface.patchSubmissions;

    if (selectAll) {
      if (this.state.fetchState.filtered.length) {
        data.query = {};
        data['validation_status.uid'] = val;
        this.state.fetchState.filtered.map((filteredItem) => {
          data.query[filteredItem.id] = filteredItem.value;
        });
      } else {
        data.confirm = true;
        data['validation_status.uid'] = val;
      }
      selectedCount = this.state.resultsTotal;
    } else {
      data.submission_ids = Object.keys(this.state.selectedRows);
      data['validation_status.uid'] = val;
      selectedCount = data.submission_ids.length;
    }

    const dialog = alertify.dialog('confirm');
    const opts = {
      title: t('Update status of selected submissions'),
      message: t('You have selected ## submissions. Are you sure you would like to update their status? This action is irreversible.').replace('##', selectedCount),
      labels: {ok: t('Update Validation Status'), cancel: t('Cancel')},
      onok: () => {
        apiFn(this.props.asset.uid, data).done(() => {
          this.fetchData(this.state.fetchState, this.state.fetchInstance);
          dialog.destroy();
        }).fail((jqxhr) => {
          console.error(jqxhr);
          alertify.error(t('Failed to update status.'));
          dialog.destroy();
        });
        // keep the dialog open
        return false;
      },
      oncancel: dialog.destroy
    };
    dialog.set(opts).show();
  }
  bulkSelectAll() {
    this.setState({selectAll: true});
  }
  clearSelection() {
    this.setState({selectAll: false, selectedRows: {}});
  }
  onBulkDelete() {
    const apiFn = dataInterface.bulkDeleteSubmissions;
    const data = {};
    let selectedCount;

    if (this.state.selectAll) {
      if (this.state.fetchState.filtered.length) {
        data.query = {};
        this.state.fetchState.filtered.map((filteredItem) => {
          data.query[filteredItem.id] = filteredItem.value;
        });
      } else {
        data.confirm = true;
      }
      selectedCount = this.state.resultsTotal;
    } else {
      data.submission_ids = Object.keys(this.state.selectedRows);
      selectedCount = data.submission_ids.length;
    }
    let msg, onshow;
    msg = t('You are about to permanently delete ##count## data entries.').replace('##count##', selectedCount);
    msg += `${renderCheckbox('dt1', t('All selected data associated with this form will be deleted.'))}`;
    msg += `${renderCheckbox('dt2', t('I understand that if I delete the selected entries I will not be able to recover them.'))}`;
    const dialog = alertify.dialog('confirm');
    onshow = (evt) => {
      let ok_button = dialog.elements.buttons.primary.firstChild;
      let $els = $('.alertify-toggle input');

      ok_button.disabled = true;

      $els.each(function() {$(this).prop('checked', false);});
      $els.change(function() {
        ok_button.disabled = false;
        $els.each(function () {
          if (!$(this).prop('checked')) {
            ok_button.disabled = true;
          }
        });
      });
    };

    const opts = {
      title: t('Delete selected submissions'),
      message: msg,
      labels: {ok: t('Delete selected'), cancel: t('Cancel')},
      onshow: onshow,
      onok: () => {
        apiFn(this.props.asset.uid, data).done(() => {
          this.fetchData(this.state.fetchState, this.state.fetchInstance);
          dialog.destroy();
        }).fail((jqxhr) => {
          console.error(jqxhr);
          alertify.error(t('Failed to delete submissions.'));
          dialog.destroy();
        });
        // keep the dialog open
        return false;
      },
      oncancel: () => {
        dialog.destroy();
      }
    };
    dialog.set(opts).show();
  }
  bulkSelectUI() {
    if (!this.state.tableData.length) {
      return false;
    }

    const { pageSize, currentPage, resultsTotal } = this.state;

    const pages = Math.floor(((resultsTotal - 1) / pageSize) + 1),
          res1 = (resultsTotal === 0) ? 0 : (currentPage * pageSize) + 1,
          res2 = Math.min((currentPage + 1) * pageSize, resultsTotal),
          showingResults = `${res1} - ${res2} ${t('of')} ${resultsTotal} ${t('results')}`,
          selected = this.state.selectedRows,
          maxPageRes = Math.min(this.state.pageSize, this.state.tableData.length);

    let selectedCount = Object.keys(selected).length;
    if (this.state.selectAll) {
      selectedCount = resultsTotal;
    }
    const selectedLabel = t('##count## selected').replace('##count##', selectedCount);

    return (
      <bem.FormView__item m='table-meta'>
        <span>{showingResults}</span>
        {selectedCount > 1 &&
          <span>
            <a className='select-all' onClick={this.clearSelection}>
              {t('Clear selection')}
            </a>
          </span>
        }

        { !this.state.selectAll &&
          Object.keys(selected).length === maxPageRes &&
          resultsTotal > pageSize &&
          <span>
            <a className='select-all' onClick={this.bulkSelectAll}>
              {t('Select all ##count##').replace('##count##', resultsTotal)}
            </a>
          </span>
        }

        {Object.keys(selected).length > 0 &&
          <ui.PopoverMenu type='bulkUpdate-menu' triggerLabel={selectedLabel} >
            {this.userCan('validate_submissions', this.props.asset) &&
              VALIDATION_STATUSES_LIST.map((item, n) => {
                return (
                  <bem.PopoverMenu__link
                    onClick={this.onBulkUpdateStatus}
                    data-value={item.value}
                    key={n}
                  >
                    {t('Set status: ##status##').replace('##status##', item.label)}
                  </bem.PopoverMenu__link>
                );
              })
            }
            {this.userCan('change_submissions', this.props.asset) &&
            <bem.PopoverMenu__link
              onClick={this.onBulkDelete}>
              {t('Delete selected')}
            </bem.PopoverMenu__link>
            }
          </ui.PopoverMenu>
        }
      </bem.FormView__item>
    );
  }
  getMediaDownloadLink(fileName) {
    this.state.tableData.forEach(function(a) {
        a._attachments.forEach(function(b) {
          if (b.filename.includes(fileName)) {
            fileName = b.filename;
          }
        });

    });

    var kc_server = document.createElement('a');
    kc_server.href = this.props.asset.deployment__identifier;
    const kc_prefix = kc_server.pathname.split('/').length > 4 ? '/' + kc_server.pathname.split('/')[1] : '';
    var kc_base = `${kc_server.origin}${kc_prefix}`;
    return `${kc_base}/attachment/original?media_file=${encodeURI(fileName)}`;
  }
  render () {
    if (this.state.error) {
      return (
        <ui.Panel>
          <bem.Loading>
            <bem.Loading__inner>
              {this.state.error}
            </bem.Loading__inner>
          </bem.Loading>
        </ui.Panel>
      );
    }

    const { tableData, columns, selectedColumns, defaultPageSize, loading, pageSize, currentPage, resultsTotal } = this.state;
    const pages = Math.floor(((resultsTotal - 1) / pageSize) + 1);
    let asset = this.props.asset,
        tableClasses = this.state.frozenColumn ? '-striped -highlight has-frozen-column' : '-striped -highlight';

    const formViewModifiers = ['table'];
    if (this.state.isFullscreen) {
      formViewModifiers.push('fullscreen');
    }
    return (
      <bem.FormView m={formViewModifiers}>
        <bem.FormView__group m={['table-header', this.state.loading ? 'table-loading' : 'table-loaded']}>
          {this.bulkSelectUI()}
          <bem.FormView__item m='table-buttons'>
            <bem.Button
              m='icon' className='report-button__expand right-tooltip'
              onClick={this.toggleFullscreen}
              data-tip={t('Toggle fullscreen')}
            >
              <i className='k-icon-expand' />
            </bem.Button>

            <bem.Button
              m='icon' className='report-button__expand right-tooltip'
              onClick={this.showTableColumsOptionsModal}
              data-tip={t('Display options')}
            >
              <i className='k-icon-settings' />
            </bem.Button>
          </bem.FormView__item>
        </bem.FormView__group>

        <ReactTable
          data={tableData}
          columns={selectedColumns || columns}
          defaultPageSize={defaultPageSize}
          pageSizeOptions={[10, 30, 50, 100, 200, 500]}
          minRows={0}
          className={tableClasses}
          pages={pages}
          manual
          onFetchData={this.fetchData}
          loading={loading}
          previousText={t('Prev')}
          nextText={t('Next')}
          loadingText={
            <span>
              <i className='fa k-spin fa-circle-o-notch' />
              {t('Loading...')}
            </span>
          }
          noDataText={t('Your filters returned no submissions.')}
          pageText={t('Page')}
          ofText={t('of')}
          rowsText={t('rows')}
          getTableProps={() => {
            return {
              onScroll: (e) => {
                if (this.state.frozenColumn) {
                  if (this.tableScrollTop === e.target.scrollTop) {
                    let left = e.target.scrollLeft > 0 ? e.target.scrollLeft : 0;
                    $('.ReactTable .rt-tr .frozen').css({left: left});
                  } else {
                    this.tableScrollTop = e.target.scrollTop;
                  }
                }
              }
            };
          }}
          filterable
        />
      </bem.FormView>
    );
  }
}

reactMixin(DataTable.prototype, Reflux.ListenerMixin);
reactMixin(DataTable.prototype, mixins.permissions);

export default DataTable;<|MERGE_RESOLUTION|>--- conflicted
+++ resolved
@@ -25,11 +25,7 @@
   GROUP_TYPES_END
 } from '../constants';
 import {
-<<<<<<< HEAD
-  notify,
-=======
   t,
->>>>>>> 1dce6ef3
   formatTimeDate,
   renderCheckbox
 } from '../utils';
