--- conflicted
+++ resolved
@@ -867,7 +867,6 @@
     const res2 = Math.min((this.state.currentPage + 1) * this.state.pageSize, this.state.resultsTotal);
 
     return (
-<<<<<<< HEAD
       <bem.TableMeta>
         <bem.TableMeta__counter>
           {res1} - {res2} {t('of')}
@@ -886,52 +885,6 @@
           onClearSelection={this.bulkClearSelection.bind(this)}
         />
       </bem.TableMeta>
-=======
-      <bem.FormView__item m='table-meta'>
-        <span>{showingResults}</span>
-        {selectedCount > 1 &&
-          <span>
-            <a className='select-all' onClick={this.clearSelection}>
-              {t('Clear selection')}
-            </a>
-          </span>
-        }
-
-        { !this.state.selectAll &&
-          Object.keys(selected).length === maxPageRes &&
-          resultsTotal > pageSize &&
-          <span>
-            <a className='select-all' onClick={this.bulkSelectAll}>
-              {t('Select all ##count##').replace('##count##', resultsTotal)}
-            </a>
-          </span>
-        }
-
-        {Object.keys(selected).length > 0 &&
-          <ui.PopoverMenu type='bulkUpdate-menu' triggerLabel={selectedLabel} >
-            {this.userCan('validate_submissions', this.props.asset) &&
-              VALIDATION_STATUSES_LIST.map((item, n) => {
-                return (
-                  <bem.PopoverMenu__link
-                    onClick={this.onBulkUpdateStatus}
-                    data-value={item.value}
-                    key={n}
-                  >
-                    {t('Set status: ##status##').replace('##status##', item.label)}
-                  </bem.PopoverMenu__link>
-                );
-              })
-            }
-            {this.userCan('delete_submissions', this.props.asset) &&
-            <bem.PopoverMenu__link
-              onClick={this.onBulkDelete}>
-              {t('Delete selected')}
-            </bem.PopoverMenu__link>
-            }
-          </ui.PopoverMenu>
-        }
-      </bem.FormView__item>
->>>>>>> 6ad68289
     );
   }
   getMediaDownloadLink(fileName) {
