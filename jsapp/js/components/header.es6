--- conflicted
+++ resolved
@@ -108,20 +108,6 @@
     }
   }
 
-<<<<<<< HEAD
-  getLoginUrl() {
-    let url = PATHS.LOGIN;
-    const currentLoc = hashHistory.getCurrentLocation();
-    if (currentLoc?.pathname) {
-      const nextUrl = encodeURIComponent(`/#${currentLoc.pathname}`);
-      // add redirection after logging in to current page
-      url += `?next=${nextUrl}`;
-    }
-    return url;
-  }
-
-=======
->>>>>>> 0694d46b
   renderLangItem(lang) {
     return (
       <bem.AccountBox__menuLI key={lang.value}>
@@ -136,11 +122,7 @@
     return (
       <bem.LoginBox>
         <a
-<<<<<<< HEAD
-          href={this.getLoginUrl()}
-=======
           href={getLoginUrl()}
->>>>>>> 0694d46b
           className='kobo-button kobo-button--blue'
         >
           {t('Log In')}
