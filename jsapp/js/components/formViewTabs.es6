--- conflicted
+++ resolved
@@ -151,44 +151,12 @@
   renderFormSideTabs() {
     var sideTabs = [];
 
-<<<<<<< HEAD
     if (
       this.state.asset &&
       this.state.asset.has_deployment &&
       this.isActiveRoute(ROUTES.FORM_DATA.replace(':uid', this.state.assetid))
     ) {
-      sideTabs = [
-        {
-          label: t("Table"),
-          icon: "k-icon-table",
-          path: ROUTES.FORM_TABLE.replace(':uid', this.state.assetid),
-        },
-        {
-          label: t("Reports"),
-          icon: "k-icon-report",
-          path: ROUTES.FORM_REPORT.replace(':uid', this.state.assetid),
-        },
-
-        {
-          label: t("Gallery"),
-          icon: "k-icon-photo-gallery",
-          path: ROUTES.FORM_GALLERY.replace(':uid', this.state.assetid),
-        },
-        {
-          label: t("Downloads"),
-          icon: "k-icon-download",
-          path: ROUTES.FORM_DOWNLOADS.replace(':uid', this.state.assetid),
-        },
-        {
-          label: t("Map"),
-          icon: "k-icon-map-view",
-          path: ROUTES.FORM_MAP.replace(':uid', this.state.assetid),
-        },
-      ];
-=======
-    if (this.state.asset && this.state.asset.has_deployment && this.isActiveRoute(`/forms/${this.state.assetid}/data`)) {
       sideTabs = getFormDataTabs(this.state.assetid, stores.session.isLoggedIn);
->>>>>>> 5fb013ab
     }
 
     if (
@@ -229,8 +197,11 @@
       });
 
       if (
-<<<<<<< HEAD
-        this.state.asset.deployment__active &&
+        (
+          this.state.asset.deployment__active ||
+          // REST services should be visible for archived forms but not drafts
+          this.state.asset.deployed_versions.count > 0
+        ) &&
         mixins.permissions.userCan(
           PERMISSIONS_CODENAMES.view_submissions,
           this.state.asset
@@ -239,13 +210,6 @@
           PERMISSIONS_CODENAMES.change_asset,
           this.state.asset
         )
-=======
-        (this.state.asset.deployment__active ||
-          // REST services should be visible for archived forms but not drafts
-          this.state.asset.deployed_versions.count > 0) &&
-        mixins.permissions.userCan(PERMISSIONS_CODENAMES.view_submissions, this.state.asset) &&
-        mixins.permissions.userCan(PERMISSIONS_CODENAMES.change_asset, this.state.asset)
->>>>>>> 5fb013ab
       ) {
         sideTabs.push({
           label: t("REST Services"),
@@ -258,22 +222,6 @@
     if (sideTabs.length > 0) {
       return (
         <bem.FormView__sidetabs>
-<<<<<<< HEAD
-          { sideTabs.map((item, ind) =>
-            <Link
-              to={item.path}
-              key={ind}
-              activeClassName='active'
-              onlyActiveOnIndex
-              className='form-view__tab'
-              data-path={item.path}
-              onClick={this.triggerRefresh}>
-                <i className={`k-icon ${item.icon}`} />
-                <label className='form-view__tab-label'>
-                  {item.label}
-                </label>
-            </Link>
-=======
           { sideTabs.map((item, ind) => {
             let className = 'form-view__tab';
             if (item.isDisabled) {
@@ -294,7 +242,6 @@
               </Link>
             );
           }
->>>>>>> 5fb013ab
           )}
         </bem.FormView__sidetabs>
       );
