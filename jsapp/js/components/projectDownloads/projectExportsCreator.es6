import React from 'react';
import autoBind from 'react-autobind';
import Select from 'react-select';
import alertify from 'alertifyjs';
import MultiCheckbox from 'js/components/common/multiCheckbox';
import Checkbox from 'js/components/common/checkbox';
import TextBox from 'js/components/common/textBox';
import ToggleSwitch from 'js/components/common/toggleSwitch';
import {bem} from 'js/bem';
import {actions} from 'js/actions';
import {formatTimeDate} from 'js/utils';
import mixins from 'js/mixins';
import {
  ADDITIONAL_SUBMISSION_PROPS,
  PERMISSIONS_CODENAMES,
} from 'js/constants';
import {
  EXPORT_TYPES,
  DEFAULT_EXPORT_SETTINGS,
  EXPORT_FORMATS,
  EXPORT_MULTIPLE_OPTIONS,
} from './exportsConstants';
import assetUtils from 'js/assetUtils';
import exportsStore from 'js/components/projectDownloads/exportsStore';

const NAMELESS_EXPORT_NAME = t('Latest unsaved settings');

/**
 * @prop {object} asset
 *
 * NOTE: we use a nameless export setting to keep last used export settings that
 * weren't saved as named custom setting.
 */
export default class ProjectExportsCreator extends React.Component {
  constructor(props) {
    super(props);
    this.state = {
      isComponentReady: false,
      isPending: false, // is either saving setting or creating export
      // selectedExportType is being handled by exportsStore to allow other
      // components to know it changed
      selectedExportType: exportsStore.getExportType(),
      selectedExportFormat: this.getContextualDefaultExportFormat(),
      groupSeparator: DEFAULT_EXPORT_SETTINGS.GROUP_SEPARATOR,
      selectedExportMultiple: DEFAULT_EXPORT_SETTINGS.EXPORT_MULTIPLE,
      isIncludeGroupsEnabled: DEFAULT_EXPORT_SETTINGS.INCLUDE_GROUPS,
      isIncludeAllVersionsEnabled: DEFAULT_EXPORT_SETTINGS.INCLUDE_ALL_VERSIONS,
      isAdvancedViewVisible: false,
      isSaveCustomExportEnabled: DEFAULT_EXPORT_SETTINGS.SAVE_CUSTOM_EXPORT,
      customExportName: DEFAULT_EXPORT_SETTINGS.CUSTOM_EXPORT_NAME,
      isCustomSelectionEnabled: DEFAULT_EXPORT_SETTINGS.CUSTOM_SELECTION,
      isFlattenGeoJsonEnabled: DEFAULT_EXPORT_SETTINGS.FLATTEN_GEO_JSON,
      selectedRows: new Set(),
      selectableRowsCount: 0,
      selectedDefinedExport: null,
      definedExports: [],
      isUpdatingDefinedExportsList: false,
    };

    this.unlisteners = [];

    const allSelectableRows = this.getAllSelectableRows();
    if (allSelectableRows) {
      this.state.selectedRows = new Set(allSelectableRows);
      this.state.selectableRowsCount = this.state.selectedRows.size;
    }

    autoBind(this);
  }

  componentDidMount() {
    this.unlisteners.push(
      exportsStore.listen(this.onExportsStoreChange),
      actions.exports.getExportSettings.completed.listen(this.onGetExportSettingsCompleted),
      actions.exports.updateExportSetting.completed.listen(this.fetchExportSettings.bind(this, true)),
      actions.exports.createExportSetting.completed.listen(this.fetchExportSettings.bind(this, true)),
      actions.exports.deleteExportSetting.completed.listen(this.onDeleteExportSettingCompleted),
    );

    this.fetchExportSettings(true);
  }

  componentWillUnmount() {
    this.unlisteners.forEach((clb) => {clb();});
  }

  setDefaultExportSettings() {
    exportsStore.setExportType(DEFAULT_EXPORT_SETTINGS.EXPORT_TYPE);
    this.setState({
      selectedExportFormat: this.getContextualDefaultExportFormat(),
      groupSeparator: DEFAULT_EXPORT_SETTINGS.GROUP_SEPARATOR,
      selectedExportMultiple: DEFAULT_EXPORT_SETTINGS.EXPORT_MULTIPLE,
      isIncludeGroupsEnabled: DEFAULT_EXPORT_SETTINGS.INCLUDE_GROUPS,
      isIncludeAllVersionsEnabled: DEFAULT_EXPORT_SETTINGS.INCLUDE_ALL_VERSIONS,
      isSaveCustomExportEnabled: DEFAULT_EXPORT_SETTINGS.SAVE_CUSTOM_EXPORT,
      customExportName: DEFAULT_EXPORT_SETTINGS.CUSTOM_EXPORT_NAME,
      isCustomSelectionEnabled: DEFAULT_EXPORT_SETTINGS.CUSTOM_SELECTION,
      isFlattenGeoJsonEnabled: DEFAULT_EXPORT_SETTINGS.FLATTEN_GEO_JSON,
      selectedRows: new Set(this.getAllSelectableRows()),
    });
  }

  onExportsStoreChange() {
    const newExportType = exportsStore.getExportType();
    if (newExportType.value !== this.state.selectedExportType.value) {
      const newStateObj = {
        selectedExportType: newExportType,
        // when export type changes, make sure the custom export is cleared
        // to avoid users saving unwanted changes (the custom export name is not
        // visible unless Advanced View is toggled)
        isSaveCustomExportEnabled: false,
        customExportName: '',
      };

      this.setState(newStateObj);
    }
  }

  onGetExportSettingsCompleted(response, passData) {
    // we need to prepare the results to be displayed in Select
    const definedExports = [];
    response.results.forEach((result, index) => {
      definedExports.push({
        value: index,
        label: result.name ? result.name : NAMELESS_EXPORT_NAME,
        data: result,
      });
    });

    this.setState({
      isUpdatingDefinedExportsList: false,
      definedExports: definedExports,
    });

    // load last saved settings
    if (response.count >= 1 && passData?.preselectLastSettings) {
      this.applyExportSettingToState(response.results[0]);
    }

    if (!this.state.isComponentReady) {
      this.setState({isComponentReady: true});
    }
  }

  onDeleteExportSettingCompleted() {
    this.clearSelectedDefinedExport();
    this.fetchExportSettings();
  }

  getExportFormatOptions() {
    const options = [];

    // Step 1: add all defined languages as options (both named and unnamed)
    if (this.props.asset.summary?.languages.length >= 1) {
      this.props.asset.summary.languages.forEach((language, index) => {
        // unnamed language gives the `_default` option
        if (language === null) {
          options.push(EXPORT_FORMATS._default);
        } else {
          options.push({
            value: language,
            label: language,
            langIndex: index, // needed for later
          });
        }
      });
    }

    // Step 2: if for some reason nothing was added yet, add `_default`
    if (options.length === 0) {
      options.push(EXPORT_FORMATS._default);
    }

    // Step 3: `_xml` is always available and always last
    options.push(EXPORT_FORMATS._xml);

    return options;
  }

  /**
   * @returns one of export format options, either the asset's default language
   * or `_default` (or more precisely: the first option)
   */
  getContextualDefaultExportFormat() {
    const exportFormatOptions = this.getExportFormatOptions();
    const defaultAssetLanguage = this.props.asset.summary?.default_translation;
    const defaultAssetLanguageOption = exportFormatOptions.find((option) => {
      return defaultAssetLanguage === option.value;
    });
    return defaultAssetLanguageOption || exportFormatOptions[0];
  }

  getAllSelectableRows() {
    const allRows = new Set();
    if (this.props.asset?.content?.survey) {
      const flatPaths = assetUtils.getSurveyFlatPaths(
        this.props.asset.content.survey,
        false,
        true
      );
      Object.values(flatPaths).forEach((path) => {allRows.add(path);});
      Object.keys(ADDITIONAL_SUBMISSION_PROPS).forEach((submissionProp) => {
        allRows.add(submissionProp);
      });
    }
    return allRows;
  }

  /**
   * Used when update/create export settings call goes through to make a next
   * call to create an export from this settings.
   * We did not want to make export from every update/create response to make
   * sure the export was actually wanted.
   */
  handleScheduledExport(response) {
    if (typeof this.clearScheduledExport === 'function') {
      this.clearScheduledExport();
    }

    this.setState({isPending: true});

    const exportParams = response.export_settings;
    actions.exports.createExport(this.props.asset.uid, exportParams);
  }

  /**
   * @param {boolean} preselectLastSettings - wheter to make the last saved
   * settings selected in the dropdown after fetching data
   */
  fetchExportSettings(preselectLastSettings = false) {
    this.setState({isUpdatingDefinedExportsList: true});
    actions.exports.getExportSettings(this.props.asset.uid, {preselectLastSettings});
  }

  onDeleteExportSetting(exportSettingUid, evt) {
    evt.preventDefault();

    const dialog = alertify.dialog('confirm');
    const opts = {
      title: t('Delete export settings?'),
      message: t('Are you sure you want to delete this settings? This action is not reversible.'),
      labels: {ok: t('Delete'), cancel: t('Cancel')},
      onok: () => {
        actions.exports.deleteExportSetting(
          this.props.asset.uid,
          exportSettingUid
        );
      },
      oncancel: () => {dialog.destroy();},
    };
    dialog.set(opts).show();
  }

  onSelectedDefinedExportChange(newDefinedExport) {
    if (newDefinedExport.value === null) {
      this.setDefaultExportSettings();
      this.clearSelectedDefinedExport();
    } else {
      this.applyExportSettingToState(newDefinedExport.data);
    }
  }

  getSelectedDefinedExportOptions() {
    return [
      {
        value: null,
        label: t('None'),
      },
      ...this.state.definedExports,
    ];
  }

  /**
   * FYI changing anything in the form should clear the selected defined export
   */
  clearSelectedDefinedExport() {
    this.setState({selectedDefinedExport: null});
  }

  onAnyInputChange(statePropName, newValue) {
    this.clearSelectedDefinedExport();
    const newStateObj = {};
    newStateObj[statePropName] = newValue;
    this.setState(newStateObj);
  }

  onSelectedExportTypeChange(newValue) {
    this.clearSelectedDefinedExport();
    exportsStore.setExportType(newValue);
  }

  onSelectedRowsChange(newRowsArray) {
    this.clearSelectedDefinedExport();
    const newSelectedRows = new Set();
    newRowsArray.forEach((item) => {
      if (item.checked) {
        newSelectedRows.add(item.path);
      }
    });
    this.setState({selectedRows: newSelectedRows});
  }

  selectAllRows(evt) {
    evt.preventDefault();
    this.clearSelectedDefinedExport();
    this.setState({selectedRows: new Set(this.getAllSelectableRows())});
  }

  clearSelectedRows(evt) {
    evt.preventDefault();
    this.clearSelectedDefinedExport();
    this.setState({selectedRows: new Set()});
  }

  toggleAdvancedView(evt) {
    evt.preventDefault();
    this.setState({isAdvancedViewVisible: !this.state.isAdvancedViewVisible});
  }

  applyExportSettingToState(data) {
    // this silently sets exportsStore value to current one
    exportsStore.setExportType(EXPORT_TYPES[data.export_settings.type], false);

    const exportFormatOptions = this.getExportFormatOptions();
    let selectedExportFormat = exportFormatOptions.find((option) => {
      return option.value === data.export_settings.lang;
    });

    // If saved export lang option doesn't exist anymore select default one
    if (!selectedExportFormat) {
      selectedExportFormat = this.getContextualDefaultExportFormat();
    }

    // Select custom export toggle if not all rows are selected
    // but only if at least one is selected
    const customSelectionEnabled = (
      data.export_settings.fields.length !== 0 &&
      this.state.selectableRowsCount !== data.export_settings.fields.length
    );

    const newStateObj = {
      selectedExportType: EXPORT_TYPES[data.export_settings.type],
      selectedExportFormat: selectedExportFormat,
      groupSeparator: data.export_settings.group_sep,
      selectedExportMultiple: EXPORT_MULTIPLE_OPTIONS[data.export_settings.multiple_select],
      isIncludeGroupsEnabled: data.export_settings.hierarchy_in_labels,
      isIncludeAllVersionsEnabled: data.export_settings.fields_from_all_versions,
      // check whether a custom name was given
      isSaveCustomExportEnabled: typeof data.name === 'string' && data.name.length >= 1,
      customExportName: data.name,
      isCustomSelectionEnabled: customSelectionEnabled,
      isFlattenGeoJsonEnabled: data.export_settings.flatten,
      selectedRows: new Set(data.export_settings.fields),
    };

    // if all rows are selected then fields will be empty, so we need to select all checkboxes manually
    if (newStateObj.selectedRows.size === 0) {
      newStateObj.selectedRows = new Set(this.getAllSelectableRows());
    }

    // select existing item from the dropdown
    this.state.definedExports.forEach((definedExport) => {
      if (definedExport.data.name === data.name) {
        newStateObj.selectedDefinedExport = definedExport;
      }
    });

    this.setState(newStateObj);
  }

  onSubmit(evt) {
    evt.preventDefault();

    const payload = {
      name: '',
      export_settings: {
        fields_from_all_versions: this.state.isIncludeAllVersionsEnabled,
        fields: [],
        group_sep: this.state.groupSeparator,
        hierarchy_in_labels: this.state.isIncludeGroupsEnabled,
        lang: this.state.selectedExportFormat.value,
        multiple_select: this.state.selectedExportMultiple.value,
        type: this.state.selectedExportType.value,
      },
    };

    // flatten is only for GeoJSON
    if (this.state.selectedExportType.value === EXPORT_TYPES.geojson.value) {
      payload.export_settings.flatten = this.state.isFlattenGeoJsonEnabled;
    }

    // if custom export is enabled, but there is no name provided
    // we generate a name for export ourselves
    if (this.state.isSaveCustomExportEnabled) {
      payload.name = this.state.customExportName || this.generateExportName();
    }

    // unless custom selection is enabled, we send empty fields (it means "all
    // fields" for backend); otherwise we send the selected rows
    if (this.state.isCustomSelectionEnabled) {
      payload.export_settings.fields = Array.from(this.state.selectedRows);
    }

    const foundDefinedExport = this.state.definedExports.find((definedExport) => {
      return definedExport.data.name === payload.name;
    });

    this.setState({isPending: true});

    if (typeof this.clearScheduledExport === 'function') {
      this.clearScheduledExport();
    }

    // Case 1: Don't need to save the export if currently selected a saved one,
    // so we get directly to export creation.
    // Case 2: Also omit saving if user doesn't have permissions to save.
    if (
      this.state.selectedDefinedExport !== null ||
      !mixins.permissions.userCan(PERMISSIONS_CODENAMES.manage_asset, this.props.asset)
    ) {
      this.handleScheduledExport(payload);
    // Case 3: There is a defined export with the same name already, so we need
    // to update it.
    } else if (foundDefinedExport) {
      this.clearScheduledExport = actions.exports.updateExportSetting.completed.listen(
        this.handleScheduledExport
      );
      actions.exports.updateExportSetting(
        this.props.asset.uid,
        foundDefinedExport.data.uid,
        payload,
      );
    // Case 4: There is no defined export like this one, we need to create it.
    } else {
      this.clearScheduledExport = actions.exports.createExportSetting.completed.listen(
        this.handleScheduledExport
      );
      actions.exports.createExportSetting(
        this.props.asset.uid,
        payload,
      );
    }
  }

  generateExportName() {
    return `Export ${formatTimeDate()}`;
  }

  getQuestionsList() {
    // survey question rows with data
    const output = assetUtils.getFlatQuestionsList(
      this.props.asset.content.survey,
      this.state.selectedExportFormat?.langIndex,
      true
    );

    // additional submission properties added by backend
    Object.keys(ADDITIONAL_SUBMISSION_PROPS).forEach((submissionProp) => {
      output.push({
        name: submissionProp,
        label: submissionProp,
        path: submissionProp,
      });
    });

    return output;
  }

  renderRowsSelector() {
    const rows = this.getQuestionsList().map((row) => {
      let checkboxLabel = '';
      if (this.state.selectedExportFormat.value === EXPORT_FORMATS._xml.value) {
        checkboxLabel = row.path;
      } else if (row.parents?.length >= 1) {
        checkboxLabel = row.parents.join(' / ') + ' / ' + row.label;
      } else {
        checkboxLabel = row.label;
      }

      return {
        checked: this.state.selectedRows.has(row.path),
        disabled: !this.state.isCustomSelectionEnabled,
        label: checkboxLabel,
        path: row.path,
      };
    });

    return (
      <MultiCheckbox
        items={rows}
        onChange={this.onSelectedRowsChange}
      />
    );
  }

  renderAdvancedView() {
    const includeAllVersionsLabel = (
      <span>
        {t('Include data from all')}
        &nbsp;
        <strong>{this.props.asset.deployed_versions.count}</strong>
        &nbsp;
        {t('versions')}
      </span>
    );

    // make sure the order is right, can't trust object definition ordering :)
    const exportMultipleOptions = [
      EXPORT_MULTIPLE_OPTIONS.details,
      EXPORT_MULTIPLE_OPTIONS.summary,
      EXPORT_MULTIPLE_OPTIONS.both,
    ];

    return (
      <bem.ProjectDownloads__advancedView>
        <bem.ProjectDownloads__column m='left'>
          <label className='project-downloads__column-row'>
            <bem.ProjectDownloads__title>
              {t('Export')}
              &nbsp;
              <em>{t('Select Many')}</em>
              &nbsp;
              {t('questions as…')}
            </bem.ProjectDownloads__title>

            <Select
              value={this.state.selectedExportMultiple}
              options={exportMultipleOptions}
              onChange={this.onAnyInputChange.bind(
                this,
                'selectedExportMultiple'
              )}
              className='kobo-select'
              classNamePrefix='kobo-select'
              menuPlacement='auto'
              placeholder={t('Select…')}
            />
          </label>

          <bem.ProjectDownloads__columnRow>
            <Checkbox
              checked={this.state.isIncludeAllVersionsEnabled}
              onChange={this.onAnyInputChange.bind(this, 'isIncludeAllVersionsEnabled')}
              label={includeAllVersionsLabel}
            />
          </bem.ProjectDownloads__columnRow>

          <bem.ProjectDownloads__columnRow>
            <Checkbox
              checked={this.state.isIncludeGroupsEnabled}
              onChange={this.onAnyInputChange.bind(this, 'isIncludeGroupsEnabled')}
              label={t('Include groups in headers')}
            />

            <TextBox
              disabled={!this.state.isIncludeGroupsEnabled}
              value={this.state.groupSeparator}
              onChange={this.onAnyInputChange.bind(this, 'groupSeparator')}
              label={t('Group separator')}
              customModifiers={[
                'on-white',
                'group-separator',
                (!this.state.isIncludeGroupsEnabled ? 'group-separator-disabled' : undefined),
              ]}
            />
          </bem.ProjectDownloads__columnRow>

          {this.state.selectedExportType.value === EXPORT_TYPES.geojson.value &&
            <bem.ProjectDownloads__columnRow>
              <Checkbox
                checked={this.state.isFlattenGeoJsonEnabled}
                onChange={this.onAnyInputChange.bind(this, 'isFlattenGeoJsonEnabled')}
                label={t('Flatten GeoJSON')}
              />
            </bem.ProjectDownloads__columnRow>
          }

          <bem.ProjectDownloads__columnRow>
            <Checkbox
              checked={this.state.isSaveCustomExportEnabled}
              onChange={this.onAnyInputChange.bind(
                this,
                'isSaveCustomExportEnabled'
              )}
              label={t('Save selection as…')}
            />

            <TextBox
              disabled={!this.state.isSaveCustomExportEnabled}
              value={this.state.customExportName}
              onChange={this.onAnyInputChange.bind(this, 'customExportName')}
              placeholder={t('Name your export settings')}
              customModifiers={['on-white', 'custom-export']}
            />
          </bem.ProjectDownloads__columnRow>
        </bem.ProjectDownloads__column>

        <bem.ProjectDownloads__column m='right'>
          <bem.ProjectDownloads__columnRow m='rows-selector-header'>
            <ToggleSwitch
              checked={this.state.isCustomSelectionEnabled}
              onChange={this.onAnyInputChange.bind(
                this,
                'isCustomSelectionEnabled'
              )}
              label={t('Select questions to be exported')}
            />

            <bem.ProjectDownloads__textButton
              disabled={(
                !this.state.isCustomSelectionEnabled ||
                this.state.selectedRows.size === this.state.selectableRowsCount
              )}
              onClick={this.selectAllRows}
            >
              {t('Select all')}
            </bem.ProjectDownloads__textButton>

            <span className='project-downloads__vr'/>

            <bem.ProjectDownloads__textButton
              disabled={(
                !this.state.isCustomSelectionEnabled ||
                this.state.selectedRows.size === 0
              )}
              onClick={this.clearSelectedRows}
            >
              {t('Deselect all')}
            </bem.ProjectDownloads__textButton>
          </bem.ProjectDownloads__columnRow>

          {this.renderRowsSelector()}
        </bem.ProjectDownloads__column>

        <hr />
      </bem.ProjectDownloads__advancedView>
    );
  }

  getGroupSeparatorLabel() {
    return (
      <bem.ProjectDownloads__title>
        {t('Group separator')}
      </bem.ProjectDownloads__title>
    );
  }

  renderExportTypeSelector() {
    // make xls topmost (as most popular), then with non-legacy and finish with legacy
    const exportTypesOptions = [
      EXPORT_TYPES.xls,
      EXPORT_TYPES.antea,
      EXPORT_TYPES.zip_legacy,
      EXPORT_TYPES.geojson,
      EXPORT_TYPES.csv,
      EXPORT_TYPES.spss_labels,
      EXPORT_TYPES.csv_legacy,
      EXPORT_TYPES.kml_legacy,
      EXPORT_TYPES.xls_legacy,
    ];

    return (
      <label>
        <bem.ProjectDownloads__title>
          {t('Select export type')}
        </bem.ProjectDownloads__title>

        <Select
          value={this.state.selectedExportType}
          options={exportTypesOptions}
          onChange={this.onSelectedExportTypeChange}
          className='kobo-select'
          classNamePrefix='kobo-select'
          menuPlacement='auto'
        />
      </label>
    );
  }

  renderLegacy() {
    return (
      <React.Fragment>
        <bem.ProjectDownloads__selectorRow>
          {this.renderExportTypeSelector()}
        </bem.ProjectDownloads__selectorRow>

<<<<<<< HEAD
        {/*Disabled for Survea Tools*/}
        {/*<bem.FormView__cell m='warning'>*/}
        {/*  <i className='k-icon-alert' />*/}
        {/*  <p>{t('This export format will not be supported in the future. Please consider using one of the other export types available.')}</p>*/}
        {/*</bem.FormView__cell>*/}
=======
        {this.state.selectedExportType.value !== EXPORT_TYPES.zip_legacy.value && (
          <bem.FormView__cell m='warning'>
            <i className='k-icon-alert' />
            <p>{t('This export format will not be supported in the future. Please consider using one of the other export types available.')}</p>
          </bem.FormView__cell>
        )}
>>>>>>> 27220c2e

        <div className='project-downloads__legacy-iframe-wrapper'>
          <iframe src={
            (this.state.selectedExportType.value === 'antea') ?
            '/tools/exports/' + this.props.asset.uid + '/':
            this.props.asset.deployment__data_download_links[this.state.selectedExportType.value]
          } />
        </div>
      </React.Fragment>
    );
  }

  renderNonLegacy() {
    const exportFormatOptions = this.getExportFormatOptions();

    return (
      <React.Fragment>
        <bem.ProjectDownloads__selectorRow>
          {this.renderExportTypeSelector()}

          <label>
            <bem.ProjectDownloads__title>
              {t('Value and header format')}
            </bem.ProjectDownloads__title>

            <Select
              value={this.state.selectedExportFormat}
              options={exportFormatOptions}
              onChange={this.onAnyInputChange.bind(
                this,
                'selectedExportFormat'
              )}
              className='kobo-select'
              classNamePrefix='kobo-select'
              menuPlacement='auto'
            />
          </label>
        </bem.ProjectDownloads__selectorRow>

        <bem.ProjectDownloads__textButton onClick={this.toggleAdvancedView}>
          {t('Advanced options')}
          {this.state.isAdvancedViewVisible && (
            <i className='k-icon k-icon-up' />
          )}
          {!this.state.isAdvancedViewVisible && (
            <i className='k-icon k-icon-down' />
          )}
        </bem.ProjectDownloads__textButton>

        <hr />

        {this.state.isAdvancedViewVisible && this.renderAdvancedView()}

        <bem.ProjectDownloads__submitRow>
          <bem.ProjectDownloads__definedExportsSelector>
            {this.state.definedExports.length >= 1 &&
              <React.Fragment>
                <label>
                  <bem.ProjectDownloads__title>
                    {t('Apply saved export settings')}
                  </bem.ProjectDownloads__title>

                  <Select
                    isLoading={this.state.isUpdatingDefinedExportsList}
                    value={this.state.selectedDefinedExport}
                    options={this.getSelectedDefinedExportOptions()}
                    onChange={this.onSelectedDefinedExportChange}
                    className='kobo-select'
                    classNamePrefix='kobo-select'
                    menuPlacement='auto'
                    placeholder={t('No export settings selected')}
                  />
                </label>

                {this.state.selectedDefinedExport &&
                  mixins.permissions.userCan(PERMISSIONS_CODENAMES.manage_asset, this.props.asset) &&
                  <bem.ProjectDownloads__deleteSettingsButton
                    onClick={this.onDeleteExportSetting.bind(
                      this,
                      this.state.selectedDefinedExport.data.uid
                    )}
                  >
                    <i className='k-icon k-icon-trash'/>
                  </bem.ProjectDownloads__deleteSettingsButton>
                }
              </React.Fragment>
            }
          </bem.ProjectDownloads__definedExportsSelector>

          <bem.KoboButton
            m='blue'
            type='submit'
            onClick={this.onSubmit}
            disabled={this.state.selectedRows.size === 0}
          >
            {t('Export')}
          </bem.KoboButton>
        </bem.ProjectDownloads__submitRow>
      </React.Fragment>
    );
  }

  render() {
    let formClassNames = ['project-downloads__exports-creator'];
    if (!this.state.isComponentReady) {
      formClassNames.push('project-downloads__exports-creator--loading');
    }

    return (
      <bem.FormView__row>
        <bem.FormView__cell m={['page-title']}>
          {t('Downloads')}
        </bem.FormView__cell>

        <bem.FormView__cell m={['box', 'padding']}>
          <bem.FormView__form className={formClassNames.join(' ')}>
            {this.state.selectedExportType.isLegacy &&
              this.renderLegacy()
            }

            {!this.state.selectedExportType.isLegacy &&
              this.renderNonLegacy()
            }
          </bem.FormView__form>
        </bem.FormView__cell>
      </bem.FormView__row>
    );
  }
}<|MERGE_RESOLUTION|>--- conflicted
+++ resolved
@@ -684,20 +684,14 @@
           {this.renderExportTypeSelector()}
         </bem.ProjectDownloads__selectorRow>
 
-<<<<<<< HEAD
-        {/*Disabled for Survea Tools*/}
-        {/*<bem.FormView__cell m='warning'>*/}
-        {/*  <i className='k-icon-alert' />*/}
-        {/*  <p>{t('This export format will not be supported in the future. Please consider using one of the other export types available.')}</p>*/}
-        {/*</bem.FormView__cell>*/}
-=======
-        {this.state.selectedExportType.value !== EXPORT_TYPES.zip_legacy.value && (
+        {/*ANTEA add exportType*/}
+        {/*this.state.selectedExportType.value !== EXPORT_TYPES.zip_legacy.value && (*/}
+          {(this.state.selectedExportType.value !== EXPORT_TYPES.zip_legacy.value || this.state.selectedExportType.value !== EXPORT_TYPES.antea.value) && (
           <bem.FormView__cell m='warning'>
             <i className='k-icon-alert' />
             <p>{t('This export format will not be supported in the future. Please consider using one of the other export types available.')}</p>
           </bem.FormView__cell>
         )}
->>>>>>> 27220c2e
 
         <div className='project-downloads__legacy-iframe-wrapper'>
           <iframe src={
