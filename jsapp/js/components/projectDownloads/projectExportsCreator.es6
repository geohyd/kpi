import React from 'react';
import autoBind from 'react-autobind';
import Select from 'react-select';
import alertify from 'alertifyjs';
import MultiCheckbox from 'js/components/common/multiCheckbox';
import Checkbox from 'js/components/common/checkbox';
import TextBox from 'js/components/common/textBox';
import ToggleSwitch from 'js/components/common/toggleSwitch';
import bem from 'js/bem';
import {actions} from 'js/actions';
import {formatTimeDate} from 'js/utils';
import {
  ADDITIONAL_SUBMISSION_PROPS,
  SUPPLEMENTAL_DETAILS_PROP,
} from 'js/constants';
import {PERMISSIONS_CODENAMES} from 'js/components/permissions/permConstants';
import {
  EXPORT_TYPES,
  DEFAULT_EXPORT_SETTINGS,
  EXPORT_FORMATS,
  EXPORT_MULTIPLE_OPTIONS,
} from 'js/components/projectDownloads/exportsConstants';
import {
  getContextualDefaultExportFormat,
  getExportFormatOptions,
} from 'js/components/projectDownloads/exportsUtils';
import {
  getSurveyFlatPaths,
  getFlatQuestionsList,
  injectSupplementalRowsIntoListOfRows,
} from 'js/assetUtils';
import {getColumnLabel} from 'js/components/submissions/tableUtils';
import exportsStore from 'js/components/projectDownloads/exportsStore';
import ExportTypeSelector from 'js/components/projectDownloads/exportTypeSelector';
import {userCan} from 'js/components/permissions/utils';
import Button from 'js/components/common/button';

const NAMELESS_EXPORT_NAME = t('Latest unsaved settings');

/**
 * This is component responsible for creating and saving export settings. It can
 * also request a new download from backend.
 *
 * @prop {object} asset
 *
 * NOTE: we use a nameless export setting to keep last used export settings that
 * weren't saved as named custom setting.
 */
export default class ProjectExportsCreator extends React.Component {
  constructor(props) {
    super(props);
    this.state = {
      isComponentReady: false,
      // is either saving setting or creating export
      isPending: false,
      // selectedExportType is being handled by exportsStore to allow other
      // components to know it changed
      selectedExportType: exportsStore.getExportType(),
      selectedExportFormat: getContextualDefaultExportFormat(this.props.asset),
      groupSeparator: DEFAULT_EXPORT_SETTINGS.GROUP_SEPARATOR,
      selectedExportMultiple: DEFAULT_EXPORT_SETTINGS.EXPORT_MULTIPLE,
      isIncludeGroupsEnabled: DEFAULT_EXPORT_SETTINGS.INCLUDE_GROUPS,
      isIncludeAllVersionsEnabled: DEFAULT_EXPORT_SETTINGS.INCLUDE_ALL_VERSIONS,
      isAdvancedViewVisible: false,
      isSaveCustomExportEnabled: DEFAULT_EXPORT_SETTINGS.SAVE_CUSTOM_EXPORT,
      customExportName: DEFAULT_EXPORT_SETTINGS.CUSTOM_EXPORT_NAME,
      isCustomSelectionEnabled: DEFAULT_EXPORT_SETTINGS.CUSTOM_SELECTION,
      isFlattenGeoJsonEnabled: DEFAULT_EXPORT_SETTINGS.FLATTEN_GEO_JSON,
      isXlsTypesAsTextEnabled: DEFAULT_EXPORT_SETTINGS.XLS_TYPES_AS_TEXT,
      isIncludeMediaUrlEnabled: DEFAULT_EXPORT_SETTINGS.INCLUDE_MEDIA_URL,
      selectedRows: new Set(),
      selectableRowsCount: 0,
      selectedDefinedExport: null,
      definedExports: [],
      isUpdatingDefinedExportsList: false,
    };

    this.unlisteners = [];

    const allSelectableRows = this.getAllSelectableRows();
    if (allSelectableRows) {
      this.state.selectedRows = new Set(allSelectableRows);
      this.state.selectableRowsCount = this.state.selectedRows.size;
    }

    autoBind(this);
  }

  componentDidMount() {
    this.unlisteners.push(
      exportsStore.listen(this.onExportsStoreChange),
      actions.exports.createExport.completed.listen(this.onCreateExportCompleted.bind(this, true)),
      actions.exports.getExportSettings.completed.listen(this.onGetExportSettingsCompleted),
      actions.exports.updateExportSetting.completed.listen(this.fetchExportSettings.bind(this, true)),
      actions.exports.createExportSetting.completed.listen(this.fetchExportSettings.bind(this, true)),
      actions.exports.deleteExportSetting.completed.listen(this.onDeleteExportSettingCompleted),
    );

    this.fetchExportSettings(true);
  }

  componentWillUnmount() {
    this.unlisteners.forEach((clb) => {clb();});
  }

  setDefaultExportSettings() {
    exportsStore.setExportType(DEFAULT_EXPORT_SETTINGS.EXPORT_TYPE);
    this.setState({
      selectedExportFormat: getContextualDefaultExportFormat(this.props.asset),
      groupSeparator: DEFAULT_EXPORT_SETTINGS.GROUP_SEPARATOR,
      selectedExportMultiple: DEFAULT_EXPORT_SETTINGS.EXPORT_MULTIPLE,
      isIncludeGroupsEnabled: DEFAULT_EXPORT_SETTINGS.INCLUDE_GROUPS,
      isIncludeAllVersionsEnabled: DEFAULT_EXPORT_SETTINGS.INCLUDE_ALL_VERSIONS,
      isSaveCustomExportEnabled: DEFAULT_EXPORT_SETTINGS.SAVE_CUSTOM_EXPORT,
      customExportName: DEFAULT_EXPORT_SETTINGS.CUSTOM_EXPORT_NAME,
      isCustomSelectionEnabled: DEFAULT_EXPORT_SETTINGS.CUSTOM_SELECTION,
      isFlattenGeoJsonEnabled: DEFAULT_EXPORT_SETTINGS.FLATTEN_GEO_JSON,
      isXlsTypesAsTextEnabled: DEFAULT_EXPORT_SETTINGS.XLS_TYPES_AS_TEXT,
      isIncludeMediaUrlEnabled: DEFAULT_EXPORT_SETTINGS.INCLUDE_MEDIA_URL,
      selectedRows: new Set(this.getAllSelectableRows()),
    });
  }

  onExportsStoreChange() {
    const newExportType = exportsStore.getExportType();
    if (newExportType.value !== this.state.selectedExportType.value) {
      const newStateObj = {
        selectedExportType: newExportType,
        // when export type changes, make sure the custom export is cleared
        // to avoid users saving unwanted changes (the custom export name is not
        // visible unless Advanced View is toggled)
        isSaveCustomExportEnabled: false,
        customExportName: '',
      };

      this.setState(newStateObj);
    }
  }

  onCreateExportCompleted() {
    this.setState({isPending: false});
  }

  onGetExportSettingsCompleted(response, passData) {
    // we need to prepare the results to be displayed in Select
    const definedExports = [];
    response.results.forEach((result, index) => {
      definedExports.push({
        value: index,
        label: result.name ? result.name : NAMELESS_EXPORT_NAME,
        data: result,
      });
    });

    this.setState({
      isUpdatingDefinedExportsList: false,
      definedExports: definedExports,
    });

    // load last saved settings
    if (response.count >= 1 && passData?.preselectLastSettings) {
      this.applyExportSettingToState(response.results[0]);
    }

    if (!this.state.isComponentReady) {
      this.setState({isComponentReady: true});
    }
  }

  onDeleteExportSettingCompleted() {
    this.clearSelectedDefinedExport();
    this.fetchExportSettings();
  }

  /** Returns a simple list of paths for all columns. */
  getAllSelectableRows() {
    let allRows = new Set();
    if (this.props.asset?.content?.survey) {
      const flatPaths = getSurveyFlatPaths(
        this.props.asset.content.survey,
        false,
        true
      );
      Object.values(flatPaths).forEach((path) => {allRows.add(path);});
      Object.keys(ADDITIONAL_SUBMISSION_PROPS).forEach((submissionProp) => {
        allRows.add(submissionProp);
      });
    }

    allRows = new Set(
      injectSupplementalRowsIntoListOfRows(this.props.asset, allRows)
    );

    return allRows;
  }

  /**
   * Used when update/create export settings call goes through to make a next
   * call to create an export from this settings.
   * We did not want to make export from every update/create response to make
   * sure the export was actually wanted.
   */
  handleScheduledExport(response) {
    if (typeof this.clearScheduledExport === 'function') {
      this.clearScheduledExport();
    }

    this.setState({isPending: true});

    const exportParams = response.export_settings;
    actions.exports.createExport(this.props.asset.uid, exportParams);
  }

  /**
   * @param {boolean} preselectLastSettings - wheter to make the last saved
   * settings selected in the dropdown after fetching data
   */
  fetchExportSettings(preselectLastSettings = false) {
    this.setState({isUpdatingDefinedExportsList: true});
    actions.exports.getExportSettings(this.props.asset.uid, {preselectLastSettings});
  }

  onDeleteExportSetting(exportSettingUid, evt) {
    evt.preventDefault();

    const dialog = alertify.dialog('confirm');
    const opts = {
      title: t('Delete export settings?'),
      message: t('Are you sure you want to delete this settings? This action is not reversible.'),
      labels: {ok: t('Delete'), cancel: t('Cancel')},
      onok: () => {
        actions.exports.deleteExportSetting(
          this.props.asset.uid,
          exportSettingUid
        );
      },
      oncancel: () => {dialog.destroy();},
    };
    dialog.set(opts).show();
  }

  onSelectedDefinedExportChange(newDefinedExport) {
    if (newDefinedExport.value === null) {
      this.setDefaultExportSettings();
      this.clearSelectedDefinedExport();
    } else {
      this.applyExportSettingToState(newDefinedExport.data);
    }
  }

  getSelectedDefinedExportOptions() {
    return [
      {
        value: null,
        label: t('None'),
      },
      ...this.state.definedExports,
    ];
  }

  /**
   * FYI changing anything in the form should clear the selected defined export
   */
  clearSelectedDefinedExport() {
    this.setState({selectedDefinedExport: null});
  }

  onAnyInputChange(statePropName, newValue) {
    this.clearSelectedDefinedExport();
    const newStateObj = {};
    newStateObj[statePropName] = newValue;
    this.setState(newStateObj);
  }

  onSelectedRowsChange(newRowsArray) {
    this.clearSelectedDefinedExport();
    const newSelectedRows = new Set();
    newRowsArray.forEach((item) => {
      if (item.checked) {
        newSelectedRows.add(item.path);
      }
    });
    this.setState({selectedRows: newSelectedRows});
  }

  selectAllRows(evt) {
    evt.preventDefault();
    this.clearSelectedDefinedExport();
    this.setState({selectedRows: new Set(this.getAllSelectableRows())});
  }

  clearSelectedRows(evt) {
    evt.preventDefault();
    this.clearSelectedDefinedExport();
    this.setState({selectedRows: new Set()});
  }

  toggleAdvancedView(evt) {
    evt.preventDefault();
    this.setState({isAdvancedViewVisible: !this.state.isAdvancedViewVisible});
  }

  applyExportSettingToState(data) {
    // this silently sets exportsStore value to current one
    exportsStore.setExportType(EXPORT_TYPES[data.export_settings.type], false);

    const exportFormatOptions = getExportFormatOptions(this.props.asset);
    let selectedExportFormat = exportFormatOptions.find((option) =>
      option.value === data.export_settings.lang
    );

    // If saved export lang option doesn't exist anymore select default one
    if (!selectedExportFormat) {
      selectedExportFormat = getContextualDefaultExportFormat(this.props.asset);
    }

    // Select custom export toggle if not all rows are selected
    // but only if at least one is selected
    const customSelectionEnabled = (
      data.export_settings.fields?.length &&
      this.state.selectableRowsCount !== data.export_settings.fields.length
    );

    const newSelectedRows = new Set(data.export_settings.fields);

    const newStateObj = {
      selectedExportType: EXPORT_TYPES[data.export_settings.type],
      selectedExportFormat: selectedExportFormat,
      groupSeparator: data.export_settings.group_sep,
      selectedExportMultiple: EXPORT_MULTIPLE_OPTIONS[data.export_settings.multiple_select],
      isIncludeGroupsEnabled: data.export_settings.hierarchy_in_labels,
      isIncludeAllVersionsEnabled: data.export_settings.fields_from_all_versions,
      // check whether a custom name was given
      isSaveCustomExportEnabled: typeof data.name === 'string' && data.name.length >= 1,
      customExportName: data.name,
      isCustomSelectionEnabled: customSelectionEnabled,
      isFlattenGeoJsonEnabled: data.export_settings.flatten,
      isXlsTypesAsTextEnabled: data.export_settings.xls_types_as_text,
      isIncludeMediaUrlEnabled: data.export_settings.include_media_url,
      selectedRows: newSelectedRows,
    };

    // if all rows are selected then fields will be empty, so we need to select all checkboxes manually
    if (newStateObj.selectedRows.size === 0) {
      newStateObj.selectedRows = new Set(this.getAllSelectableRows());
    }

    // select existing item from the dropdown
    this.state.definedExports.forEach((definedExport) => {
      if (definedExport.data.name === data.name) {
        newStateObj.selectedDefinedExport = definedExport;
      }
    });

    this.setState(newStateObj);
  }

  onSubmit(evt) {
    evt.preventDefault();

    const payload = {
      name: '',
      export_settings: {
        fields_from_all_versions: this.state.isIncludeAllVersionsEnabled,
        fields: [],
        group_sep: this.state.groupSeparator,
        hierarchy_in_labels: this.state.isIncludeGroupsEnabled,
        lang: this.state.selectedExportFormat.value,
        multiple_select: this.state.selectedExportMultiple.value,
        type: this.state.selectedExportType.value,
      },
    };

    // flatten is only for GeoJSON
    if (this.state.selectedExportType.value === EXPORT_TYPES.geojson.value) {
      payload.export_settings.flatten = this.state.isFlattenGeoJsonEnabled;
    }

    // xls_types_as_text is only for xls
    if (this.state.selectedExportType.value === EXPORT_TYPES.xls.value) {
      payload.export_settings.xls_types_as_text = this.state.isXlsTypesAsTextEnabled;
    }

    // include_media_url is only for xls and csv
    if (this.state.selectedExportType.value === EXPORT_TYPES.xls.value ||
        this.state.selectedExportType.value === EXPORT_TYPES.csv.value
    ) {
      payload.export_settings.include_media_url = this.state.isIncludeMediaUrlEnabled;
    }

    // if custom export is enabled, but there is no name provided
    // we generate a name for export ourselves
    if (this.state.isSaveCustomExportEnabled) {
      payload.name = this.state.customExportName || this.generateExportName();
    }

    // unless custom selection is enabled, we send empty fields (it means "all
    // fields" for backend); otherwise we send the selected rows
    if (this.state.isCustomSelectionEnabled) {
      payload.export_settings.fields = Array.from(this.state.selectedRows);
    }

    const foundDefinedExport = this.state.definedExports.find((definedExport) =>
      definedExport.data.name === payload.name
    );

    // API allows for more options than our UI is handling at this moment, so we
    // need to make sure we are not losing some settings when patching.
    if (foundDefinedExport) {
      Object.entries(foundDefinedExport.data.export_settings).forEach(([key, value]) => {
        if (!Object.prototype.hasOwnProperty.call(payload.export_settings, key)) {
          payload.export_settings[key] = value;
        }
      });
    }

    this.setState({isPending: true});

    if (typeof this.clearScheduledExport === 'function') {
      this.clearScheduledExport();
    }

    // Case 1: Don't need to save the export if currently selected a saved one,
    // so we get directly to export creation.
    // Case 2: Also omit saving if user doesn't have permissions to save.
    if (
      this.state.selectedDefinedExport !== null ||
      !userCan(PERMISSIONS_CODENAMES.manage_asset, this.props.asset)
    ) {
      this.handleScheduledExport(payload);
    // Case 3: There is a defined export with the same name already, so we need
    // to update it.
    } else if (foundDefinedExport) {
      this.clearScheduledExport = actions.exports.updateExportSetting.completed.listen(
        this.handleScheduledExport
      );
      actions.exports.updateExportSetting(
        this.props.asset.uid,
        foundDefinedExport.data.uid,
        payload,
      );
    // Case 4: There is no defined export like this one, we need to create it.
    } else {
      this.clearScheduledExport = actions.exports.createExportSetting.completed.listen(
        this.handleScheduledExport
      );
      actions.exports.createExportSetting(
        this.props.asset.uid,
        payload,
      );
    }
  }

  generateExportName() {
    return `Export ${formatTimeDate()}`;
  }

  /**
   * Used to display a list of selectable columns for export.
   *
   * @returns Array<{label: string, path: string, parents: string[]}>
   */
  getQuestionsList() {
    const selectableRows = Array.from(this.getAllSelectableRows());

    const flatQuestionsList = getFlatQuestionsList(
      this.props.asset.content.survey,
      this.state.selectedExportFormat?.langIndex,
      true
    );

    const output = selectableRows.map((selectableRow) => {
      const foundFlatQuestion = flatQuestionsList.find((flatQuestion) =>
        flatQuestion.path === selectableRow
      );

      if (foundFlatQuestion) {
        return {
          label: foundFlatQuestion.label,
          path: foundFlatQuestion.path,
          parents: foundFlatQuestion.parents,
        };
      } else if (selectableRow.startsWith(SUPPLEMENTAL_DETAILS_PROP)) {
        return {
          label: getColumnLabel(
            this.props.asset,
            selectableRow,
            false,
            this.state.selectedExportFormat?.langIndex
          ),
          path: selectableRow,
          parents: [],
        };
      }

      return {
        label: selectableRow,
        path: selectableRow,
        parents: [],
      };
    });

    return output;
  }

  renderRowsSelector() {
    const rows = this.getQuestionsList().map((row) => {
      let checkboxLabel = '';
      if (this.state.selectedExportFormat.value === EXPORT_FORMATS._xml.value) {
        checkboxLabel = row.path;
      } else if (row.parents?.length >= 1) {
        checkboxLabel = row.parents.join(' / ') + ' / ' + row.label;
      } else {
        checkboxLabel = row.label;
      }

      return {
        // The _uuid column is always selected and thus disabled regardless of settings.
        checked: this.state.selectedRows.has(row.path) || row.path === ADDITIONAL_SUBMISSION_PROPS._uuid,
        disabled: !this.state.isCustomSelectionEnabled || row.path === ADDITIONAL_SUBMISSION_PROPS._uuid,
        label: checkboxLabel,
        path: row.path,
      };
    });

    return (
      <MultiCheckbox
        type='frame'
        items={rows}
        onChange={this.onSelectedRowsChange}
      />
    );
  }

  renderAdvancedView() {
    const includeAllVersionsLabel = (
      <span>
        {t('Include fields from all ##count## versions').replace(
          '##count##',
          String(this.props.asset.deployed_versions.count)
        )}
      </span>
    );

    // make sure the order is right, can't trust object definition ordering :)
    const exportMultipleOptions = [
      EXPORT_MULTIPLE_OPTIONS.details,
      EXPORT_MULTIPLE_OPTIONS.summary,
      EXPORT_MULTIPLE_OPTIONS.both,
    ];
    const template = t('Export ##SELECT_MANY## questions as…');
    const [firstPart, nextPart] = template.split('##SELECT_MANY##');

    return (
      <bem.ProjectDownloads__advancedView>
        <bem.ProjectDownloads__column m='left'>
          <label className='project-downloads__column-row'>
            <bem.ProjectDownloads__title>
              {firstPart}
              <em>{t('Select Many')}</em>
              {nextPart}
            </bem.ProjectDownloads__title>

            <Select
              value={this.state.selectedExportMultiple}
              options={exportMultipleOptions}
              onChange={this.onAnyInputChange.bind(
                this,
                'selectedExportMultiple'
              )}
              className='kobo-select'
              classNamePrefix='kobo-select'
              menuPlacement='auto'
              placeholder={t('Select…')}
              isSearchable={false}
            />
          </label>

          <bem.ProjectDownloads__columnRow>
            <Checkbox
              checked={this.state.isIncludeAllVersionsEnabled}
              onChange={this.onAnyInputChange.bind(this, 'isIncludeAllVersionsEnabled')}
              label={includeAllVersionsLabel}
            />
          </bem.ProjectDownloads__columnRow>

          <bem.ProjectDownloads__columnRow>
            <Checkbox
              checked={this.state.isIncludeGroupsEnabled}
              onChange={this.onAnyInputChange.bind(this, 'isIncludeGroupsEnabled')}
              label={t('Include groups in headers')}
            />

            <div className='project-downloads-group-textbox'>
              <span
                className='project-downloads-group-textbox__title'
                disabled={!this.state.isIncludeGroupsEnabled}
              >
                {t('Group separator')}
              </span>

              <TextBox
                disabled={!this.state.isIncludeGroupsEnabled}
                value={this.state.groupSeparator}
                onChange={this.onAnyInputChange.bind(this, 'groupSeparator')}
              />
            </div>
          </bem.ProjectDownloads__columnRow>

          {this.state.selectedExportType.value === EXPORT_TYPES.geojson.value &&
            <bem.ProjectDownloads__columnRow>
              <Checkbox
                checked={this.state.isFlattenGeoJsonEnabled}
                onChange={this.onAnyInputChange.bind(this, 'isFlattenGeoJsonEnabled')}
                label={t('Flatten GeoJSON')}
              />
            </bem.ProjectDownloads__columnRow>
          }

          {this.state.selectedExportType.value === EXPORT_TYPES.xls.value &&
            <bem.ProjectDownloads__columnRow>
              <Checkbox
                checked={this.state.isXlsTypesAsTextEnabled}
                onChange={this.onAnyInputChange.bind(this, 'isXlsTypesAsTextEnabled')}
                label={t('Store date and number responses as text')}
              />
            </bem.ProjectDownloads__columnRow>
          }

          {(this.state.selectedExportType.value === EXPORT_TYPES.xls.value ||
              this.state.selectedExportType.value === EXPORT_TYPES.csv.value) &&
            <bem.ProjectDownloads__columnRow>
              <Checkbox
                checked={this.state.isIncludeMediaUrlEnabled}
                onChange={this.onAnyInputChange.bind(this, 'isIncludeMediaUrlEnabled')}
                label={t('Include media URLs')}
              />
            </bem.ProjectDownloads__columnRow>
          }

          <bem.ProjectDownloads__columnRow>
            <Checkbox
              checked={this.state.isSaveCustomExportEnabled}
              onChange={this.onAnyInputChange.bind(
                this,
                'isSaveCustomExportEnabled'
              )}
              label={t('Save selection as…')}
            />

            <TextBox
              disabled={!this.state.isSaveCustomExportEnabled}
              value={this.state.customExportName}
              onChange={this.onAnyInputChange.bind(this, 'customExportName')}
              placeholder={t('Name your export settings')}
              className='custom-export-name-textbox'
            />
          </bem.ProjectDownloads__columnRow>
        </bem.ProjectDownloads__column>

        <bem.ProjectDownloads__column m='right'>
          <bem.ProjectDownloads__columnRow m='rows-selector-header'>
            <ToggleSwitch
              checked={this.state.isCustomSelectionEnabled}
              onChange={this.onAnyInputChange.bind(
                this,
                'isCustomSelectionEnabled'
              )}
              label={t('Select questions to be exported')}
            />

            <Button
              type='frame'
              color='blue'
              size='s'
              isDisabled={(
                !this.state.isCustomSelectionEnabled ||
                this.state.selectedRows.size === this.state.selectableRowsCount
              )}
              onClick={this.selectAllRows.bind(this)}
              label={t('Select all')}
            />

            <span className='project-downloads__vr'/>

            <Button
              type='frame'
              color='blue'
              size='s'
              isDisabled={(
                !this.state.isCustomSelectionEnabled ||
                // We check vs 1 as `_uuid` is always required.
                this.state.selectedRows.size <= 1
              )}
              onClick={this.clearSelectedRows.bind(this)}
              label={t('Deselect all')}
            />
          </bem.ProjectDownloads__columnRow>

          {this.renderRowsSelector()}
        </bem.ProjectDownloads__column>

        <hr />
      </bem.ProjectDownloads__advancedView>
    );
  }

  getGroupSeparatorLabel() {
    return (
      <bem.ProjectDownloads__title>
        {t('Group separator')}
      </bem.ProjectDownloads__title>
    );
  }

  render() {
    const formClassNames = ['project-downloads__exports-creator'];
    if (!this.state.isComponentReady) {
      formClassNames.push('project-downloads__exports-creator--loading');
    }

    const exportFormatOptions = getExportFormatOptions(this.props.asset);

    return (
      <bem.FormView__cell m={['box', 'padding']}>
        <bem.FormView__form className={formClassNames.join(' ')}>
          <bem.ProjectDownloads__selectorRow>
            <ExportTypeSelector/>

            <label>
              <bem.ProjectDownloads__title>
                {t('Value and header format')}
              </bem.ProjectDownloads__title>

              <Select
                value={this.state.selectedExportFormat}
                options={exportFormatOptions}
                onChange={this.onAnyInputChange.bind(
                  this,
                  'selectedExportFormat'
                )}
                className='kobo-select'
                classNamePrefix='kobo-select'
                menuPlacement='auto'
                isSearchable={false}
              />
            </label>
          </bem.ProjectDownloads__selectorRow>

          <Button
            type='bare'
            color='blue'
            size='s'
            onClick={this.toggleAdvancedView.bind(this)}
            label={t('Advanced options')}
            endIcon={this.state.isAdvancedViewVisible ? 'angle-up' : 'angle-down'}
            className='project-downloads__advanced-button'
          />

          <hr />

          {this.state.isAdvancedViewVisible && this.renderAdvancedView()}

          <bem.ProjectDownloads__submitRow>
            <bem.ProjectDownloads__exportsSelector>
              {this.state.definedExports.length >= 1 &&
                <React.Fragment>
                  <label>
                    <bem.ProjectDownloads__title>
                      {t('Apply saved export settings')}
                    </bem.ProjectDownloads__title>

                    <Select
                      isLoading={this.state.isUpdatingDefinedExportsList}
                      value={this.state.selectedDefinedExport}
                      options={this.getSelectedDefinedExportOptions()}
                      onChange={this.onSelectedDefinedExportChange}
                      className='kobo-select'
                      classNamePrefix='kobo-select'
                      menuPlacement='auto'
                      placeholder={t('No export settings selected')}
                    />
                  </label>

                  {this.state.selectedDefinedExport &&
                    userCan(PERMISSIONS_CODENAMES.manage_asset, this.props.asset) &&
                      <Button
                        type='bare'
<<<<<<< HEAD
                        color='dark-red'
=======
                        color='red'
>>>>>>> 697f2043
                        size='m'
                        onClick={this.onDeleteExportSetting.bind(
                          this,
                          this.state.selectedDefinedExport.data.uid
                        )}
                        startIcon='trash'
                        className='project-downloads__delete-settings-button'
                      />
                    }
                  </React.Fragment>
                }
              </bem.ProjectDownloads__exportsSelector>

              <Button
                type='full'
                color='blue'
                size='l'
                isSubmit
                onClick={this.onSubmit.bind(this)}
                isDisabled={
                  (this.state.isCustomSelectionEnabled && this.state.selectedRows.size === 0) ||
                  this.state.isPending
                }
                label={t('Export')}
              />
            </bem.ProjectDownloads__submitRow>
          </bem.FormView__form>
      </bem.FormView__cell>
    );
  }
}<|MERGE_RESOLUTION|>--- conflicted
+++ resolved
@@ -786,11 +786,7 @@
                     userCan(PERMISSIONS_CODENAMES.manage_asset, this.props.asset) &&
                       <Button
                         type='bare'
-<<<<<<< HEAD
-                        color='dark-red'
-=======
                         color='red'
->>>>>>> 697f2043
                         size='m'
                         onClick={this.onDeleteExportSetting.bind(
                           this,
