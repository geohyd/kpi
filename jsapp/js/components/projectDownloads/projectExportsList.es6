import React from 'react';
import autoBind from 'react-autobind';
import alertify from 'alertifyjs';
import bem from 'js/bem';
import {actions} from 'js/actions';
import {formatTime} from 'js/utils';
import {getLanguageIndex} from 'js/assetUtils';
import LoadingSpinner from 'js/components/common/loadingSpinner';
import {PERMISSIONS_CODENAMES} from 'js/components/permissions/permConstants';
import {
  EXPORT_TYPES,
  EXPORT_FORMATS,
  EXPORT_STATUSES,
} from 'js/components/projectDownloads/exportsConstants';
import exportsStore from 'js/components/projectDownloads/exportsStore';
import ExportFetcher from 'js/components/projectDownloads/exportFetcher';
import {userCan} from 'js/components/permissions/utils';
import Button from 'js/components/common/button';

/**
 * Component that displays all available downloads (for logged in user only).
 *
 * @prop {object} asset
 */
export default class ProjectExportsList extends React.Component {
  constructor(props) {
    super(props);
    this.state = {
      isComponentReady: false,
      rows: [],
      selectedExportType: exportsStore.getExportType(),
    };

    this.unlisteners = [];
    this.exportFetchers = new Map();

    autoBind(this);
  }

  componentDidMount() {
    this.unlisteners.push(
      exportsStore.listen(this.onExportsStoreChange),
      actions.exports.getExports.completed.listen(this.onGetExports),
      actions.exports.createExport.completed.listen(this.onCreateExport),
      actions.exports.deleteExport.completed.listen(this.onDeleteExport),
      actions.exports.getExport.completed.listen(this.onGetExport),
    );
    this.fetchExports();
  }

  componentWillUnmount() {
    this.unlisteners.forEach((clb) => {clb();});
    this.stopAllExportFetchers();
  }

  onExportsStoreChange() {
    this.setState({selectedExportType: exportsStore.getExportType()});
  }

  onGetExports(response) {
    response.results.forEach((exportData) => {
      this.checkExportFetcher(exportData.uid, exportData.status);
    });

    this.setState({
      isComponentReady: true,
      rows: response.results,
    });
  }

  onCreateExport(response) {
    this.fetchExport(response.uid);
  }

  onDeleteExport() {
    this.fetchExports();
  }

  onGetExport(exportData) {
    this.checkExportFetcher(exportData.uid, exportData.status);

    // Replace existing export with fresh data or add new on top
    const newStateObj = {rows: this.state.rows};
    let wasAdded = false;
    newStateObj.rows.forEach((rowData, index) => {
      if (rowData.uid === exportData.uid) {
        newStateObj.rows[index] = exportData;
        wasAdded = true;
      }
    });
    if (!wasAdded) {
      newStateObj.rows.unshift(exportData);
    }
    this.setState(newStateObj);
  }

  /**
   * This method initializes an interval for fetching export based on
   * the provided status.
   */
  checkExportFetcher(exportUid, exportStatus) {
    if (
      exportStatus !== EXPORT_STATUSES.error &&
      exportStatus !== EXPORT_STATUSES.complete &&
      !this.exportFetchers.has(exportUid)
    ) {
      this.addExportFetcher(exportUid);
    }

    // clean up after it is completed
    if (
      exportStatus === EXPORT_STATUSES.error ||
      exportStatus === EXPORT_STATUSES.complete
    ) {
      this.stopExportFetcher(exportUid);
    }
  }

  addExportFetcher(exportUid) {
    // Creating new ExportFetcher instance will immediately start an interval.
    this.exportFetchers.set(
      exportUid,
      new ExportFetcher(this.props.asset.uid, exportUid)
    );
  }

  stopExportFetcher(exportUid) {
    const exportFetcher = this.exportFetchers.get(exportUid);
    if (exportFetcher) {
      exportFetcher.stop();
    }
    this.exportFetchers.delete(exportUid);
  }

  stopAllExportFetchers() {
    for (const exportUid of this.exportFetchers.keys()) {
      this.stopExportFetcher(exportUid);
    }
  }

  fetchExport(exportUid) {
    actions.exports.getExport(this.props.asset.uid, exportUid);
  }

  fetchExports() {
    actions.exports.getExports(this.props.asset.uid);
  }

  deleteExport(exportUid) {
    const dialog = alertify.dialog('confirm');
    const opts = {
      title: t('Delete export?'),
      message: t('Are you sure you want to delete this export? This action is not reversible.'),
      labels: {ok: t('Delete'), cancel: t('Cancel')},
      onok: () => {actions.exports.deleteExport(this.props.asset.uid, exportUid);},
      oncancel: () => {dialog.destroy();},
    };
    dialog.set(opts).show();
  }

  /**
   * For `true` it is "Yes", any other (e.g. `false` or missing) is "No"
   */
  renderBooleanAnswer(isTrue) {
    if (isTrue) {
      return t('Yes');
    } else {
      return t('No');
    }
  }

  /**
   * Unchecked wisdom copied from old version of this component:
   * > Some old SPSS exports may have a meaningless `lang` attribute -- disregard it
   */
  renderLanguage(exportLang) {
    // Unknown happens when export was done for a translated language that
    // doesn't exist in current form version
    let languageDisplay = (<em>{t('Unknown')}</em>);
    const langIndex = getLanguageIndex(this.props.asset, exportLang);
    if (langIndex !== null) {
      languageDisplay = exportLang;
    } else if (EXPORT_FORMATS[exportLang]) {
      languageDisplay = EXPORT_FORMATS[exportLang].label;
    }
    return languageDisplay;
  }

  renderRow(exportData) {
    return (
      <bem.SimpleTable__row key={exportData.uid}>
        <bem.SimpleTable__cell>
          {EXPORT_TYPES[exportData.data.type]?.label}
        </bem.SimpleTable__cell>

        <bem.SimpleTable__cell>
          {formatTime(exportData.date_created)}
        </bem.SimpleTable__cell>

        <bem.SimpleTable__cell>
          {this.renderLanguage(exportData.data.lang)}
        </bem.SimpleTable__cell>

        <bem.SimpleTable__cell m='text-center'>
          {this.renderBooleanAnswer(exportData.data.hierarchy_in_labels)}
        </bem.SimpleTable__cell>

        <bem.SimpleTable__cell m='text-center'>
          {this.renderBooleanAnswer(exportData.data.fields_from_all_versions)}
        </bem.SimpleTable__cell>

        <bem.SimpleTable__cell className='export-list-buttons'>
          {exportData.status === EXPORT_STATUSES.complete &&
            <Button
              type='frame'
              color='blue'
              size='m'
              startIcon='download'
              label={t('Download')}
              onClick={() => {
                window.open(exportData.result, '_blank');
              }}
            />
          }

          {exportData.status === EXPORT_STATUSES.error &&
            <span className='right-tooltip' data-tip={exportData.messages?.error}>
              {t('Export Failed')}
            </span>
          }

          {(
            exportData.status !== EXPORT_STATUSES.complete &&
            exportData.status !== EXPORT_STATUSES.error
          ) &&
            <span className='animate-processing'>{t('Processing…')}</span>
          }

          {userCan(PERMISSIONS_CODENAMES.view_submissions, this.props.asset) &&
            <Button
              type='frame'
<<<<<<< HEAD
              color='dark-red'
=======
              color='red'
>>>>>>> 697f2043
              size='m'
              startIcon='trash'
              onClick={this.deleteExport.bind(this, exportData.uid)}
            />
          }
        </bem.SimpleTable__cell>
      </bem.SimpleTable__row>
    );
  }

  render() {
    if (!this.state.isComponentReady) {
      return (
        <bem.FormView__row>
          <bem.FormView__cell>
            <LoadingSpinner/>
          </bem.FormView__cell>
        </bem.FormView__row>
      );
    // don't display the component if no exports
    // or if selected a legacy type
    } else if (
      this.state.rows.length === 0 ||
      this.state.selectedExportType.isLegacy
    ) {
      return null;
    } else {
      return (
        <React.Fragment>
          <bem.FormView__cell m={['page-subtitle']}>
            {t('Exports')}
          </bem.FormView__cell>

          <bem.SimpleTable m='project-exports'>
            <bem.SimpleTable__header>
              <bem.SimpleTable__row>
                <bem.SimpleTable__cell>
                  {t('Type')}
                </bem.SimpleTable__cell>

                <bem.SimpleTable__cell>
                  {t('Created')}
                </bem.SimpleTable__cell>

                <bem.SimpleTable__cell>
                  {t('Language')}
                </bem.SimpleTable__cell>

                <bem.SimpleTable__cell m='text-center'>
                  {t('Include Groups')}
                </bem.SimpleTable__cell>

                <bem.SimpleTable__cell m='text-center'>
                  {t('Multiple Versions')}
                </bem.SimpleTable__cell>

                <bem.SimpleTable__cell/>
              </bem.SimpleTable__row>
            </bem.SimpleTable__header>

            <bem.SimpleTable__body>
              {this.state.rows.map(this.renderRow)}
              {this.state.rows.length === 0 &&
                <bem.SimpleTable__messageRow>
                  <bem.SimpleTable__cell colSpan='6'>
                    {t('There is nothing to download yet.')}
                  </bem.SimpleTable__cell>
                </bem.SimpleTable__messageRow>
              }
            </bem.SimpleTable__body>
          </bem.SimpleTable>
        </React.Fragment>
      );
    }
  }
}<|MERGE_RESOLUTION|>--- conflicted
+++ resolved
@@ -239,11 +239,7 @@
           {userCan(PERMISSIONS_CODENAMES.view_submissions, this.props.asset) &&
             <Button
               type='frame'
-<<<<<<< HEAD
-              color='dark-red'
-=======
               color='red'
->>>>>>> 697f2043
               size='m'
               startIcon='trash'
               onClick={this.deleteExport.bind(this, exportData.uid)}
