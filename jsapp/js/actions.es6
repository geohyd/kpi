--- conflicted
+++ resolved
@@ -98,13 +98,6 @@
   getServerEnvironment: {children: ['completed', 'failed']},
 });
 
-<<<<<<< HEAD
-actions.media = Reflux.createActions({
-  loadMedia: {children: ['completed', 'failed']},
-  uploadMedia: {children: ['completed', 'failed']},
-  deleteMedia: {children: ['completed', 'failed']},
-});
-
 actions.dataShare = Reflux.createActions({
   attachToParent: {children: ['completed', 'failed']},
   detachParent: {children: ['completed', 'failed']},
@@ -113,8 +106,6 @@
   toggleDataSharing: {children: ['completed', 'failed']},
 });
 
-=======
->>>>>>> 2a0310fd
 // TODO move these callbacks to `actions/permissions.es6` after moving
 // `actions.resources` to separate file (circular dependency issue)
 permissionsActions.assignAssetPermission.failed.listen(() => {
@@ -204,7 +195,6 @@
     });
 });
 
-<<<<<<< HEAD
 /*
  * Dynamic data attachments
  */
@@ -276,49 +266,6 @@
   alertify.error(response.responseJSON.detail);
 });
 
-/*
- * Form media endpoint actions
- */
-actions.media.uploadMedia.listen((uid, formMediaJSON) => {
-  dataInterface.postFormMedia(uid, formMediaJSON)
-    .done(() => {
-      actions.media.uploadMedia.completed(uid);
-    })
-    .fail(actions.media.uploadMedia.failed);
-});
-actions.media.uploadMedia.completed.listen((uid) => {
-  actions.media.loadMedia(uid);
-});
-actions.media.uploadMedia.failed.listen(() => {
-  alertify.error(t('Could not upload your media'));
-});
-
-actions.media.loadMedia.listen((uid) => {
-  dataInterface.getFormMedia(uid)
-    .done(actions.media.loadMedia.completed)
-    .fail(actions.media.loadMedia.failed);
-});
-actions.media.loadMedia.failed.listen(() => {
-  alertify.error(t('Something went wrong with getting your media'));
-});
-
-actions.media.deleteMedia.listen((uid, url) => {
-  dataInterface.deleteFormMedia(url)
-    .done(() => {
-      actions.media.deleteMedia.completed(uid);
-    })
-    .fail(actions.media.deleteMedia.failed);
-});
-actions.media.deleteMedia.completed.listen((uid) => {
-  notify(t('Successfully deleted media'));
-  actions.media.loadMedia(uid);
-});
-actions.media.deleteMedia.failed.listen(() => {
-  alertify.error(t('Failed to delete media!'));
-});
-
-=======
->>>>>>> 2a0310fd
 actions.resources.createSnapshot.listen(function(details){
   dataInterface.createAssetSnapshot(details)
     .done(actions.resources.createSnapshot.completed)
