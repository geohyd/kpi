/**
 * A bundle file for all Reflux actions. This is the only place that React
 * components should be talking to Backend.
 *
 * You can observe action result through Reflux callbacks in your component, or
 * more preferably (where applicable) use the update eveont of one of the stores
 * from `jsapp/js/stores.es6`
 *
 * TODO: Group and split actions to separate files. For a working example see `./actions/help`.
 */

import alertify from 'alertifyjs';
import Reflux from 'reflux';
import RefluxPromise from './libs/reflux-promise';
import {dataInterface} from './dataInterface';
import {permissionsActions} from './actions/permissions';
import {helpActions} from './actions/help';
import libraryActions from './actions/library';
import submissionsActions from './actions/submissions';
import {
  notify,
  replaceSupportEmail,
} from 'utils';

// Configure Reflux
Reflux.use(RefluxPromise(window.Promise));

export const actions = {
  permissions: permissionsActions,
  help: helpActions,
  library: libraryActions,
  submissions: submissionsActions,
};

actions.navigation = Reflux.createActions([
  'transitionStart',
  'transitionEnd',
  'routeUpdate',
  'documentTitleUpdate'
]);

actions.auth = Reflux.createActions({
  verifyLogin: {children: ['loggedin', 'anonymous', 'failed']},
  logout: {children: ['completed', 'failed']},
  changePassword: {children: ['completed', 'failed']},
  getEnvironment: {children: ['completed', 'failed']},
  getApiToken: {children: ['completed', 'failed']},
});

actions.survey = Reflux.createActions({
  addExternalItemAtPosition: {children: ['completed', 'failed']}
});

actions.search = Reflux.createActions({
  assets: {children: ['completed', 'failed']}
});

actions.resources = Reflux.createActions({
  createImport: {children: ['completed', 'failed']},
  loadAsset: {children: ['completed', 'failed']},
  deployAsset: {children: ['completed', 'failed']},
  setDeploymentActive: {children: ['completed', 'failed']},
  createSnapshot: {children: ['completed', 'failed']},
  cloneAsset: {children: ['completed', 'failed']},
  deleteAsset: {children: ['completed', 'failed']},
  listTags: {children: ['completed', 'failed']},
  loadAssetSubResource: {children: ['completed', 'failed']},
  loadAssetContent: {children: ['completed', 'failed']},
  createResource: {asyncResult: true},
  updateAsset: {asyncResult: true},
  updateSubmissionValidationStatus: {children: ['completed', 'failed']},
  removeSubmissionValidationStatus: {children: ['completed', 'failed']},
  deleteSubmission: {children: ['completed', 'failed']},
  duplicateSubmission: {children: ['completed', 'failed',]},
  refreshTableSubmissions: {children: ['completed', 'failed',]},
  getAssetFiles: {children: ['completed', 'failed']},
  notFound: {}
});

actions.hooks = Reflux.createActions({
  getAll: {children: ['completed', 'failed']},
  add: {children: ['completed', 'failed']},
  update: {children: ['completed', 'failed']},
  delete: {children: ['completed', 'failed']},
  getLogs: {children: ['completed', 'failed']},
  retryLog: {children: ['completed', 'failed']},
  retryLogs: {children: ['completed', 'failed']},
});

actions.misc = Reflux.createActions({
  getUser: {children: ['completed', 'failed']},
  checkUsername: {asyncResult: true, children: ['completed', 'failed']},
  updateProfile: {children: ['completed', 'failed']},
  getServerEnvironment: {children: ['completed', 'failed']},
});

actions.media = Reflux.createActions({
  loadMedia: {children: ['completed', 'failed']},
  uploadMedia: {children: ['completed', 'failed']},
  deleteMedia: {children: ['completed', 'failed']},
});

actions.dataShare = Reflux.createActions({
  attachToParent: {children: ['completed', 'failed']},
  detachParent: {children: ['completed', 'failed']},
  patchParent: {children: ['completed', 'failed']},
  getAttachedParents: {children: ['completed', 'failed']},
  getSharingEnabledAssets: {children: ['completed', 'failed']},
  toggleDataSharing: {children: ['completed', 'failed']},
  updateColumnFilters: {children: ['completed', 'failed']},
});

// TODO move these callbacks to `actions/permissions.es6` after moving
// `actions.resources` to separate file (circular dependency issue)
permissionsActions.assignAssetPermission.failed.listen(() => {
  notify(t('Failed to update permissions'), 'error');
});
permissionsActions.removeAssetPermission.failed.listen(() => {
  notify(t('Failed to remove permissions'), 'error');
});
permissionsActions.bulkSetAssetPermissions.failed.listen(() => {
  notify(t('Failed to update permissions'), 'error');
});
permissionsActions.assignAssetPermission.completed.listen((uid) => {
  // needed to update publicShareSettings after enabling link sharing
  actions.resources.loadAsset({id: uid});
});
permissionsActions.copyPermissionsFrom.completed.listen((sourceUid, targetUid) => {
  actions.resources.loadAsset({id: targetUid});
});
permissionsActions.setAssetPublic.completed.listen((uid) => {
  actions.resources.loadAsset({id: uid});
});
permissionsActions.removeAssetPermission.completed.listen((uid) => {
  // needed to update publicShareSettings after disabling link sharing
  actions.resources.loadAsset({id: uid});
});

actions.misc.getUser.listen((userUrl) => {
  dataInterface.getUser(userUrl)
    .done(actions.misc.getUser.completed)
    .fail(actions.misc.getUser.failed);
});

actions.misc.checkUsername.listen(function(username){
  dataInterface.queryUserExistence(username)
    .done(actions.misc.checkUsername.completed)
    .fail(actions.misc.checkUsername.failed);
});

actions.misc.updateProfile.listen(function(data, callbacks={}){
  dataInterface.patchProfile(data)
    .done((...args) => {
      actions.misc.updateProfile.completed(...args)
      if (callbacks.onComplete) {
        callbacks.onComplete(...args);
      }
    })
    .fail((...args) => {
      actions.misc.updateProfile.failed(...args)
      if (callbacks.onFail) {
        callbacks.onFail(...args);
      }
    });
});
actions.misc.updateProfile.completed.listen(function(){
  notify(t('updated profile successfully'));
});
actions.misc.updateProfile.failed.listen(function(data) {
  let hadFieldsErrors = false;
  for (const [errorProp, errorValue] of Object.entries(data.responseJSON)){
    if (errorProp !== 'non_fields_error') {
      hadFieldsErrors = true;
    }
  }

  if (hadFieldsErrors) {
    notify(t('Some fields contain errors'), 'error');
  } else {
    notify(t('failed to update profile'), 'error');
  }
});

actions.misc.getServerEnvironment.listen(function(){
  dataInterface.serverEnvironment()
    .done(actions.misc.getServerEnvironment.completed)
    .fail(actions.misc.getServerEnvironment.failed);
});

actions.resources.createImport.listen((params, onCompleted, onFailed) => {
  dataInterface.createImport(params)
    .done((response) => {
      actions.resources.createImport.completed(response);
      if (typeof onCompleted === 'function') {onCompleted(response);}
    })
    .fail((response) => {
      actions.resources.createImport.failed(response);
      if (typeof onFailed === 'function') {onFailed(response);}
    });
});

/*
 * Dynamic data attachments
 */
actions.dataShare.attachToParent.listen((assetUid, data) => {
  dataInterface.attachToParent(assetUid, data)
    .done(() => {
      actions.dataShare.attachToParent.completed(assetUid);
    })
    .fail((response) => {
      actions.dataShare.attachToParent.failed(response)
    })
});

actions.dataShare.detachParent.listen((attachmentUrl) => {
  dataInterface.detachParent(attachmentUrl)
    .done(() => {
      actions.dataShare.detachParent.completed();
    })
    .fail((response) => {
      actions.dataShare.detachParent.failed(response)
    })
});

actions.dataShare.patchParent.listen((attachmentUrl, data) => {
  dataInterface.patchParent(attachmentUrl, data)
    .done((response) => {
      actions.dataShare.patchParent.completed(response);
    })
    .fail((response) => {
      actions.dataShare.patchParent.failed(response)
    })
});

actions.dataShare.getAttachedParents.listen((assetUid) => {
  dataInterface.getAttachedParents(assetUid)
    .done((response) => {
      if (response.results.length > 0) {
<<<<<<< HEAD
        // To get the name of each parent we need to get their content
        let allParents = [];
        response.results.forEach((parent) => {
          dataInterface.getAsset({url: parent.parent})
            .done((attachedParent) => {
              // Removes all past last `.` in a string (ex. file extentions)
              let filename = parent.filename.replace(/\.[^/.]+$/, '');
              allParents.push({
                parent: attachedParent,
                filename: filename,
                attachmentUrl: parent.url,
                fields: parent.fields,
              });
              actions.dataShare.getAttachedParents.completed(allParents);
            });
=======
        let allParents = [];
        response.results.forEach((parent) => {
          // Remove file extension
          let filename = parent.filename.replace(/\.[^/.]+$/, '');
          // Get Uid from url
          let parentUid = parent.parent.match(/.*\/([^/]+)\//)[1];
          allParents.push({
            parentName: parent.parent_name,
            parentUrl: parent.parent,
            parentUid: parentUid,
            filename: filename,
            attachmentUrl: parent.url,
          });
          actions.dataShare.getAttachedParents.completed(allParents);
>>>>>>> 3f7de1f6
        });
      } else {
        actions.dataShare.getAttachedParents.completed([]);
      }
    })
    .fail(actions.dataShare.getAttachedParents.failed);
});

actions.dataShare.getSharingEnabledAssets.listen(() => {
  dataInterface.getSharingEnabledAssets()
    .done((response) => {
      actions.dataShare.getSharingEnabledAssets.completed(response);
    })
    .fail(actions.dataShare.getSharingEnabledAssets.failed);
});
actions.dataShare.getSharingEnabledAssets.failed.listen(() => {
  alertify.error(t('Failed to retrieve sharing enabled assets'));
});

// The next two actions have the same endpoint but are called on very different
// situations, so we keep them as separate actions
actions.dataShare.toggleDataSharing.listen((uid, data) => {
  dataInterface.patchDataSharing(uid, data)
    .done(actions.dataShare.toggleDataSharing.completed)
    .fail((response) => {
      actions.dataShare.toggleDataSharing.failed(response);
    });
});
actions.dataShare.toggleDataSharing.failed.listen((response) => {
  alertify.error(response.responseJSON.detail);
});

actions.dataShare.updateColumnFilters.listen((uid, data) => {
  dataInterface.patchDataSharing(uid, data)
    .done((response) => {
      actions.dataShare.updateColumnFilters.completed(response)
    })
    .fail((response) => {
      actions.dataShare.updateColumnFilters.failed(response);
    });
});
actions.dataShare.updateColumnFilters.failed.listen((response) => {
  alertify.error(response.responseJSON);
});

/*
 * Form media endpoint actions
 */
actions.media.uploadMedia.listen((uid, formMediaJSON) => {
  dataInterface.postFormMedia(uid, formMediaJSON)
    .done(() => {
      actions.media.uploadMedia.completed(uid);
    })
    .fail((response) => {
      actions.media.uploadMedia.failed(response);
    });
});
actions.media.uploadMedia.completed.listen((uid) => {
  actions.media.loadMedia(uid);
});
actions.media.uploadMedia.failed.listen(() => {
  alertify.error(t('Could not upload your media'));
});

actions.media.loadMedia.listen((uid) => {
  dataInterface.getFormMedia(uid)
    .done((response) => {
      actions.media.loadMedia.completed(response);
    })
    .fail((response) => {
      actions.media.loadMedia.failed(response);
    });
});
actions.media.loadMedia.failed.listen(() => {
  alertify.error(t('Something went wrong with getting your media'));
});

actions.media.deleteMedia.listen((uid, url) => {
  dataInterface.deleteFormMedia(url)
    .done(() => {
      actions.media.deleteMedia.completed(uid);
    })
    .fail((response) => {
      actions.media.deleteMedia.failed(response);
    });
});
actions.media.deleteMedia.completed.listen((uid) => {
  notify(t('Successfully deleted media'));
  actions.media.loadMedia(uid);
});
actions.media.deleteMedia.failed.listen(() => {
  alertify.error(t('Failed to delete media!'));
});

actions.resources.createSnapshot.listen(function(details){
  dataInterface.createAssetSnapshot(details)
    .done(actions.resources.createSnapshot.completed)
    .fail(actions.resources.createSnapshot.failed);
});

actions.resources.listTags.listen(function(data){
  dataInterface.listTags(data)
    .done(actions.resources.listTags.completed)
    .fail(actions.resources.listTags.failed);
});

actions.resources.listTags.completed.listen(function(results){
  if (results.next && window.Raven) {
    Raven.captureMessage('MAX_TAGS_EXCEEDED: Too many tags');
  }
});

actions.resources.updateAsset.listen(function(uid, values, params={}) {
  dataInterface.patchAsset(uid, values)
    .done((asset) => {
      actions.resources.updateAsset.completed(asset);
      if (typeof params.onComplete === 'function') {
        params.onComplete(asset, uid, values);
      }
      notify(t('successfully updated'));
    })
    .fail(function(resp){
      actions.resources.updateAsset.failed(resp);
      if (params.onFailed) {
        params.onFailed(resp);
      }
    });
});

actions.resources.deployAsset.listen(function(asset, redeployment, params={}){
  dataInterface.deployAsset(asset, redeployment)
    .done((data) => {
      actions.resources.deployAsset.completed(data.asset);
      if (typeof params.onDone === 'function') {
        params.onDone(data, redeployment);
      }
    })
    .fail((data) => {
      actions.resources.deployAsset.failed(data, redeployment);
      if (typeof params.onFail === 'function') {
        params.onFail(data,  redeployment);
      }
    });
});

actions.resources.deployAsset.failed.listen(function(data, redeployment){
  // report the problem to the user
  let failure_message = null;

  if(!data.responseJSON || (!data.responseJSON.xform_id_string &&
                            !data.responseJSON.detail)) {
    // failed to retrieve a valid response from the server
    // setContent() removes the input box, but the value is retained
    var msg;
    if (data.status == 500 && data.responseJSON && data.responseJSON.error) {
      msg = `<pre>${data.responseJSON.error}</pre>`;
    } else if (data.status == 500 && data.responseText) {
      msg = `<pre>${data.responseText}</pre>`;
    } else {
      msg = t('please check your connection and try again.');
    }
    failure_message = `
      <p>${replaceSupportEmail(t('if this problem persists, contact help@kobotoolbox.org'))}</p>
      <p>${msg}</p>
    `;
  } else if(!!data.responseJSON.xform_id_string){
    // TODO: now that the id_string is automatically generated, this failure
    // mode probably doesn't need special handling
    failure_message = `
      <p>${t('your form id was not valid:')}</p>
      <p><pre>${data.responseJSON.xform_id_string}</pre></p>
      <p>${replaceSupportEmail(t('if this problem persists, contact help@kobotoolbox.org'))}</p>
    `;
  } else if(!!data.responseJSON.detail) {
    failure_message = `
      <p>${t('your form cannot be deployed because it contains errors:')}</p>
      <p><pre>${data.responseJSON.detail}</pre></p>
    `;
  }
  alertify.alert(t('unable to deploy'), failure_message);
});

actions.resources.setDeploymentActive.listen(function(details) {
  dataInterface.setDeploymentActive(details)
    .done((data) => {
      actions.resources.setDeploymentActive.completed(data.asset);
    })
    .fail(actions.resources.setDeploymentActive.failed);
});
actions.resources.setDeploymentActive.completed.listen((result) => {
  if (result.deployment__active) {
    notify(t('Project unarchived successfully'));
  } else {
    notify(t('Project archived successfully'));
  }
});

actions.resources.getAssetFiles.listen(function(assetId, fileType) {
  dataInterface
    .getAssetFiles(assetId, fileType)
    .done(actions.resources.getAssetFiles.completed)
    .fail(actions.resources.getAssetFiles.failed);
});


actions.reports = Reflux.createActions({
  setStyle: {
    children: [
      'completed',
      'failed',
    ]
  },
  setCustom: {
    children: [
      'completed',
      'failed',
    ]
  }
});

actions.reports.setStyle.listen(function(assetId, details){
  dataInterface.patchAsset(assetId, {report_styles: JSON.stringify(details)})
    .done((asset) => {
      actions.reports.setStyle.completed(asset);
      actions.resources.updateAsset.completed(asset);
    })
    .fail(actions.reports.setStyle.failed);
});

actions.reports.setCustom.listen(function(assetId, details){
  dataInterface.patchAsset(assetId, {report_custom: JSON.stringify(details)})
    .done((asset) => {
      actions.reports.setCustom.completed(asset);
      actions.resources.updateAsset.completed(asset);
    })
    .fail(actions.reports.setCustom.failed);
});

actions.table = Reflux.createActions({
  updateSettings: {
    children: [
      'completed',
      'failed',
    ]
  }
});

actions.table.updateSettings.listen(function(assetId, settings){
  dataInterface.patchAsset(assetId, {settings: JSON.stringify(settings)})
    .done((asset) => {
      actions.table.updateSettings.completed(asset);
      actions.resources.updateAsset.completed(asset);
    })
    .fail(actions.table.updateSettings.failed);
});


actions.map = Reflux.createActions({
  setMapStyles: {
    children: ['started', 'completed', 'failed']
  }
});

/**
 * Note: `started` callback returns parameters with wich the action was called
 * @param {string} assetUid
 * @param {object} mapStyles
 */
actions.map.setMapStyles.listen(function(assetUid, mapStyles) {
  dataInterface.patchAsset(assetUid, {map_styles: JSON.stringify(mapStyles)})
    .done((asset) => {
      actions.map.setMapStyles.completed(asset);
      actions.resources.updateAsset.completed(asset);
    })
    .fail(actions.map.setMapStyles.failed);
  actions.map.setMapStyles.started(assetUid, mapStyles);
});


actions.resources.createResource.listen(function(details){
  dataInterface.createResource(details)
    .done(function(asset){
      actions.resources.createResource.completed(asset);
    })
    .fail(function(...args){
      actions.resources.createResource.failed(...args);
    });
});

actions.resources.deleteAsset.listen(function(details, params={}){
  dataInterface.deleteAsset(details)
    .done(() => {
      actions.resources.deleteAsset.completed(details);
      if (typeof params.onComplete === 'function') {
        params.onComplete(details);
      }
    })
    .fail((err) => {
      actions.resources.deleteAsset.failed(details);
      alertify.alert(
        t('Unable to delete asset!'),
        `<p>${t('Error details:')}</p><pre style='max-height: 200px;'>${err.responseText}</pre>`
      );
    });
});

actions.resources.cloneAsset.listen(function(details, params={}){
  dataInterface.cloneAsset(details)
    .done((asset) => {
      actions.resources.cloneAsset.completed(asset);
      if (typeof params.onComplete === 'function') {
        params.onComplete(asset);
      }
    })
    .fail(actions.resources.cloneAsset.failed);
});
actions.resources.cloneAsset.failed.listen(() => {
  notify(t('Could not create project!'), 'error');
});

actions.search.assets.listen(function(searchData, params = {}){
  dataInterface.searchAssets(searchData)
    .done(function(response){
      actions.search.assets.completed(searchData, response);
      if (typeof params.onComplete === 'function') {
        params.onComplete(searchData, response);
      }
    })
    .fail(function(response){
      actions.search.assets.failed(searchData, response);
      if (typeof params.onFailed === 'function') {
        params.onFailed(searchData, response);
      }
    });
});

// reload so a new csrf token is issued
actions.auth.logout.completed.listen(function(){
  window.setTimeout(function(){
    window.location.replace('', '');
  }, 1);
});

actions.auth.logout.listen(function(){
  dataInterface.logout().done(actions.auth.logout.completed).fail(function(){
    console.error('logout failed for some reason. what should happen now?');
  });
});
actions.auth.verifyLogin.listen(function(){
    dataInterface.selfProfile()
        .done((data/*, msg, req*/)=>{
          if (data.username) {
            actions.auth.verifyLogin.loggedin(data);
          } else {
            actions.auth.verifyLogin.anonymous(data);
          }
        })
        .fail(actions.auth.verifyLogin.failed);
});

actions.auth.changePassword.listen((currentPassword, newPassword) => {
  dataInterface.patchProfile({
    current_password: currentPassword,
    new_password: newPassword
  })
  .done(actions.auth.changePassword.completed)
  .fail(actions.auth.changePassword.failed);
});
actions.auth.changePassword.completed.listen(() => {
  notify(t('changed password successfully'));
});
actions.auth.changePassword.failed.listen(() => {
  notify(t('failed to change password'), 'error');
});

actions.auth.getEnvironment.listen(function(){
  dataInterface.environment()
    .done((data)=>{
      actions.auth.getEnvironment.completed(data);
    })
    .fail(actions.auth.getEnvironment.failed);
});
actions.auth.getEnvironment.failed.listen(() => {
  notify(t('failed to load environment data'), 'error');
});

actions.auth.getApiToken.listen(() => {
  dataInterface.apiToken()
    .done((response) => {
      actions.auth.getApiToken.completed(response.token);
    })
    .fail(actions.auth.getApiToken.failed);
});
actions.auth.getApiToken.failed.listen(() => {
  notify(t('failed to load API token'), 'error');
});

actions.resources.loadAsset.listen(function(params){
  dataInterface.getAsset(params)
    .done(actions.resources.loadAsset.completed)
    .fail(actions.resources.loadAsset.failed);
});

actions.resources.loadAssetContent.listen(function(params){
  dataInterface.getAssetContent(params)
    .done(actions.resources.loadAssetContent.completed)
    .fail(actions.resources.loadAssetContent.failed);
});

actions.resources.updateSubmissionValidationStatus.listen(function(uid, sid, data){
  dataInterface.updateSubmissionValidationStatus(uid, sid, data).done((result) => {
    actions.resources.updateSubmissionValidationStatus.completed(result, sid);
  }).fail((error)=>{
    console.error(error);
    actions.resources.updateSubmissionValidationStatus.failed(error);
  });
});

actions.resources.removeSubmissionValidationStatus.listen((uid, sid) => {
  dataInterface.removeSubmissionValidationStatus(uid, sid).done((result) => {
    actions.resources.removeSubmissionValidationStatus.completed(result, sid);
  }).fail((error)=>{
    console.error(error);
    actions.resources.removeSubmissionValidationStatus.failed(error);
  });
});

actions.resources.deleteSubmission.listen((uid, sid) => {
  dataInterface.deleteSubmission(uid, sid)
    .done(() => {
      notify(t('submission deleted'));
      actions.resources.deleteSubmission.completed();
      actions.resources.loadAsset({id: uid});
    })
    .fail(() => {
      alertify.error(t('failed to delete submission'));
      actions.resources.deleteSubmission.failed();
    });
});

actions.resources.duplicateSubmission.listen((uid, sid, duplicatedSubmission) => {
  dataInterface.duplicateSubmission(uid, sid)
    .done((response) => {
      notify(t('Successfully duplicated submission'));
      actions.resources.duplicateSubmission.completed(uid, response._id, duplicatedSubmission);
      actions.resources.loadAsset({id: uid});
    })
    .fail((response) => {
      alertify.error(t('Failed to duplciate submisson'));
      actions.resources.duplicateSubmission.failed(response);
    });
});

actions.hooks.getAll.listen((assetUid, callbacks = {}) => {
  dataInterface.getHooks(assetUid)
    .done((...args) => {
      actions.hooks.getAll.completed(...args);
      if (typeof callbacks.onComplete === 'function') {
        callbacks.onComplete(...args);
      }
    })
    .fail((...args) => {
      actions.hooks.getAll.failed(...args);
      if (typeof callbacks.onFail === 'function') {
        callbacks.onFail(...args);
      }
    });
});

actions.hooks.add.listen((assetUid, data, callbacks = {}) => {
  dataInterface.addExternalService(assetUid, data)
    .done((...args) => {
      actions.hooks.getAll(assetUid);
      actions.hooks.add.completed(...args);
      if (typeof callbacks.onComplete === 'function') {
        callbacks.onComplete(...args);
      }
    })
    .fail((...args) => {
      actions.hooks.add.failed(...args);
      if (typeof callbacks.onFail === 'function') {
        callbacks.onFail(...args);
      }
    });
});
actions.hooks.add.completed.listen((response) => {
  notify(t('REST Service added successfully'));
});
actions.hooks.add.failed.listen((response) => {
  notify(t('Failed adding REST Service'), 'error');
});

actions.hooks.update.listen((assetUid, hookUid, data, callbacks = {}) => {
  dataInterface.updateExternalService(assetUid, hookUid, data)
    .done((...args) => {
      actions.hooks.getAll(assetUid);
      actions.hooks.update.completed(...args);
      if (typeof callbacks.onComplete === 'function') {
        callbacks.onComplete(...args);
      }
    })
    .fail((...args) => {
      actions.hooks.update.failed(...args);
      if (typeof callbacks.onFail === 'function') {
        callbacks.onFail(...args);
      }
    });
});
actions.hooks.update.completed.listen(() => {
  notify(t('REST Service updated successfully'));
});
actions.hooks.update.failed.listen(() => {
  alertify.error(t('Failed saving REST Service'));
});

actions.hooks.delete.listen((assetUid, hookUid, callbacks = {}) => {
  dataInterface.deleteExternalService(assetUid, hookUid)
    .done((...args) => {
      actions.hooks.getAll(assetUid);
      actions.hooks.delete.completed(...args);
      if (typeof callbacks.onComplete === 'function') {
        callbacks.onComplete(...args);
      }
    })
    .fail((...args) => {
      actions.hooks.delete.failed(...args);
      if (typeof callbacks.onFail === 'function') {
        callbacks.onFail(...args);
      }
    });
});
actions.hooks.delete.completed.listen((response) => {
  notify(t('REST Service deleted permanently'));
});
actions.hooks.delete.failed.listen((response) => {
  notify(t('Could not delete REST Service'), 'error');
});

actions.hooks.getLogs.listen((assetUid, hookUid, callbacks = {}) => {
  dataInterface.getHookLogs(assetUid, hookUid)
    .done((...args) => {
      actions.hooks.getLogs.completed(...args);
      if (typeof callbacks.onComplete === 'function') {
        callbacks.onComplete(...args);
      }
    })
    .fail((...args) => {
      actions.hooks.getLogs.failed(...args);
      if (typeof callbacks.onFail === 'function') {
        callbacks.onFail(...args);
      }
    });
});

actions.hooks.retryLog.listen((assetUid, hookUid, lid, callbacks = {}) => {
  dataInterface.retryExternalServiceLog(assetUid, hookUid, lid)
    .done((...args) => {
      actions.hooks.getLogs(assetUid, hookUid);
      actions.hooks.retryLog.completed(...args);
      if (typeof callbacks.onComplete === 'function') {
        callbacks.onComplete(...args);
      }
    })
    .fail((...args) => {
      actions.hooks.retryLog.failed(...args);
      if (typeof callbacks.onFail === 'function') {
        callbacks.onFail(...args);
      }
    });
});
actions.hooks.retryLog.completed.listen((response) => {
  notify(t('Submission retry requested successfully'));
});
actions.hooks.retryLog.failed.listen((response) => {
  notify(t('Submission retry request failed'), 'error');
});

actions.hooks.retryLogs.listen((assetUid, hookUid, callbacks = {}) => {
  dataInterface.retryExternalServiceLogs(assetUid, hookUid)
    .done((...args) => {
      actions.hooks.retryLogs.completed(...args);
      if (typeof callbacks.onComplete === 'function') {
        callbacks.onComplete(...args);
      }
    })
    .fail((...args) => {
      actions.hooks.getLogs(assetUid, hookUid);
      actions.hooks.retryLogs.failed(...args);
      if (typeof callbacks.onFail === 'function') {
        callbacks.onFail(...args);
      }
    });
});
actions.hooks.retryLogs.completed.listen((response) => {
  notify(response.detail, 'warning');
});
actions.hooks.retryLogs.failed.listen((response) => {
  notify(t('Retrying all submissions failed'), 'error');
});<|MERGE_RESOLUTION|>--- conflicted
+++ resolved
@@ -236,23 +236,6 @@
   dataInterface.getAttachedParents(assetUid)
     .done((response) => {
       if (response.results.length > 0) {
-<<<<<<< HEAD
-        // To get the name of each parent we need to get their content
-        let allParents = [];
-        response.results.forEach((parent) => {
-          dataInterface.getAsset({url: parent.parent})
-            .done((attachedParent) => {
-              // Removes all past last `.` in a string (ex. file extentions)
-              let filename = parent.filename.replace(/\.[^/.]+$/, '');
-              allParents.push({
-                parent: attachedParent,
-                filename: filename,
-                attachmentUrl: parent.url,
-                fields: parent.fields,
-              });
-              actions.dataShare.getAttachedParents.completed(allParents);
-            });
-=======
         let allParents = [];
         response.results.forEach((parent) => {
           // Remove file extension
@@ -263,11 +246,11 @@
             parentName: parent.parent_name,
             parentUrl: parent.parent,
             parentUid: parentUid,
+            childFields: parent.fields,
             filename: filename,
             attachmentUrl: parent.url,
           });
           actions.dataShare.getAttachedParents.completed(allParents);
->>>>>>> 3f7de1f6
         });
       } else {
         actions.dataShare.getAttachedParents.completed([]);
