import $ from 'jquery';
import {makeAutoObservable} from 'mobx';
import type {
  ProjectViewAsset,
  PaginatedResponse,
  FailResponse,
} from 'js/dataInterface';
import {handleApiFail} from 'js/utils';
import {DEFAULT_PROJECT_FIELDS, PROJECT_FIELDS} from './projectViews/constants';
import type {
  ProjectFieldName,
  ProjectsFilterDefinition,
} from './projectViews/constants';
import {buildQueriesFromFilters} from './projectViews/utils';
import type {ProjectsTableOrder} from './projectsTable/projectsTable';
import session from 'js/stores/session';
import {ROOT_URL} from 'js/constants';

const SAVE_DATA_NAME = 'project_views_settings';
const PAGE_SIZE = 50;

const DEFAULT_VIEW_SETTINGS: ViewSettings = {
  filters: [],
  order: {
    fieldName: PROJECT_FIELDS.name.name,
    direction: 'ascending',
  },
  // When fields are `undefined`, it means the deafult fields (from
  // `DEFAULT_PROJECT_FIELDS`) are being used.
  fields: undefined,
};

/** Settings of a different views to be stored on backend. */
export interface ProjectViewsSettings {
  [viewUid: string]: ViewSettings;
}

interface ViewSettings {
  filters: ProjectsFilterDefinition[];
  order: ProjectsTableOrder;
  fields?: ProjectFieldName[];
}

class CustomViewStore {
  public assets: ProjectViewAsset[] = [];
  public filters: ProjectsFilterDefinition[] = DEFAULT_VIEW_SETTINGS.filters;
  public order: ProjectsTableOrder = DEFAULT_VIEW_SETTINGS.order;
  public fields?: ProjectFieldName[] = DEFAULT_VIEW_SETTINGS.fields;
  /** Whether the first call was made. */
  public isFirstLoadComplete = false;
  public isLoading = false;
  /**
   * Please pass url with query parameters included, or simply ending with `?`.
   * This is the API url we want to call for given view. We have it here, so
   * that store would be able to handling both Project Views and My Projects
   * routes (as both of them use different APIs with same functionalities
   * available)
   */
  private baseUrl?: string;
  private viewUid?: string;
  /** We use `null` here because the endpoint uses it. */
  private nextPageUrl: string | null = null;

  constructor() {
    makeAutoObservable(this);
  }

  /** Use this whenever you need to change the view */
  public setUp(viewUid: string, baseUrl: string) {
    this.viewUid = viewUid;
    this.baseUrl = baseUrl;
    this.assets = [];
    this.isFirstLoadComplete = false;
    this.isLoading = false;
    this.nextPageUrl = null;
    this.loadSettings();
  }

  /** If next page of results is available. */
  public get hasMoreAssets(): boolean {
    return this.nextPageUrl !== null;
  }

  /** Stores the new filters and fetches completely new list of assets. */
  public setFilters(filters: ProjectsFilterDefinition[]) {
    this.filters = filters;
    this.saveSettings();
    this.fetchAssets();
  }

  /** Stores the new ordering and fetches completely new list of assets. */
  public setOrder(order: ProjectsTableOrder) {
    this.order = order;
    this.saveSettings();
    this.fetchAssets();
  }

  public setFields(fields: ProjectFieldName[] | undefined) {
    this.fields = fields;
    this.saveSettings();
    // NOTE: we don't need to fetch assets again, fields are UI only
  }

  public hideField(fieldName: ProjectFieldName) {
    let newFields = Array.isArray(this.fields)
      ? Array.from(this.fields)
      : DEFAULT_PROJECT_FIELDS;
    newFields = newFields.filter((item) => item !== fieldName);
    this.setFields(newFields);
  }

  private getOrderQuery() {
    const fieldDefinition = PROJECT_FIELDS[this.order.fieldName];
    if (this.order.direction === 'descending') {
      return `-${fieldDefinition.apiPropertyName}`;
    }
    return fieldDefinition.apiPropertyName;
  }

  /**
   * Gets the first page of results. It will replace whatever assets are loaded
   * already.
   */
  public fetchAssets() {
    this.isFirstLoadComplete = false;
    this.isLoading = true;
    this.assets = [];
    const queriesString = buildQueriesFromFilters(this.filters).join(' AND ');
    const orderingString = this.getOrderQuery();
    $.ajax({
      dataType: 'json',
      method: 'GET',
<<<<<<< HEAD
      url: `${this.baseUrl}&ordering=${orderingString}&q=${queriesString}&limit=${PAGE_SIZE}`,
=======
      url:
        `${ROOT_URL}/api/v2/project-views/${this.viewUid}/assets/?ordering=${orderingString}&limit=${PAGE_SIZE}` +
        (queriesString ? `&q=${queriesString}` : ''),
>>>>>>> 479f5907
    })
      .done(this.onFetchAssetsDone.bind(this))
      .fail(this.onAnyFail.bind(this));
  }

  /** Gets the next page of results (if available). */
  public fetchMoreAssets() {
    if (this.nextPageUrl !== null) {
      $.ajax({
        dataType: 'json',
        method: 'GET',
        url: this.nextPageUrl,
      })
        .done(this.onFetchMoreAssetsDone.bind(this))
        .fail(this.onAnyFail.bind(this));
    }
  }

  private onFetchAssetsDone(response: PaginatedResponse<ProjectViewAsset>) {
    this.isFirstLoadComplete = true;
    this.isLoading = false;
    this.assets = response.results;
    this.nextPageUrl = response.next;
  }

  private onFetchMoreAssetsDone(response: PaginatedResponse<ProjectViewAsset>) {
    // This differs from `onFetchAssetsDone`, because it adds the Assets
    // to existing ones.
    this.isLoading = false;
    this.assets = this.assets.concat(response.results);
    this.nextPageUrl = response.next;
  }

  private onAnyFail(response: FailResponse) {
    this.isLoading = false;
    handleApiFail(response);
  }

  /**
   * Stores settings for current view in `/me/` endpoint, so user will not lose
   * the configuration of the view after leaving the route.
   */
  private saveSettings() {
    if (!this.viewUid) {
      return;
    }

    let newData: ProjectViewsSettings = {};
    // Get saved data
    if (
      'email' in session.currentAccount &&
      session.currentAccount.extra_details.project_views_settings
    ) {
      newData = session.currentAccount.extra_details.project_views_settings;
    }

    newData[this.viewUid] = {
      filters: this.filters,
      order: this.order,
      fields: this.fields,
    };

    session.setDetail(SAVE_DATA_NAME, newData);
  }

  private resetSettings() {
    this.filters = DEFAULT_VIEW_SETTINGS.filters;
    this.order = DEFAULT_VIEW_SETTINGS.order;
    this.fields = DEFAULT_VIEW_SETTINGS.fields;
  }

  /**
   * Gets the settings for current view from session store (if they exists) with
   * fall back to defaults.
   */
  private loadSettings() {
    if (!this.viewUid) {
      return;
    }

    // First we load the default values
    this.resetSettings();

    // Then we load the saved settings (if they exist)
    if (
      'email' in session.currentAccount &&
      session.currentAccount.extra_details[SAVE_DATA_NAME] &&
      session.currentAccount.extra_details[SAVE_DATA_NAME][this.viewUid]
    ) {
      const savedViewData =
        session.currentAccount.extra_details[SAVE_DATA_NAME][this.viewUid];
      if (savedViewData.filters) {
        this.filters = savedViewData.filters;
      }
      if (savedViewData.order) {
        this.order = savedViewData.order;
      }
      if (savedViewData.fields) {
        this.fields = savedViewData.fields;
      }
    }
  }
}

/** Handles fetching (with filters and ordering) assets for given view. */
const customViewStore = new CustomViewStore();

export default customViewStore;<|MERGE_RESOLUTION|>--- conflicted
+++ resolved
@@ -130,13 +130,9 @@
     $.ajax({
       dataType: 'json',
       method: 'GET',
-<<<<<<< HEAD
-      url: `${this.baseUrl}&ordering=${orderingString}&q=${queriesString}&limit=${PAGE_SIZE}`,
-=======
       url:
-        `${ROOT_URL}/api/v2/project-views/${this.viewUid}/assets/?ordering=${orderingString}&limit=${PAGE_SIZE}` +
+        `${this.baseUrl}&ordering=${orderingString}&limit=${PAGE_SIZE}` +
         (queriesString ? `&q=${queriesString}` : ''),
->>>>>>> 479f5907
     })
       .done(this.onFetchAssetsDone.bind(this))
       .fail(this.onAnyFail.bind(this));
