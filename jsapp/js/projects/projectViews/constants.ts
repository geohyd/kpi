--- conflicted
+++ resolved
@@ -246,10 +246,6 @@
   dateDeployed: {
     name: 'dateDeployed',
     label: t('Date deployed'),
-<<<<<<< HEAD
-    apiPropertyName: 'date_deployed__date',
-    availableConditions: [],
-=======
     apiFilteringName: 'date_deployed__date',
     apiOrderingName: 'date_deployed',
     availableConditions: [
@@ -258,8 +254,6 @@
       'endsWith',
       'startsWith',
     ],
-    orderable: true,
->>>>>>> fb6c52da
   },
   sector: {
     name: 'sector',
