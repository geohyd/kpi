--- conflicted
+++ resolved
@@ -108,11 +108,7 @@
       <Button
         isDisabled={!isManagingPossible}
         type='bare'
-<<<<<<< HEAD
-        color='dark-red'
-=======
         color='red'
->>>>>>> 697f2043
         size='s'
         startIcon='trash'
         onClick={() =>
