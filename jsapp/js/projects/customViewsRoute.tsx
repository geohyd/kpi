import React, {useState} from 'react';
import type {
  ProjectsFilterDefinition,
  ProjectFieldName,
} from './projectsView/projectsViewConstants';
import ProjectsFilter from './projectsView/projectsFilter';
<<<<<<< HEAD
import ProjectsFieldsSelector from './projectsView/projectsFieldsSelector';
=======
import ViewSwitcher from './projectsView/viewSwitcher';
>>>>>>> cb8bd2af

export default function CustomViewsRoute() {
  const [filters, setFilters] = useState<ProjectsFilterDefinition[]>([]);
  const [fields, setFields] = useState<ProjectFieldName[] | undefined>([]);

  return (
<<<<<<< HEAD
    <section style={{backgroundColor: 'white'}}>
      <h1>Projects View temporary demo</h1>

      <ProjectsFilter
        onFiltersChange={setFilters}
        filters={filters}
      />

      <ProjectsFieldsSelector
        onFieldsChange={setFields}
        selectedFields={fields}
      />
=======
    <section>
      <div>
        <ViewSwitcher viewUid='1' viewCount={15}/>

        <ProjectsFilter
          onFiltersChange={setFilters}
          filters={filters}
        />
      </div>

      TBD Custom View 1
>>>>>>> cb8bd2af
    </section>
  );
}<|MERGE_RESOLUTION|>--- conflicted
+++ resolved
@@ -4,31 +4,14 @@
   ProjectFieldName,
 } from './projectsView/projectsViewConstants';
 import ProjectsFilter from './projectsView/projectsFilter';
-<<<<<<< HEAD
 import ProjectsFieldsSelector from './projectsView/projectsFieldsSelector';
-=======
 import ViewSwitcher from './projectsView/viewSwitcher';
->>>>>>> cb8bd2af
 
 export default function CustomViewsRoute() {
   const [filters, setFilters] = useState<ProjectsFilterDefinition[]>([]);
   const [fields, setFields] = useState<ProjectFieldName[] | undefined>([]);
 
   return (
-<<<<<<< HEAD
-    <section style={{backgroundColor: 'white'}}>
-      <h1>Projects View temporary demo</h1>
-
-      <ProjectsFilter
-        onFiltersChange={setFilters}
-        filters={filters}
-      />
-
-      <ProjectsFieldsSelector
-        onFieldsChange={setFields}
-        selectedFields={fields}
-      />
-=======
     <section>
       <div>
         <ViewSwitcher viewUid='1' viewCount={15}/>
@@ -37,10 +20,14 @@
           onFiltersChange={setFilters}
           filters={filters}
         />
+
+        <ProjectsFieldsSelector
+          onFieldsChange={setFields}
+          selectedFields={fields}
+        />
       </div>
 
       TBD Custom View 1
->>>>>>> cb8bd2af
     </section>
   );
 }