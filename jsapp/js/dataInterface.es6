/**
 * The only file that is making calls to Backend. You shouldn't use it directly,
 * but through proper actions in `jsapp/js/actions.es6`.
 *
 * TODO: Instead of splitting this huge file it could be a good idead to move
 * all the calls from here to appropriate actions and drop this file entirely.
 * And make actions for calls that doesn't have them.
 */

import $ from 'jquery';
import alertify from 'alertifyjs';
import {
  t,
  assign
} from './utils';
import {
  ROOT_URL,
  COMMON_QUERIES
} from './constants';

export var dataInterface;
(function(){
  var $ajax = (o)=> {
    return $.ajax(assign({}, {dataType: 'json', method: 'GET'}, o));
  };
  const assetMapping = {
    'a': 'assets',
    'c': 'collections',
    'p': 'permissions',
  };

  // hook up to all AJAX requests to check auth problems
  $(document).ajaxError((event, request, settings) => {
    if (request.status === 403 || request.status === 401 || request.status === 404) {
      dataInterface.selfProfile().done((data) => {
        if (data.message === 'user is not logged in') {
          let errorMessage = t('Please try reloading the page. If you need to contact support, note the following message: <pre>##server_message##</pre>');
          let serverMessage = request.status.toString();
          if (request.responseJSON && request.responseJSON.detail) {
            serverMessage += ': ' + request.responseJSON.detail;
          }
          errorMessage = errorMessage.replace('##server_message##', serverMessage);
          alertify.alert(t('You are not logged in'), errorMessage);
        }
      });
    }
  });

  assign(this, {
    selfProfile: ()=> $ajax({ url: `${ROOT_URL}/me/` }),
    serverEnvironment: ()=> $ajax({ url: `${ROOT_URL}/environment/` }),
    apiToken: () => {
      return $ajax({
        url: `${ROOT_URL}/token/?format=json`
      });
    },
    getUser: (userUrl) => {
      return $ajax({
        url: userUrl
      });
    },
    queryUserExistence: (username)=> {
      var d = new $.Deferred();
      $ajax({ url: `${ROOT_URL}/api/v2/users/${username}/` })
        .done(()=>{ d.resolve(username, true); })
        .fail(()=>{ d.reject(username, false); });
      return d.promise();
    },
    logout: ()=> {
      var d = new $.Deferred();
      $ajax({ url: `${ROOT_URL}/api-auth/logout/` }).done(d.resolve).fail(function (/*resp, etype, emessage*/) {
        // logout request wasn't successful, but may have logged the user out
        // querying '/me/' can confirm if we have logged out.
        dataInterface.selfProfile().done(function(data){
          if (data.message === 'user is not logged in') {
            d.resolve(data);
          } else {
            d.fail(data);
          }
        }).fail(d.fail);
      });
      return d.promise();
    },
    patchProfile (data) {
      return $ajax({
        url: `${ROOT_URL}/me/`,
        method: 'PATCH',
        data: data
      });
    },
    listTemplates () {
      return $ajax({
        url: `${ROOT_URL}/api/v2/assets/?q=${COMMON_QUERIES.get('t')}`
      });
    },
    getCollections(params = {}) {
      let q = COMMON_QUERIES.get('c');
      if (params.owner) {
        q += ` AND owner__username__exact:${params.owner}`;
      }
      return $ajax({
        url: `${ROOT_URL}/api/v2/assets/`,
        dataType: 'json',
        data: {
          q: q,
          limit: params.pageSize || 100,
          page: params.page || 0
        },
        method: 'GET'
      });
    },
    createAssetSnapshot (data) {
      return $ajax({
        url: `${ROOT_URL}/api/v2/asset_snapshots/`,
        method: 'POST',
        data: data
      });
    },
    createTemporaryAssetSnapshot ({source}) {
      return $ajax({
        url: `${ROOT_URL}/api/v2/asset_snapshots/`,
        method: 'POST',
        data: {
          source: source
        }
      });
    },

    /*
     * external services
     */

    getHooks(uid) {
      return $ajax({
        url: `${ROOT_URL}/api/v2/assets/${uid}/hooks/`,
        method: 'GET'
      });
    },
    getHook(uid, hookUid) {
      return $ajax({
        url: `${ROOT_URL}/api/v2/assets/${uid}/hooks/${hookUid}/`,
        method: 'GET'
      });
    },
    addExternalService(uid, data) {
      return $ajax({
        url: `${ROOT_URL}/api/v2/assets/${uid}/hooks/`,
        method: 'POST',
        data: JSON.stringify(data),
        dataType: 'json',
        contentType: 'application/json'
      });
    },
    updateExternalService(uid, hookUid, data) {
      return $ajax({
        url: `${ROOT_URL}/api/v2/assets/${uid}/hooks/${hookUid}/`,
        method: 'PATCH',
        data: JSON.stringify(data),
        dataType: 'json',
        contentType: 'application/json'
      });
    },
    deleteExternalService(uid, hookUid) {
      return $ajax({
        url: `${ROOT_URL}/api/v2/assets/${uid}/hooks/${hookUid}/`,
        method: 'DELETE'
      });
    },
    getHookLogs(uid, hookUid) {
      return $ajax({
        url: `${ROOT_URL}/api/v2/assets/${uid}/hooks/${hookUid}/logs/`,
        method: 'GET'
      });
    },
    getHookLog(uid, hookUid, lid) {
      return $ajax({
        url: `${ROOT_URL}/api/v2/assets/${uid}/hooks/${hookUid}/logs/${lid}/`,
        method: 'GET'
      });
    },
    retryExternalServiceLogs(uid, hookUid) {
      return $ajax({
        url: `${ROOT_URL}/api/v2/assets/${uid}/hooks/${hookUid}/retry/`,
        method: 'PATCH'
      });
    },
    retryExternalServiceLog(uid, hookUid, lid) {
      return $ajax({
        url: `${ROOT_URL}/api/v2/assets/${uid}/hooks/${hookUid}/logs/${lid}/retry/`,
        method: 'PATCH'
      });
    },

    getReportData (data) {
      let identifierString;
      if (data.identifiers) {
        identifierString = `?names=${data.identifiers.join(',')}`
      }
      if (data.group_by != '')
        identifierString += `&split_by=${data.group_by}`;

      return $ajax({
        url: `${ROOT_URL}/reports/${data.uid}/${identifierString}`,
      });
    },
    cloneAsset ({uid, name, version_id, new_asset_type, parent}) {
      let data = {
        clone_from: uid,
      };
      if (name) { data.name = name; }
      if (version_id) { data.clone_from_version_id = version_id; }
      if (new_asset_type) { data.asset_type = new_asset_type; }
      if (parent) { data.parent = parent; }
      return $ajax({
        method: 'POST',
        url: `${ROOT_URL}/api/v2/assets/`,
        data: data,
      });
    },

    /*
     * permissions
     */

    getPermissionsConfig() {
      return $ajax({
        url: `${ROOT_URL}/api/v2/permissions/`,
        method: 'GET'
      });
    },

    getAssetPermissions(assetUid) {
      return $ajax({
        url: `${ROOT_URL}/api/v2/assets/${assetUid}/permission-assignments/`,
        method: 'GET'
      });
    },

    bulkSetAssetPermissions(assetUid, perms) {
      return $ajax({
        url: `${ROOT_URL}/api/v2/assets/${assetUid}/permission-assignments/bulk/`,
        method: 'POST',
        data: JSON.stringify(perms),
        dataType: 'json',
        contentType: 'application/json'
      });
    },

    assignAssetPermission(assetUid, perm) {
      return $ajax({
        url: `${ROOT_URL}/api/v2/assets/${assetUid}/permission-assignments/`,
        method: 'POST',
        data: JSON.stringify(perm),
        dataType: 'json',
        contentType: 'application/json'
      });
    },

    removePermission (permUrl) {
      return $ajax({
        method: 'DELETE',
        url: permUrl
      });
    },

    copyPermissionsFrom(sourceUid, targetUid) {
      return $ajax({
        url: `${ROOT_URL}/api/v2/assets/${targetUid}/permission-assignments/clone/`,
        method: 'PATCH',
        data: {
          clone_from: sourceUid
        }
      });
    },
    deleteAsset ({uid}) {
      return $ajax({
        url: `${ROOT_URL}/api/v2/assets/${uid}/`,
        method: 'DELETE'
      });
    },
    subscribeToCollection(collectionUrl) {
      return $ajax({
<<<<<<< HEAD
        url: `${ROOT_URL}/asset_subscriptions/`,
=======
        url: `${ROOT_URL}/api/v2/asset_subscriptions/`,
>>>>>>> 89c692be
        data: {
          asset: collectionUrl
        },
        method: 'POST'
      });
    },
    unsubscribeFromCollection(uid) {
      return $ajax({
<<<<<<< HEAD
        url: `${ROOT_URL}/asset_subscriptions/`,
=======
        url: `${ROOT_URL}/api/v2/asset_subscriptions/`,
>>>>>>> 89c692be
        data: {
          asset__uid: uid
        },
        method: 'GET'
      }).then((data) => {
        return $ajax({
          url: data.results[0].url,
          method: 'DELETE'
        });
      });
    },
    getAssetContent ({id}) {
      return $.getJSON(`${ROOT_URL}/api/v2/assets/${id}/content/`);
    },
    getImportDetails ({uid}) {
      return $.getJSON(`${ROOT_URL}/imports/${uid}/`);
    },
    getAsset (params={}) {
      if (params.url) {
        return $.getJSON(params.url);
      } else {
        return $.getJSON(`${ROOT_URL}/api/v2/assets/${params.id}/`);
      }
    },
    /**
     * @param {object} data
     * @param {string} [data.source]
     * @param {string} [data.type]
     * @param {boolean} [data.fields_from_all_versions]
     * @param {string} [data.lang]
     * @param {boolean} [data.hierarchy_in_labels]
     * @param {string} [data.group_sep]
     */
    createExport (data) {
      return $ajax({
        url: `${ROOT_URL}/exports/`,
        method: 'POST',
        data: data
      });
    },
    getAssetExports (uid) {
      return $ajax({
        url: `${ROOT_URL}/exports/`,
        data: {
          q: `source:${uid}`
        }
      });
    },
    deleteAssetExport (euid) {
      return $ajax({
        url: `${ROOT_URL}/exports/${euid}/`,
        method: 'DELETE'
      });
    },
    getAssetXformView (uid) {
      return $ajax({
        url: `${ROOT_URL}/api/v2/assets/${uid}/xform/`,
        dataType: 'html'
      });
    },
    searchAssets(searchData) {
      // TODO https://github.com/kobotoolbox/kpi/issues/1983
      // force set limit to get hacky "all" assets
      searchData.limit = 200;
      return $.ajax({
        url: `${ROOT_URL}/api/v2/assets/`,
        dataType: 'json',
        data: searchData,
        method: 'GET'
      });
    },
    searchMyLibraryAssets(params = {}) {
      const searchData = {
        // we only want orphans (assets not inside collection)
        q: `${COMMON_QUERIES.get('qbtc')} AND parent__uid:null`,
        limit: params.pageSize || 100,
        offset: params.page * params.pageSize || 0
      };

      if (params.searchPhrase) {
        searchData.q += ` AND ${params.searchPhrase}`;
      }

      if (params.sort && params.order) {
        searchData.sort = `{"${params.sort}":${params.order}}`;
      }

      return $ajax({
        url: `${ROOT_URL}/api/v2/assets/`,
        dataType: 'json',
        data: searchData,
        method: 'GET'
      });
    },
    searchPublicCollections(params = {}) {
      const searchData = {
        q: `${COMMON_QUERIES.get('c')} AND status:public-discoverable`,
        all_public: true,
        limit: params.pageSize || 100,
        offset: params.page * params.pageSize || 0
      };

      if (params.searchPhrase) {
        searchData.q += ` AND ${params.searchPhrase}`;
      }

      if (params.sort && params.order) {
        searchData.sort = `{"${params.sort}":${params.order}}`;
      }

      return $ajax({
        url: `${ROOT_URL}/api/v2/assets/`,
        dataType: 'json',
        data: searchData,
        method: 'GET'
      });
    },
    assetsHash () {
      return $ajax({
        url: `${ROOT_URL}/api/v2/assets/hash/`,
        method: 'GET'
      });
    },
    createResource (details) {
      return $ajax({
        method: 'POST',
        url: `${ROOT_URL}/api/v2/assets/`,
        data: details
      });
    },
    patchAsset (uid, data) {
      return $ajax({
        url: `${ROOT_URL}/api/v2/assets/${uid}/`,
        method: 'PATCH',
        data: data
      });
    },
    listTags (data) {
      return $ajax({
        url: `${ROOT_URL}/tags/`,
        method: 'GET',
        data: assign({
          limit: 9999,
        }, data),
      });
    },
    loadNextPageUrl(nextPageUrl){
      return $ajax({
        url: nextPageUrl,
        method: 'GET'
      });
    },
    deployAsset (asset, redeployment) {
      var data = {
        'active': true,
      };
      var method = 'POST';
      if (redeployment) {
        method = 'PATCH';
        data.version_id = asset.version_id;
      }
      return $ajax({
        method: method,
        url: `${asset.url}deployment/`,
        data: data
      });
    },
    setDeploymentActive ({asset, active}) {
      return $ajax({
        method: 'PATCH',
        url: `${asset.url}deployment/`,
        data: {
          active: active
        }
      });
    },
    postCreateImport (contents) {
      var formData = new FormData();
      Object.keys(contents).forEach(function(key){
        formData.append(key, contents[key]);
      });
      return $.ajax({
        method: 'POST',
        url: `${ROOT_URL}/imports/`,
        data: formData,
        processData: false,
        contentType: false
      });
    },
    getResource ({id}) {
      // how can we avoid pulling asset type from the 1st character of the uid?
      var assetType = assetMapping[id[0]];
      return $.getJSON(`${ROOT_URL}/${assetType}/${id}/`);
    },
    getSubmissions(uid, pageSize=100, page=0, sort=[], fields=[], filter='') {
      const query = `limit=${pageSize}&start=${page}`;
      var s = '&sort={"_id":-1}'; // default sort
      var f = '';
      if (sort.length)
        s = sort[0].desc === true ? `&sort={"${sort[0].id}":-1}` : `&sort={"${sort[0].id}":1}`;
      if (fields.length)
        f = `&fields=${JSON.stringify(fields)}`;

      return $ajax({
        url: `${ROOT_URL}/api/v2/assets/${uid}/data/?${query}${s}${f}${filter}`,
        method: 'GET'
      });
    },
    getSubmission(uid, sid) {
      return $ajax({
        url: `${ROOT_URL}/api/v2/assets/${uid}/data/${sid}/`,
        method: 'GET'
      });
    },
    patchSubmissions(uid, data) {
      return $ajax({
        url: `${ROOT_URL}/api/v2/assets/${uid}/data/validation_statuses/`,
        method: 'PATCH',
        data: {'payload': JSON.stringify(data)}
      });
    },
    bulkRemoveSubmissionsValidationStatus(uid, data) {
      return $ajax({
        url: `${ROOT_URL}/api/v2/assets/${uid}/data/validation_statuses/`,
        method: 'DELETE',
        data: {'payload': JSON.stringify(data)}
      });
    },
    updateSubmissionValidationStatus(uid, sid, data) {
      return $ajax({
        url: `${ROOT_URL}/api/v2/assets/${uid}/data/${sid}/validation_status/`,
        method: 'PATCH',
        data: data
      });
    },
    removeSubmissionValidationStatus(uid, sid) {
      return $ajax({
        url: `${ROOT_URL}/api/v2/assets/${uid}/data/${sid}/validation_status/`,
        method: 'DELETE'
      });
    },
    getSubmissionsQuery(uid, query='') {
      return $ajax({
        url: `${ROOT_URL}/api/v2/assets/${uid}/data/?${query}`,
        method: 'GET'
      });
    },
    deleteSubmission(uid, sid) {
      return $ajax({
        url: `${ROOT_URL}/api/v2/assets/${uid}/data/${sid}`,
        method: 'DELETE'
      });
    },
    bulkDeleteSubmissions(uid, data) {
      return $ajax({
        url: `${ROOT_URL}/api/v2/assets/${uid}/data/bulk/`,
        method: 'DELETE',
        data: {'payload': JSON.stringify(data)}
      });
    },
    getEnketoEditLink(uid, sid) {
      return $ajax({
        url: `${ROOT_URL}/api/v2/assets/${uid}/data/${sid}/edit/?return_url=false`,
        method: 'GET'
      });
    },
    uploadAssetFile(uid, data) {
      var formData = new FormData();
      Object.keys(data).forEach(function(key) {
        formData.append(key, data[key]);
      });

      return $ajax({
        url: `${ROOT_URL}/api/v2/assets/${uid}/files/`,
        method: 'POST',
        data: formData,
        processData: false,
        contentType: false
      });
    },
    getAssetFiles(uid) {
      return $ajax({
        url: `${ROOT_URL}/api/v2/assets/${uid}/files/`,
        method: 'GET'
      });
    },
    deleteAssetFile(assetUid, uid) {
      return $ajax({
        url: `${ROOT_URL}/api/v2/assets/${assetUid}/files/${uid}/`,
        method: 'DELETE'
      });
    },

    getHelpInAppMessages() {
      return $ajax({
        url: `${ROOT_URL}/help/in_app_messages/`,
        method: 'GET'
      });
    },
    patchHelpInAppMessage(uid, data) {
      return $ajax({
        url: `${ROOT_URL}/help/in_app_messages/${uid}/`,
        method: 'PATCH',
        data: JSON.stringify(data),
        dataType: 'json',
        contentType: 'application/json'
      });
    },

    setLanguage(data) {
      return $ajax({
        url: `${ROOT_URL}/i18n/setlang/`,
        method: 'POST',
        data: data
      });
    },
    environment() {
      return $ajax({url: `${ROOT_URL}/environment/`,method: 'GET'});
    },
    login: (creds)=> {
      return $ajax({ url: `${ROOT_URL}/api-auth/login/?next=/me/`, data: creds, method: 'POST'});
    }
  });
}).call(dataInterface = {});<|MERGE_RESOLUTION|>--- conflicted
+++ resolved
@@ -280,11 +280,7 @@
     },
     subscribeToCollection(collectionUrl) {
       return $ajax({
-<<<<<<< HEAD
-        url: `${ROOT_URL}/asset_subscriptions/`,
-=======
         url: `${ROOT_URL}/api/v2/asset_subscriptions/`,
->>>>>>> 89c692be
         data: {
           asset: collectionUrl
         },
@@ -293,11 +289,7 @@
     },
     unsubscribeFromCollection(uid) {
       return $ajax({
-<<<<<<< HEAD
-        url: `${ROOT_URL}/asset_subscriptions/`,
-=======
         url: `${ROOT_URL}/api/v2/asset_subscriptions/`,
->>>>>>> 89c692be
         data: {
           asset__uid: uid
         },
