import $ from 'jquery';
import alertify from 'alertifyjs';
import {
  t,
  assign
} from './utils';
import {ROOT_URL} from './constants';

var dataInterface;
(function(){
  var $ajax = (o)=> {
    return $.ajax(assign({}, {dataType: 'json', method: 'GET'}, o));
  };
  const assetMapping = {
    'a': 'assets',
    'c': 'collections',
    'p': 'permissions',
  };

  // hook up to all AJAX requests to check auth problems
  $(document).ajaxError((event, request, settings) => {
    if (request.status === 403 || request.status === 401 || request.status === 404) {
      dataInterface.selfProfile().done((data) => {
        if (data.message === 'user is not logged in') {
          let errorMessage = t('Please try reloading the page. If you need to contact support, note the following message: <pre>##server_message##</pre>');
          let serverMessage = request.status.toString();
          if (request.responseJSON && request.responseJSON.detail) {
            serverMessage += ': ' + request.responseJSON.detail;
          }
          errorMessage = errorMessage.replace('##server_message##', serverMessage);
          alertify.alert(t('You are not logged in'), errorMessage);
        }
      });
    }
  });

  assign(this, {
    selfProfile: ()=> $ajax({ url: `${ROOT_URL}/me/` }),
    serverEnvironment: ()=> $ajax({ url: `${ROOT_URL}/environment/` }),
    queryUserExistence: (username)=> {
      var d = new $.Deferred();
      $ajax({ url: `${ROOT_URL}/users/${username}/` })
        .done(()=>{ d.resolve(username, true); })
        .fail(()=>{ d.reject(username, false); });
      return d.promise();
    },
    logout: ()=> {
      var d = new $.Deferred();
      $ajax({ url: `${ROOT_URL}/api-auth/logout/` }).done(d.resolve).fail(function (/*resp, etype, emessage*/) {
        // logout request wasn't successful, but may have logged the user out
        // querying '/me/' can confirm if we have logged out.
        dataInterface.selfProfile().done(function(data){
          if (data.message === 'user is not logged in') {
            d.resolve(data);
          } else {
            d.fail(data);
          }
        }).fail(d.fail);
      });
      return d.promise();
    },
    patchProfile (data) {
      return $ajax({
        url: `${ROOT_URL}/me/`,
        method: 'PATCH',
        data: data
      });
    },
    listTemplates () {
      return $ajax({
        url: `${ROOT_URL}/assets/?q=asset_type:template`
      });
    },
    listCollections () {
      return $.getJSON(`${ROOT_URL}/collections/?all_public=true`);
    },
    createAssetSnapshot (data) {
      return $ajax({
        url: `${ROOT_URL}/asset_snapshots/`,
        method: 'POST',
        data: data
      });
    },

    /*
     * external services
     */

    getHooks(uid) {
      return $ajax({
        url: `${ROOT_URL}/assets/${uid}/hooks/`,
        method: 'GET'
      });
    },
    getHook(uid, hookUid) {
      return $ajax({
        url: `${ROOT_URL}/assets/${uid}/hooks/${hookUid}/`,
        method: 'GET'
      });
    },
    addExternalService(uid, data) {
      return $ajax({
        url: `${ROOT_URL}/assets/${uid}/hooks/`,
        method: 'POST',
        data: JSON.stringify(data),
        dataType: 'json',
        contentType: 'application/json'
      });
    },
    updateExternalService(uid, hookUid, data) {
      return $ajax({
        url: `${ROOT_URL}/assets/${uid}/hooks/${hookUid}/`,
        method: 'PATCH',
        data: JSON.stringify(data),
        dataType: 'json',
        contentType: 'application/json'
      });
    },
    deleteExternalService(uid, hookUid) {
      return $ajax({
        url: `${ROOT_URL}/assets/${uid}/hooks/${hookUid}/`,
        method: 'DELETE'
      });
    },
    getHookLogs(uid, hookUid) {
      return $ajax({
        url: `${ROOT_URL}/assets/${uid}/hooks/${hookUid}/logs/`,
        method: 'GET'
      });
    },
    getHookLog(uid, hookUid, lid) {
      return $ajax({
        url: `${ROOT_URL}/assets/${uid}/hooks/${hookUid}/logs/${lid}/`,
        method: 'GET'
      });
    },
    retryExternalServiceLogs(uid, hookUid) {
      return $ajax({
        url: `${ROOT_URL}/assets/${uid}/hooks/${hookUid}/retry/`,
        method: 'PATCH'
      });
    },
    retryExternalServiceLog(uid, hookUid, lid) {
      return $ajax({
        url: `${ROOT_URL}/assets/${uid}/hooks/${hookUid}/logs/${lid}/retry/`,
        method: 'PATCH'
      });
    },

    getReportData (data) {
      let identifierString;
      if (data.identifiers) {
        identifierString = `?names=${data.identifiers.join(',')}`
      }
      if (data.group_by != '')
        identifierString += `&split_by=${data.group_by}`;

      return $ajax({
        url: `${ROOT_URL}/reports/${data.uid}/${identifierString}`,
      });
    },
    createTemporaryAssetSnapshot ({source}) {
      return $ajax({
        url: `${ROOT_URL}/asset_snapshots/`,
        method: 'POST',
        data: {
          source: source
        }
      });
    },
    cloneAsset ({uid, name, version_id, new_asset_type}) {
      let data = {
        clone_from: uid,
      };
      if (name) { data.name = name; }
      if (version_id) { data.clone_from_version_id = version_id; }
      if (new_asset_type) { data.asset_type = new_asset_type; }
      return $ajax({
        method: 'POST',
        url: `${ROOT_URL}/assets/`,
        data: data,
      });
    },
    cloneCollection ({uid}) {
      return $ajax({
        method: 'POST',
        url: `${ROOT_URL}/collections/`,
        data: {
          clone_from: uid
        }
      });
    },

    /*
     * permissions
     */

    getPermissionsConfig() {
      return $ajax({
        url: `${ROOT_URL}/api/v2/permissions/`,
        method: 'GET'
      });
    },

    getAssetPermissions(assetUid) {
      return $ajax({
        url: `${ROOT_URL}/api/v2/assets/${assetUid}/permissions/`,
        method: 'GET'
      });
    },

    bulkSetAssetPermissions(assetUid, perms) {
      return $ajax({
        url: `${ROOT_URL}/api/v2/assets/${assetUid}/permissions/bulk/`,
        method: 'POST',
        data: JSON.stringify(perms),
        dataType: 'json',
        contentType: 'application/json'
      });
    },

    assignAssetPermission(assetUid, perm) {
      return $ajax({
        url: `${ROOT_URL}/api/v2/assets/${assetUid}/permissions/`,
        method: 'POST',
        data: JSON.stringify(perm),
        dataType: 'json',
        contentType: 'application/json'
      });
    },

    removeAssetPermission(perm) {
      return $ajax({
        url: perm,
        method: 'DELETE'
      });
    },

    /*
     * permissions (old endpoints)
     */

    removePerm (permUrl) {
      return $ajax({
        method: 'DELETE',
        url: permUrl
      });
    },
    copyPermissionsFrom(sourceUid, targetUid) {
      return $ajax({
        url: `${ROOT_URL}/assets/${targetUid}/permissions/`,
        method: 'PATCH',
        data: {
          clone_from: sourceUid
        }
      });
    },
    assignPerm (creds) {
      // Do we already have these URLs stored somewhere?
      var objectUrl = creds.objectUrl || `${ROOT_URL}/${creds.kind}s/${creds.uid}/`;
      var userUrl = `${ROOT_URL}/users/${creds.username}/`;
      var codename = creds.role.includes('_submissions') ? creds.role : `${creds.role}_${creds.kind}`;
      return $ajax({
        url: `${ROOT_URL}/permissions/`,
        method: 'POST',
        data: {
          'user': userUrl,
          'permission': codename,
          'content_object': objectUrl
        }
      });
    },
    assignPublicPerm (params) {
      params.username = 'AnonymousUser';
      return dataInterface(params);
    },
    setCollectionDiscoverability (uid, discoverable) {
      dataInterface.patchCollection(uid, {
        discoverable_when_public: discoverable
      });
    },
    libraryDefaultSearch () {
      return $ajax({
        url: `${ROOT_URL}/assets/`,
        data: {
          q: 'asset_type:question OR asset_type:block OR asset_type:template'
        },
        method: 'GET'
      });
    },
    deleteCollection ({uid}) {
      return $ajax({
        url: `${ROOT_URL}/collections/${uid}/`,
        method: 'DELETE'
      });
    },
    deleteAsset ({uid}) {
      return $ajax({
        url: `${ROOT_URL}/assets/${uid}/`,
        method: 'DELETE'
      });
    },
    subscribeCollection ({uid}) {
      return $ajax({
        url: `${ROOT_URL}/collection_subscriptions/`,
        data: {
          collection: `${ROOT_URL}/collections/${uid}/`,
        },
        method: 'POST'
      });
    },
    unsubscribeCollection ({uid}) {
      return $ajax({
        url: `${ROOT_URL}/collection_subscriptions/`,
        data: {
          collection__uid: uid
        },
        method: 'GET'
      }).then((data) => {
        return $ajax({
          url: data.results[0].url,
          method: 'DELETE'
        });
      });
    },
    getAssetContent ({id}) {
      return $.getJSON(`${ROOT_URL}/assets/${id}/content/`);
    },
    getImportDetails ({uid}) {
      return $.getJSON(`${ROOT_URL}/imports/${uid}/`);
    },
    getAsset (params={}) {
      if (params.url) {
        return $.getJSON(params.url);
      } else {
        return $.getJSON(`${ROOT_URL}/api/v2/assets/${params.id}/`);
      }
    },
    getAssetExports (uid) {
      return $ajax({
        url: `${ROOT_URL}/exports/`,
        data: {
          q: `source:${uid}`
        }
      });
    },
    deleteAssetExport (euid) {
      return $ajax({
        url: `${ROOT_URL}/exports/${euid}/`,
        method: 'DELETE'
      });
    },
    getAssetXformView (uid) {
      return $ajax({
        url: `${ROOT_URL}/assets/${uid}/xform/`,
        dataType: 'html'
      });
    },
    searchAssets (searchData) {
      // override limit
      searchData.limit = 200;
      return $.ajax({
        url: `${ROOT_URL}/assets/`,
        dataType: 'json',
        data: searchData,
        method: 'GET'
      });
    },
    assetsHash () {
      return $ajax({
        url: `${ROOT_URL}/assets/hash/`,
        method: 'GET'
      });
    },
    createCollection (data) {
      return $ajax({
        method: 'POST',
        url: `${ROOT_URL}/collections/`,
        data: data,
      });
    },
    patchCollection (uid, data) {
      return $ajax({
        url: `${ROOT_URL}/collections/${uid}/`,
        method: 'PATCH',
        data: data
      });
    },
    createResource (details) {
      return $ajax({
        method: 'POST',
        url: `${ROOT_URL}/assets/`,
        data: details
      });
    },
    patchAsset (uid, data) {
      return $ajax({
        url: `${ROOT_URL}/assets/${uid}/`,
        method: 'PATCH',
        data: data
      });
    },
    listTags (data) {
      return $ajax({
        url: `${ROOT_URL}/tags/`,
        method: 'GET',
        data: assign({
          limit: 9999,
        }, data),
      });
    },
    getCollection (params={}) {
      if (params.url) {
        return $.getJSON(params.url);
      } else {
        return $.getJSON(`${ROOT_URL}/api/v2/collections/${params.id}/`);
      }
    },
    loadNextPageUrl(nextPageUrl){
      return $ajax({
        url: nextPageUrl,
        method: 'GET'
      });
    },
    deployAsset (asset, redeployment) {
      var data = {
        'active': true,
      };
      var method = 'POST';
      if (redeployment) {
        method = 'PATCH';
        data.version_id = asset.version_id;
      }
      return $ajax({
        method: method,
        url: `${asset.url}deployment/`,
        data: data
      });
    },
    setDeploymentActive ({asset, active}) {
      return $ajax({
        method: 'PATCH',
        url: `${asset.url}deployment/`,
        data: {
          active: active
        }
      });
    },
    postCreateImport (contents) {
      var formData = new FormData();
      Object.keys(contents).forEach(function(key){
        formData.append(key, contents[key]);
      });
      return $.ajax({
        method: 'POST',
        url: `${ROOT_URL}/imports/`,
        data: formData,
        processData: false,
        contentType: false
      });
    },
    getResource ({id}) {
      // how can we avoid pulling asset type from the 1st character of the uid?
      var assetType = assetMapping[id[0]];
      return $.getJSON(`${ROOT_URL}/${assetType}/${id}/`);
    },
    getSubmissions(uid, pageSize=100, page=0, sort=[], fields=[], filter='', count=false) {
      const query = `limit=${pageSize}&start=${page}`;
      var s = '&sort={"_id":-1}'; // default sort
      var f = '';
      if (sort.length)
        s = sort[0].desc === true ? `&sort={"${sort[0].id}":-1}` : `&sort={"${sort[0].id}":1}`;
      if (fields.length)
        f = `&fields=${JSON.stringify(fields)}`;
      if (count)
        filter += '&count=1';

      return $ajax({
        url: `${ROOT_URL}/api/v2/assets/${uid}/data/?${query}${s}${f}${filter}`,
        method: 'GET'
      });
    },
    getSubmission(uid, sid) {
      return $ajax({
        url: `${ROOT_URL}/api/v2/assets/${uid}/data/${sid}/`,
        method: 'GET'
      });
    },
    patchSubmissions(uid, data) {
      return $ajax({
        url: `${ROOT_URL}/api/v2/assets/${uid}/data/validation_statuses/`,
        method: 'PATCH',
        data: {'payload': JSON.stringify(data)}
      });
    },
    bulkRemoveSubmissionsValidationStatus(uid, data) {
      return $ajax({
        url: `${ROOT_URL}/api/v2/assets/${uid}/data/validation_statuses/`,
        method: 'DELETE',
        data: {'payload': JSON.stringify(data)}
      });
    },
    updateSubmissionValidationStatus(uid, sid, data) {
      return $ajax({
        url: `${ROOT_URL}/api/v2/assets/${uid}/data/${sid}/validation_status/`,
        method: 'PATCH',
        data: data
      });
    },
    removeSubmissionValidationStatus(uid, sid) {
      return $ajax({
        url: `${ROOT_URL}/api/v2/assets/${uid}/data/${sid}/validation_status/`,
        method: 'DELETE'
      });
    },
    getSubmissionsQuery(uid, query='') {
      return $ajax({
        url: `${ROOT_URL}/api/v2/assets/${uid}/data/?${query}`,
        method: 'GET'
      });
    },
    deleteSubmission(uid, sid) {
      return $ajax({
        url: `${ROOT_URL}/api/v2/assets/${uid}/data/${sid}`,
        method: 'DELETE'
      });
    },
    bulkDeleteSubmissions(uid, data) {
      return $ajax({
<<<<<<< HEAD
        url: `${ROOT_URL}/api/v2/assets/${uid}/data/bulk/`,
=======
        url: `${ROOT_URL}/assets/${uid}/submissions/bulk/`,
>>>>>>> d7d5bee5
        method: 'DELETE',
        data: {'payload': JSON.stringify(data)}
      });
    },
    getEnketoEditLink(uid, sid) {
      return $ajax({
        url: `${ROOT_URL}/api/v2/assets/${uid}/data/${sid}/edit/?return_url=false`,
        method: 'GET'
      });
    },
    uploadAssetFile(uid, data) {
      var formData = new FormData();
      Object.keys(data).forEach(function(key) {
        formData.append(key, data[key]);
      });

      return $ajax({
        url: `${ROOT_URL}/assets/${uid}/files/`,
        method: 'POST',
        data: formData,
        processData: false,
        contentType: false
      });
    },
    getAssetFiles(uid) {
      return $ajax({
        url: `${ROOT_URL}/assets/${uid}/files/`,
        method: 'GET'
      });
    },
    deleteAssetFile(assetUid, uid) {
      return $ajax({
        url: `${ROOT_URL}/assets/${assetUid}/files/${uid}/`,
        method: 'DELETE'
      });
    },

    getHelpInAppMessages() {
      return $ajax({
        url: `${ROOT_URL}/help/in_app_messages/`,
        method: 'GET'
      });
    },
    patchHelpInAppMessage(uid, data) {
      return $ajax({
        url: `${ROOT_URL}/help/in_app_messages/${uid}/`,
        method: 'PATCH',
        data: JSON.stringify(data),
        dataType: 'json',
        contentType: 'application/json'
      });
    },

    setLanguage(data) {
      return $ajax({
        url: `${ROOT_URL}/i18n/setlang/`,
        method: 'POST',
        data: data
      });
    },
    environment() {
      return $ajax({url: `${ROOT_URL}/environment/`,method: 'GET'});
    },
    login: (creds)=> {
      return $ajax({ url: `${ROOT_URL}/api-auth/login/?next=/me/`, data: creds, method: 'POST'});
    }
  });
}).call(dataInterface = {});

export default {dataInterface: dataInterface};<|MERGE_RESOLUTION|>--- conflicted
+++ resolved
@@ -527,11 +527,7 @@
     },
     bulkDeleteSubmissions(uid, data) {
       return $ajax({
-<<<<<<< HEAD
         url: `${ROOT_URL}/api/v2/assets/${uid}/data/bulk/`,
-=======
-        url: `${ROOT_URL}/assets/${uid}/submissions/bulk/`,
->>>>>>> d7d5bee5
         method: 'DELETE',
         data: {'payload': JSON.stringify(data)}
       });
