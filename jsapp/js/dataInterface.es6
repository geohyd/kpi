--- conflicted
+++ resolved
@@ -95,11 +95,7 @@
       }
 
       return $ajax({
-<<<<<<< HEAD
-        url: `${ROOT_URL}/api/v2/asset_snapshots/`,
-=======
         url: url,
->>>>>>> 9c7644ca
         method: 'POST',
         data: data
       });
@@ -194,11 +190,7 @@
       }
 
       return $ajax({
-<<<<<<< HEAD
-        url: `${ROOT_URL}/api/v2/asset_snapshots/`,
-=======
         url: url,
->>>>>>> 9c7644ca
         method: 'POST',
         data: {
           source: source
