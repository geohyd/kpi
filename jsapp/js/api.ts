--- conflicted
+++ resolved
@@ -213,16 +213,11 @@
 export const fetchGet = async <T>(path: string, options?: FetchDataOptions) =>
   fetchData<T>(path, 'GET', undefined, options);
 
-<<<<<<< HEAD
 /** GET data from Kobo API at url */
 export const fetchGetUrl = async <T>(
   url: string,
   options?: FetchDataOptions
 ) => {
-=======
-/** GET Kobo API at url */
-export const fetchGetUrl = async <T>(url: string, options?: FetchDataOptions) => {
->>>>>>> 605a5de0
   options = Object.assign({}, options, {prependRootUrl: false});
   return fetchData<T>(url, 'GET', undefined, options);
 };
