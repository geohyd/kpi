--- conflicted
+++ resolved
@@ -222,8 +222,7 @@
   return output;
 }
 
-<<<<<<< HEAD
-export default {
+export const assetUtils = {
   cleanupTags,
   getSurveyFlatPaths,
   getAssetOwnerDisplayName,
@@ -236,8 +235,4 @@
   editTags,
   replaceForm,
   moveToCollection
-=======
-export const assetUtils = {
-  getSurveyFlatPaths
->>>>>>> b8187396
 };