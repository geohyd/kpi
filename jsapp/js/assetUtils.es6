<<<<<<< HEAD
import {stores} from 'js/stores';
import permConfig from 'js/components/permissions/permConfig';
import {
  t,
  buildUserUrl
} from 'js/utils';
import {
  ASSET_TYPES,
  MODAL_TYPES,
  QUESTION_TYPES,
  GROUP_TYPES_BEGIN,
  GROUP_TYPES_END,
  ANON_USERNAME,
  PERMISSIONS_CODENAMES,
  ACCESS_TYPES,
  ROOT_URL
} from 'js/constants';

/**
 * Removes whitespace from tags.
 * NOTE: Behavior should match KpiTaggableManager.add()
 * @param {Array<string>} tags - list of tags.
 * @return {Array<string>} list of cleaned up tags.
 */
export function cleanupTags(tags) {
  return tags.map(function(tag) {
    return tag.trim().replace(/ /g, '-');
  });
}

/**
 * Returns nicer "me" label for your own assets.
 * @param {string} username
 * @returns {string} nice owner username.
 */
export function getAssetOwnerDisplayName(username) {
  if (
    stores.session.currentAccount &&
    stores.session.currentAccount.username &&
    stores.session.currentAccount.username === username
  ) {
    return t('me');
  } else {
    return username;
  }
}

/**
 * @param {Object} asset - BE asset data
 * @returns {string}
 */
export function getOrganizationDisplayString(asset) {
  if (asset.settings.organization) {
    return asset.settings.organization;
  } else {
    return '-';
  }
}

/**
 * @param {Object} asset - BE asset data
 * @returns {string}
 */
export function getLanguagesDisplayString(asset) {
  if (
    asset.summary &&
    asset.summary.languages &&
    asset.summary.languages.length >= 1
  ) {
    return asset.summary.languages.join(', ');
  } else {
    return '-';
  }
}

/**
 * @param {Object} asset - BE asset data
 * @returns {string}
 */
export function getSectorDisplayString(asset) {
  if (asset.settings.sector) {
    return asset.settings.sector.label;
  } else {
    return '-';
  }
}

/**
 * @param {Object} asset - BE asset data
 * @param {boolean} showLongName - shoul display long name
 * @returns {string}
 */
export function getCountryDisplayString(asset, showLongName = false) {
  if (asset.settings.country) {
    return showLongName ? asset.settings.country.label : asset.settings.country.value;
  } else {
    return '-';
  }
}

/**
 * @typedef DisplayNameObj
 * @prop {string} [original] - Name typed in by user.
 * @prop {string} [question] - First question name.
 * @prop {string} [empty] - Set when no other is available.
 * @prop {string} final - original, question or empty name - the one to be displayed.
 */

/**
 * Returns a name to be displayed for asset (especially unnamed ones).
 * @param {Object} asset - BE asset data
 * @returns {DisplayNameObj} object containing final name and all useful data.
 */
export function getAssetDisplayName(asset) {
  const output = {};
  if (asset.name) {
    output.original = asset.name;
  }
  if (asset.summary && asset.summary.labels && asset.summary.labels.length > 0) {
    // for unnamed assets, we try to display first question name
    output.question = asset.summary.labels[0];
  }
  if (!output.original && !output.question) {
    output.empty = t('untitled');
  }
  output.final = output.original || output.question || output.empty;
  return output;
}

/**
 * @param {Object} question - Part of BE asset data
 * @returns {string} usable name of the question when possible, "Unlabelled" otherwise.
 */
export function getQuestionDisplayName(question) {
  if (question.label) {
    return question.label[0];
  } else if (question.name) {
    return question.name;
  } else if (question.$autoname) {
    return question.$autoname;
  } else {
    t('Unlabelled');
  }
}

/**
 * @param {Object} asset - BE asset data
 * @returns {boolean}
 */
export function isLibraryAsset(assetType) {
  return (
    assetType === ASSET_TYPES.question.id ||
    assetType === ASSET_TYPES.block.id ||
    assetType === ASSET_TYPES.template.id ||
    assetType === ASSET_TYPES.collection.id
  );
}

/**
 * For getting the icon class name for given asset type.
 * @param {Object} asset - BE asset data
 * @returns {string} k-icon CSS class name
 */
export function getAssetIcon(asset) {
  if (asset.asset_type === ASSET_TYPES.template.id) {
    return 'k-icon-template';
  } else if (
    asset.asset_type === ASSET_TYPES.question.id ||
    asset.asset_type === ASSET_TYPES.block.id
  ) {
    return 'k-icon-question-block';
  } else if (asset.asset_type === ASSET_TYPES.survey.id) {
    if (asset.has_deployment) {
      return 'k-icon-deploy';
    } else {
      return 'k-icon-drafts';
    }
  } else if (asset.asset_type === ASSET_TYPES.collection.id) {
    if (asset.access_type === ACCESS_TYPES.get('subscribed')) {
      return 'k-icon-folder-subscribed';
    } else if (isAssetPublic(asset.permissions)) {
      return 'k-icon-folder-public';
    } else if (asset.access_type === ACCESS_TYPES.get('shared')) {
      return 'k-icon-folder-shared';
    } else {
      return 'k-icon-folder';
    }
  }
}

/**
 * Opens a modal for editing asset details.
 * @param {Object} asset - BE asset data
 */
export function modifyDetails(asset) {
  let modalType;
  if (asset.asset_type === ASSET_TYPES.template.id) {
    modalType = MODAL_TYPES.LIBRARY_TEMPLATE;
  } else if (asset.asset_type === ASSET_TYPES.collection.id) {
    modalType = MODAL_TYPES.LIBRARY_COLLECTION;
  }
  stores.pageState.showModal({
    type: modalType,
    asset: asset
  });
}

/**
 * Opens a modal for sharing asset.
 * @param {Object} asset - BE asset data
 */
export function share(asset) {
  stores.pageState.showModal({
    type: MODAL_TYPES.SHARING,
    assetid: asset.uid
  });
}

/**
 * Opens a modal for modifying asset languages and translation strings.
 * @param {Object} asset - BE asset data
 */
export function editLanguages(asset) {
  stores.pageState.showModal({
    type: MODAL_TYPES.FORM_LANGUAGES,
    asset: asset
  });
}

/**
 * Opens a modal for modifying asset tags (also editable in Details Modal).
 * @param {Object} asset - BE asset data
 */
export function editTags(asset) {
  stores.pageState.showModal({
    type: MODAL_TYPES.ASSET_TAGS,
    asset: asset
  });
}

/**
 * Opens a modal for replacing an asset using a file.
 * @param {Object} asset - BE asset data
 */
export function replaceForm(asset) {
  stores.pageState.showModal({
    type: MODAL_TYPES.REPLACE_PROJECT,
    asset: asset
  });
}

/**
 * @param {object} survey - from asset's `content.survey`
=======
import React from 'react';
import {actions} from './actions';
import {
  GROUP_TYPES_BEGIN,
  GROUP_TYPES_END,
  QUESTION_TYPES,
  SCORE_ROW_TYPE,
  RANK_LEVEL_TYPE
} from 'js/constants';

/**
 * NOTE: this works under a true assumption that all questions have unique names
 * @param {Array<object>} survey - from asset's `content.survey`
 * @param {boolean} [includeGroups] wheter to put groups into output
>>>>>>> 094014f3
 * @returns {object} a pair of quesion names and their full paths
 */
export function getSurveyFlatPaths(survey, includeGroups = false) {
  const output = {};
  const openedGroups = [];

  survey.forEach((row) => {
    const rowName = getRowName(row);
    if (GROUP_TYPES_BEGIN.has(row.type)) {
      openedGroups.push(rowName);
      if (includeGroups) {
        output[rowName] = openedGroups.join('/');
      }
    } else if (GROUP_TYPES_END.has(row.type)) {
      openedGroups.pop();
    } else if (
      QUESTION_TYPES.has(row.type) ||
      row.type === SCORE_ROW_TYPE ||
      row.type === RANK_LEVEL_TYPE
    ) {
      let groupsPath = '';
      if (openedGroups.length >= 1) {
        groupsPath = openedGroups.join('/') + '/';
      }
      output[rowName] = `${groupsPath}${rowName}`;
    }
  });

  return output;
}

/**
<<<<<<< HEAD
 * @param {Object} survey
 * @returns {Array<object>} a question object
=======
 * @param {object} row
 * @returns {string}
 */
export function getRowName(row) {
  return row.name || row.$autoname || row.$kuid;
}

/**
 * @param {string} rowName - could be either a survey row name or choices row name
 * @param {Array<object>} data - should be either a survey or choices of asset
 * @param {number} translationIndex
 * @returns {string|null} null for not found
 */
export function getTranslatedRowLabel(rowName, data, translationIndex) {
  let foundRowIndex;
  let foundRow;

  data.forEach((row, rowIndex) => {
    if (getRowName(row) === rowName) {
      foundRow = row;
      foundRowIndex = rowIndex;
    }
  });

  if (Object.prototype.hasOwnProperty.call(foundRow, 'label')) {
    return getRowLabelAtIndex(foundRow, translationIndex);
  } else {
    // that mysterious row always comes as a next row
    let possibleRow = data[foundRowIndex + 1];
    if (isRowSpecialLabelHolder(foundRow, possibleRow)) {
      return getRowLabelAtIndex(possibleRow, translationIndex);
    }
  }

  return null;
}

/**
 * If a row doesn't have a label it is very possible that this is
 * a complex type of form item (e.g. ranking, matrix) that was constructed
 * as a group and a row by Backend. This function detects if this is the case.
 * @param {object} mainRow
 * @param {object} holderRow
 * @returns {boolean}
 */
export function isRowSpecialLabelHolder(mainRow, holderRow) {
  if (!mainRow || !holderRow || !Object.prototype.hasOwnProperty.call(holderRow, 'label')) {
    return false;
  } else {
    let mainRowName = getRowName(mainRow);
    let holderRowName = getRowName(holderRow);
    return (
      (
        // this handles ranking questions
        holderRowName === `${mainRowName}_label` &&
        holderRow.type === QUESTION_TYPES.get('note').id
      ) ||
      (
        // this handles matrix questions (partially)
        holderRowName === `${mainRowName}_note` &&
        holderRow.type === QUESTION_TYPES.get('note').id
      ) ||
      (
        // this handles rating questions
        holderRowName === `${mainRowName}_header` &&
        holderRow.type === QUESTION_TYPES.get('select_one').id // rating
      )
    );
  }
}

/**
 * An internal helper function for DRY code
 * @param {object} row
 * @param {number} index
 * @returns {string} label
 */
function getRowLabelAtIndex(row, index) {
  if (Array.isArray(row.label)) {
    return row.label[index];
  } else {
    return row.label;
  }
}

/**
 * @param {string} type - one of QUESTION_TYPES
 * @returns {Node}
 */
export function renderTypeIcon(type, additionalClassNames = []) {
  let typeDef;
  if (type === SCORE_ROW_TYPE) {
    typeDef = QUESTION_TYPES.get('score');
  } else if (type === RANK_LEVEL_TYPE) {
    typeDef = QUESTION_TYPES.get('rank');
  } else {
    typeDef = QUESTION_TYPES.get(type);
  }

  if (typeDef) {
    const classNames = additionalClassNames;
    classNames.push('fa');
    classNames.push(typeDef.faIcon);
    return (<i className={classNames.join(' ')} title={type}/>);
  } else {
    return <small><code>{type}</code></small>;
  }
}

/**
 * Moves asset to a non-nested collection.
 * @param {string} assetUid
 * @param {string} collectionId
>>>>>>> 094014f3
 */
export function getFlatQuestionsList(survey) {
  const output = [];
  const openedGroups = [];
  survey.forEach((row) => {
    if (row.type === 'begin_group' || row.type === 'begin_repeat') {
      openedGroups.push(getQuestionDisplayName(row));
    }
    if (row.type === 'end_group' || row.type === 'end_repeat') {
      openedGroups.pop();
    }

    if (QUESTION_TYPES.has(row.type)) {
      output.push({
        type: row.type,
        isRequired: row.required,
        label: getQuestionDisplayName(row),
        parents: openedGroups.slice(0)
      });
    }
  });

  return output;
}

/**
 * Validates asset data to see if ready to be made public
 *
 * @param {string} name
 * @param {string} organization
 * @param {string} sector
 *
 * @returns {boolean|Object} true for valid asset and object with errors for invalid one.
 */
export function isAssetPublicReady(name, organization, sector) {
  const errors = {};
  if (!name) {
    errors.name = t('Name is required to make asset public.');
  }
  if (!organization) {
    errors.organization = t('Organization is required to make asset public.');
  }
  if (!sector) {
    errors.sector = t('Sector is required to make asset public.');
  }

  if (Object.keys(errors).length >= 1) {
    return errors;
  } else {
    return true;
  }
}

/**
 * Checks whether the asset is public - i.e. visible and discoverable by anyone.
 * Note that `view_asset` is implied when you have `discover_asset`.
 *
 * @param {Object[]} permissions - Asset permissions.
 *
 * @returns {boolean} Is asset public.
 */
export function isAssetPublic(permissions) {
  let isDiscoverableByAnonymous = false;
  permissions.forEach((perm) => {
    if (
      perm.user === buildUserUrl(ANON_USERNAME) &&
      perm.permission === permConfig.getPermissionByCodename(PERMISSIONS_CODENAMES.get('discover_asset')).url
    ) {
      isDiscoverableByAnonymous = true;
    }
  });
   return isDiscoverableByAnonymous;
}

/**
 * @param {Object} asset - BE asset data
 * @return {boolean}
 */
export function isSelfOwned(asset) {
  return (
    asset &&
    stores.session.currentAccount &&
    asset.owner__username === stores.session.currentAccount.username
  );
}

/**
 * @param {string} assetUid
 * @return {string} assetUrl
 */
export function buildAssetUrl(assetUid) {
  return `${ROOT_URL}/api/v2/assets/${assetUid}/`;
}

export default {
  cleanupTags,
  getAssetOwnerDisplayName,
  getOrganizationDisplayString,
  getLanguagesDisplayString,
  getSectorDisplayString,
  getCountryDisplayString,
  getAssetDisplayName,
  getQuestionDisplayName,
  isLibraryAsset,
  getAssetIcon,
  modifyDetails,
  share,
  editLanguages,
  editTags,
  replaceForm,
  getSurveyFlatPaths,
<<<<<<< HEAD
  getFlatQuestionsList,
  isAssetPublicReady,
  isAssetPublic,
  isSelfOwned,
  buildAssetUrl
=======
  getRowName,
  getTranslatedRowLabel,
  isRowSpecialLabelHolder,
  renderTypeIcon,
  moveToCollection
>>>>>>> 094014f3
};<|MERGE_RESOLUTION|>--- conflicted
+++ resolved
@@ -1,4 +1,4 @@
-<<<<<<< HEAD
+import React from 'react';
 import {stores} from 'js/stores';
 import permConfig from 'js/components/permissions/permConfig';
 import {
@@ -11,6 +11,8 @@
   QUESTION_TYPES,
   GROUP_TYPES_BEGIN,
   GROUP_TYPES_END,
+  SCORE_ROW_TYPE,
+  RANK_LEVEL_TYPE,
   ANON_USERNAME,
   PERMISSIONS_CODENAMES,
   ACCESS_TYPES,
@@ -251,23 +253,9 @@
 }
 
 /**
- * @param {object} survey - from asset's `content.survey`
-=======
-import React from 'react';
-import {actions} from './actions';
-import {
-  GROUP_TYPES_BEGIN,
-  GROUP_TYPES_END,
-  QUESTION_TYPES,
-  SCORE_ROW_TYPE,
-  RANK_LEVEL_TYPE
-} from 'js/constants';
-
-/**
  * NOTE: this works under a true assumption that all questions have unique names
  * @param {Array<object>} survey - from asset's `content.survey`
  * @param {boolean} [includeGroups] wheter to put groups into output
->>>>>>> 094014f3
  * @returns {object} a pair of quesion names and their full paths
  */
 export function getSurveyFlatPaths(survey, includeGroups = false) {
@@ -300,10 +288,6 @@
 }
 
 /**
-<<<<<<< HEAD
- * @param {Object} survey
- * @returns {Array<object>} a question object
-=======
  * @param {object} row
  * @returns {string}
  */
@@ -414,10 +398,8 @@
 }
 
 /**
- * Moves asset to a non-nested collection.
- * @param {string} assetUid
- * @param {string} collectionId
->>>>>>> 094014f3
+ * @param {Object} survey
+ * @returns {Array<object>} a question object
  */
 export function getFlatQuestionsList(survey) {
   const output = [];
@@ -513,33 +495,29 @@
 }
 
 export default {
+  buildAssetUrl,
   cleanupTags,
-  getAssetOwnerDisplayName,
-  getOrganizationDisplayString,
-  getLanguagesDisplayString,
-  getSectorDisplayString,
-  getCountryDisplayString,
-  getAssetDisplayName,
-  getQuestionDisplayName,
-  isLibraryAsset,
-  getAssetIcon,
-  modifyDetails,
-  share,
   editLanguages,
   editTags,
+  getAssetDisplayName,
+  getAssetIcon,
+  getAssetOwnerDisplayName,
+  getCountryDisplayString,
+  getFlatQuestionsList,
+  getLanguagesDisplayString,
+  getOrganizationDisplayString,
+  getQuestionDisplayName,
+  getRowName,
+  getSectorDisplayString,
+  getSurveyFlatPaths,
+  getTranslatedRowLabel,
+  isAssetPublic,
+  isAssetPublicReady,
+  isLibraryAsset,
+  isRowSpecialLabelHolder,
+  isSelfOwned,
+  modifyDetails,
+  renderTypeIcon,
   replaceForm,
-  getSurveyFlatPaths,
-<<<<<<< HEAD
-  getFlatQuestionsList,
-  isAssetPublicReady,
-  isAssetPublic,
-  isSelfOwned,
-  buildAssetUrl
-=======
-  getRowName,
-  getTranslatedRowLabel,
-  isRowSpecialLabelHolder,
-  renderTypeIcon,
-  moveToCollection
->>>>>>> 094014f3
+  share,
 };