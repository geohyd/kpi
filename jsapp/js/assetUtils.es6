--- conflicted
+++ resolved
@@ -486,14 +486,14 @@
   );
 }
 
-<<<<<<< HEAD
 /**
  * @param {string} assetUid
  * @return {string} assetUrl
  */
 export function buildAssetUrl(assetUid) {
   return `${ROOT_URL}/api/v2/assets/${assetUid}/`;
-=======
+}
+
 /*
 * Inspired by https://gist.github.com/john-doherty/b9195065884cdbfd2017a4756e6409cc
 * Remove everything forbidden by XML 1.0 specifications, plus the unicode replacement character U+FFFD
@@ -502,7 +502,6 @@
 export function removeInvalidChars(str) {
   var regex = /((?:[\0-\x08\x0B\f\x0E-\x1F\uFFFD\uFFFE\uFFFF]|[\uD800-\uDBFF](?![\uDC00-\uDFFF])|(?:[^\uD800-\uDBFF]|^)[\uDC00-\uDFFF]))/g;
   return str = String(str || '').replace(regex, '');
->>>>>>> 528fc95d
 }
 
 export default {
@@ -529,11 +528,7 @@
   isSelfOwned,
   modifyDetails,
   renderTypeIcon,
-<<<<<<< HEAD
   replaceForm,
   share,
-=======
-  moveToCollection,
   removeInvalidChars
->>>>>>> 528fc95d
 };