--- conflicted
+++ resolved
@@ -8,10 +8,7 @@
   AnyRowTypeName,
   QuestionTypeName,
 } from 'js/constants';
-<<<<<<< HEAD
 import assetStore from 'js/assetStore';
-=======
->>>>>>> f3e681b4
 import {
   ASSET_TYPES,
   MODAL_TYPES,
@@ -25,10 +22,7 @@
   PERMISSIONS_CODENAMES,
   ACCESS_TYPES,
   ROOT_URL,
-<<<<<<< HEAD
   SUPPLEMENTAL_DETAILS_PROP,
-=======
->>>>>>> f3e681b4
 } from 'js/constants';
 import type {
   AssetContent,
@@ -37,13 +31,10 @@
   SurveyChoice,
   Permission,
 } from 'js/dataInterface';
-<<<<<<< HEAD
 import {
   getSupplementalTranscriptPath,
   getSupplementalTranslationPath,
 } from 'js/components/processing/processingUtils';
-=======
->>>>>>> f3e681b4
 
 /**
  * Removes whitespace from tags. Returns list of cleaned up tags.
@@ -100,11 +91,7 @@
 
 export function getLanguagesDisplayString(asset: AssetResponse) {
   if (asset?.summary?.languages && asset.summary.languages.length >= 1) {
-<<<<<<< HEAD
     return asset?.summary?.languages?.join(', ');
-=======
-    return asset?.summary.languages.join(', ');
->>>>>>> f3e681b4
   } else {
     return '-';
   }
@@ -460,7 +447,6 @@
 
   if (data === undefined) {
     return null;
-<<<<<<< HEAD
   }
 
   data.forEach((row, rowIndex) => {
@@ -480,27 +466,6 @@
     }
   }
 
-=======
-  }
-
-  data.forEach((row, rowIndex) => {
-    if (getRowName(row) === rowName) {
-      foundRow = row;
-      foundRowIndex = rowIndex;
-    }
-  });
-
-  if (typeof foundRow === 'object' && Object.prototype.hasOwnProperty.call(foundRow, 'label')) {
-    return getRowLabelAtIndex(foundRow, translationIndex);
-  } else if (typeof foundRow === 'object' && typeof foundRowIndex === 'number') {
-    // that mysterious row always comes as a next row
-    const possibleRow = data[foundRowIndex + 1];
-    if (isRowSpecialLabelHolder(foundRow, possibleRow)) {
-      return getRowLabelAtIndex(possibleRow, translationIndex);
-    }
-  }
-
->>>>>>> f3e681b4
   return null;
 }
 
@@ -631,12 +596,8 @@
   label: string;
   path: string;
   parents: string[];
-<<<<<<< HEAD
-  hasRepatParent: boolean;
-=======
   parentRows: SurveyRow[];
   hasRepeatParent: boolean;
->>>>>>> f3e681b4
 }
 
 /**
@@ -645,13 +606,9 @@
  */
 export function getFlatQuestionsList(
   survey: SurveyRow[],
-<<<<<<< HEAD
   /** Defaults to first (default) language. */
   translationIndex = 0,
   /** Whether to include meta question types (not included by default). */
-=======
-  translationIndex = 0,
->>>>>>> f3e681b4
   includeMeta = false
 ): FlatQuestion[] {
   const flatPaths = getSurveyFlatPaths(survey, false, true);
