--- conflicted
+++ resolved
@@ -161,133 +161,6 @@
 }
 
 export const QUESTION_TYPES = Object.freeze({
-<<<<<<< HEAD
-  select_one: {
-    label: t('Select One'),
-    faIcon: 'fa-dot-circle-o',
-    id: 'select_one',
-  },
-  select_multiple: {
-    label: t('Select Many'),
-    faIcon: 'fa-list-ul',
-    id: 'select_multiple',
-  },
-  text: {
-    label: t('Text'),
-    faIcon: 'fa-lato-text',
-    id: 'text',
-  },
-  integer: {
-    label: t('Number'),
-    faIcon: 'fa-lato-integer',
-    id: 'integer',
-  },
-  decimal: {
-    label: t('Decimal'),
-    faIcon: 'fa-lato-decimal',
-    id: 'decimal',
-  },
-  date: {
-    label: t('Date'),
-    faIcon: 'fa-calendar',
-    id: 'date',
-  },
-  time: {
-    label: t('Time'),
-    faIcon: 'fa-clock-o',
-    id: 'time',
-  },
-  datetime: {
-    label: t('Date & time'),
-    faIcon: 'fa-calendar clock-over',
-    id: 'datetime',
-  },
-  geopoint: {
-    label: t('Point'),
-    faIcon: 'fa-map-marker',
-    id: 'geopoint',
-  },
-  image: {
-    label: t('Photo'),
-    faIcon: 'fa-picture-o',
-    id: 'image',
-  },
-  audio: {
-    label: t('Audio'),
-    faIcon: 'fa-volume-up',
-    id: 'audio',
-  },
-  video: {
-    label: t('Video'),
-    faIcon: 'fa-video-camera',
-    id: 'video',
-  },
-  geotrace: {
-    label: t('Line'),
-    faIcon: 'fa-share-alt',
-    id: 'geotrace',
-  },
-  note: {
-    label: t('Note'),
-    faIcon: 'fa-bars',
-    id: 'note',
-  },
-  barcode: {
-    label: t('Barcode / QR Code'),
-    faIcon: 'fa-qrcode',
-    id: 'barcode',
-  },
-  acknowledge: {
-    label: t('Acknowledge'),
-    faIcon: 'fa-check-square-o',
-    id: 'acknowledge',
-  },
-  geoshape: {
-    label: t('Area'),
-    faIcon: 'fa-square',
-    id: 'geoshape',
-  },
-  score: {
-    label: t('Rating'),
-    faIcon: 'fa-server',
-    id: 'score',
-  },
-  kobomatrix: {
-    label: t('Question Matrix'),
-    faIcon: 'fa-table',
-    id: 'kobomatrix',
-  },
-  rank: {
-    label: t('Ranking'),
-    faIcon: 'fa-sort-amount-desc',
-    id: 'rank',
-  },
-  calculate: {
-    label: t('Calculate'),
-    faIcon: 'fa-lato-calculate',
-    id: 'calculate',
-  },
-  hidden: {
-    label: t('Hidden'),
-    faIcon: 'fa-eye-slash',
-    id: 'hidden',
-  },
-  file: {
-    label: t('File'),
-    faIcon: 'fa-file',
-    id: 'file',
-  },
-  range: {
-    label: t('Range'),
-    faIcon: 'fa-lato-range',
-    id: 'range',
-  },
-  xml_external: {
-    label: t('External XML'),
-    faIcon: 'fa-external-link',
-    id: 'xml-external',
-  },
-=======
   acknowledge: {label: t('Acknowledge'), icon: 'qt-acknowledge', id: 'acknowledge'},
   audio: {label: t('Audio'), icon: 'qt-audio', id: 'audio'},
   barcode: {label: t('Barcode / QR Code'), icon: 'qt-barcode', id: 'barcode'},
@@ -313,7 +186,6 @@
   text: {label: t('Text'), icon: 'qt-text', id: 'text'},
   time: {label: t('Time'), icon: 'qt-time', id: 'time'},
   video: {label: t('Video'), icon: 'qt-video', id: 'video'},
->>>>>>> 79b1bf7b
 });
 
 export const META_QUESTION_TYPES = {};
