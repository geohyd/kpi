/**
 * A list of all shareable constants for the application.
 */

export const ROOT_URL = (() => {
  // This is an "absolute path reference (a URL without the domain name)"
  // according to the Django docs
  let rootPath = document.head.querySelector('meta[name=kpi-root-path]');
  if (rootPath === null) {
    console.error('no kpi-root-path meta tag set. defaulting to ""');
    rootPath = '';
  } else {
    // Strip trailing slashes
    rootPath = rootPath.content.replace(/\/*$/, '');
  }
  return `${window.location.protocol}//${window.location.host}${rootPath}`;
})();

export const ANON_USERNAME = 'AnonymousUser';

/**
 * A hardcoded list of permissions codenames.
 * All of them are really defined on backend, but we need it here to be able to
 * build UI for handling them.
 */
export const PERMISSIONS_CODENAMES = {};
new Set([
  'view_asset',
  'change_asset',
<<<<<<< HEAD
  'discover_asset',
=======
  'manage_asset',
>>>>>>> d7c4b87d
  'add_submissions',
  'view_submissions',
  'partial_submissions',
  'change_submissions',
  'delete_submissions',
  'validate_submissions',
]).forEach((codename) => {PERMISSIONS_CODENAMES[codename] = codename;});
Object.freeze(PERMISSIONS_CODENAMES);

export const HOOK_LOG_STATUSES = {
  SUCCESS: 2,
  PENDING: 1,
  FAILED: 0,
};

export const KEY_CODES = Object.freeze({
  TAB: 9,
  ENTER: 13,
  ESC: 27,
  SPACE: 32,
  NBSP: 160, // non-breakable space
});

export const MODAL_TYPES = {
  SHARING: 'sharing',
  UPLOADING_XLS: 'uploading-xls',
  NEW_FORM: 'new-form',
  LIBRARY_NEW_ITEM: 'library-new-item',
  LIBRARY_TEMPLATE: 'library-template',
  LIBRARY_COLLECTION: 'library-collection',
  LIBRARY_UPLOAD: 'library-upload',
  ENKETO_PREVIEW: 'enketo-preview',
  SUBMISSION: 'submission',
  REPLACE_PROJECT: 'replace-project',
  TABLE_COLUMNS: 'table-columns',
  REST_SERVICES: 'rest-services',
  FORM_LANGUAGES: 'form-languages',
  FORM_TRANSLATIONS_TABLE: 'form-translation-table',
  ASSET_TAGS: 'asset-tags',
  ENCRYPT_FORM: 'encrypt-form',
};

export const PROJECT_SETTINGS_CONTEXTS = {
  NEW: 'newForm',
  EXISTING: 'existingForm',
  REPLACE: 'replaceProject',
  BUILDER: 'formBuilderAside',
};

export const update_states = {
  UNSAVED_CHANGES: -1,
  UP_TO_DATE: true,
  PENDING_UPDATE: false,
  SAVE_FAILED: 'SAVE_FAILED',
};

export const AVAILABLE_FORM_STYLES = [
  {value: '', label: t('Default - single page')},
  {value: 'theme-grid no-text-transform', label: t('Grid theme')},
  {value: 'theme-grid', label: t('Grid theme with headings in ALL CAPS')},
  {value: 'pages', label: t('Multiple pages')},
  {value: 'theme-grid pages no-text-transform', label: t('Grid theme + Multiple pages')},
  {value: 'theme-grid pages', label: t('Grid theme + Multiple pages + headings in ALL CAPS')},
];

export const VALIDATION_STATUSES = {
  no_status: {
    value: null,
    label: '—',
  },
  validation_status_not_approved: {
    value: 'validation_status_not_approved',
    label: t('Not Approved'),
  },
  validation_status_approved: {
    value: 'validation_status_approved',
    label: t('Approved'),
  },
  validation_status_on_hold: {
    value: 'validation_status_on_hold',
    label: t('On Hold'),
  },
};

export const VALIDATION_STATUSES_LIST = [
  VALIDATION_STATUSES.no_status,
  VALIDATION_STATUSES.validation_status_not_approved,
  VALIDATION_STATUSES.validation_status_approved,
  VALIDATION_STATUSES.validation_status_on_hold,
];

export const ASSET_TYPES = {
  question: {
    id: 'question',
    label: t('question'),
  },
  block: {
    id: 'block',
    label: t('block'),
  },
  template: {
    id: 'template',
    label: t('template'),
  },
  survey: {
    id: 'survey',
    label: t('project'),
  },
  collection: {
    id: 'collection',
    label: t('collection'),
  },
};

export const QUESTION_TYPES = Object.freeze({
  select_one: {
    label: t('Select One'),
    faIcon: 'fa-dot-circle-o',
    id: 'select_one',
  },
  select_multiple: {
    label: t('Select Many'),
    faIcon: 'fa-list-ul',
    id: 'select_multiple',
  },
  text: {
    label: t('Text'),
    faIcon: 'fa-lato-text',
    id: 'text',
  },
  integer: {
    label: t('Number'),
    faIcon: 'fa-lato-integer',
    id: 'integer',
  },
  decimal: {
    label: t('Decimal'),
    faIcon: 'fa-lato-decimal',
    id: 'decimal',
  },
  date: {
    label: t('Date'),
    faIcon: 'fa-calendar',
    id: 'date',
  },
  time: {
    label: t('Time'),
    faIcon: 'fa-clock-o',
    id: 'time',
  },
  datetime: {
    label: t('Date & time'),
    faIcon: 'fa-calendar clock-over',
    id: 'datetime',
  },
  geopoint: {
    label: t('Point'),
    faIcon: 'fa-map-marker',
    id: 'geopoint',
  },
  image: {
    label: t('Photo'),
    faIcon: 'fa-picture-o',
    id: 'image',
  },
  audio: {
    label: t('Audio'),
    faIcon: 'fa-volume-up',
    id: 'audio',
  },
  video: {
    label: t('Video'),
    faIcon: 'fa-video-camera',
    id: 'video',
  },
  geotrace: {
    label: t('Line'),
    faIcon: 'fa-share-alt',
    id: 'geotrace',
  },
  note: {
    label: t('Note'),
    faIcon: 'fa-bars',
    id: 'note',
  },
  barcode: {
    label: t('Barcode / QR Code'),
    faIcon: 'fa-qrcode',
    id: 'barcode',
  },
  acknowledge: {
    label: t('Acknowledge'),
    faIcon: 'fa-check-square-o',
    id: 'acknowledge',
  },
  geoshape: {
    label: t('Area'),
    faIcon: 'fa-square',
    id: 'geoshape',
  },
  score: {
    label: t('Rating'),
    faIcon: 'fa-server',
    id: 'score',
  },
  kobomatrix: {
    label: t('Question Matrix'),
    faIcon: 'fa-table',
    id: 'kobomatrix',
  },
  rank: {
    label: t('Ranking'),
    faIcon: 'fa-sort-amount-desc',
    id: 'rank',
  },
  calculate: {
    label: t('Calculate'),
    faIcon: 'fa-lato-calculate',
    id: 'calculate',
  },
  hidden: {
    label: t('Hidden'),
    faIcon: 'fa-eye-slash',
    id: 'hidden',
  },
  file: {
    label: t('File'),
    faIcon: 'fa-file',
    id: 'file',
  },
  range: {
    label: t('Range'),
    faIcon: 'fa-lato-range',
    id: 'range',
  },
});

export const META_QUESTION_TYPES = {};
new Set([
  'start',
  'end',
  'today',
  'username',
  'simserial',
  'subscriberid',
  'deviceid',
  'phonenumber',
  'audit',
]).forEach((codename) => {META_QUESTION_TYPES[codename] = codename;});
Object.freeze(META_QUESTION_TYPES);

export const NAME_MAX_LENGTH = 255;

/**
 * for Backend calls, see their definitions at `kpi/filters.py`
 * NOTE: ORs require a parenthesis to work
 */
export const COMMON_QUERIES = Object.freeze({
  b: 'asset_type:block',
  q: 'asset_type:question',
  t: 'asset_type:template',
  s: 'asset_type:survey',
  c: 'asset_type:collection',
  qb: '(asset_type:question OR asset_type:block)',
  qbt: '(asset_type:question OR asset_type:block OR asset_type:template)',
  qbtc: '(asset_type:question OR asset_type:block OR asset_type:template OR asset_type:collection)',
});

export const ACCESS_TYPES = {};
new Set([
  'owned',
  'shared',
  'public',
  'subscribed',
]).forEach((codename) => {ACCESS_TYPES[codename] = codename;});
Object.freeze(ACCESS_TYPES);

export const GROUP_TYPES_BEGIN = {};
new Set([
  'begin_group',
  'begin_score',
  'begin_rank',
  'begin_kobomatrix',
  'begin_repeat',
]).forEach((kind) => {GROUP_TYPES_BEGIN[kind] = kind;});
Object.freeze(GROUP_TYPES_BEGIN);

export const GROUP_TYPES_END = {};
new Set([
  'end_group',
  'end_score',
  'end_rank',
  'end_kobomatrix',
  'end_repeat',
]).forEach((kind) => {GROUP_TYPES_END[kind] = kind;});
Object.freeze(GROUP_TYPES_END);

export const FORM_VERSION_NAME = '__version__';

// a custom question type for score
export const SCORE_ROW_TYPE = 'score__row';

// a custom question type for rank
export const RANK_LEVEL_TYPE = 'rank__level';

export const MATRIX_PAIR_PROPS = {
  inSurvey: 'kobo--matrix_list',
  inChoices: 'list_name',
};

export const DEPLOYMENT_CATEGORIES = Object.freeze({
  Deployed: {id: 'Deployed', label: t('Deployed')},
  Draft: {id: 'Draft', label: t('Draft')},
  Archived: {id: 'Archived', label: t('Archived')},
});

export const REPORT_STYLES = Object.freeze({
  vertical: {value: 'vertical', label: t('Vertical')},
  donut: {value: 'donut', label: t('Donut')},
  area: {value: 'area', label: t('Area')},
  horizontal: {value: 'horizontal', label: t('Horizontal')},
  pie: {value: 'pie', label: t('Pie')},
  line: {value: 'line', label: t('Line')},
});

export const QUERY_LIMIT_DEFAULT = 5000;

const constants = {
  ROOT_URL,
  ANON_USERNAME,
  PERMISSIONS_CODENAMES,
  HOOK_LOG_STATUSES,
  KEY_CODES,
  MODAL_TYPES,
  PROJECT_SETTINGS_CONTEXTS,
  update_states,
  AVAILABLE_FORM_STYLES,
  VALIDATION_STATUSES,
  VALIDATION_STATUSES_LIST,
  ASSET_TYPES,
  QUESTION_TYPES,
  META_QUESTION_TYPES,
  NAME_MAX_LENGTH,
  COMMON_QUERIES,
  ACCESS_TYPES,
  GROUP_TYPES_BEGIN,
  GROUP_TYPES_END,
  FORM_VERSION_NAME,
  SCORE_ROW_TYPE,
  RANK_LEVEL_TYPE,
  DEPLOYMENT_CATEGORIES,
  REPORT_STYLES,
  QUERY_LIMIT_DEFAULT,
};

export default constants;<|MERGE_RESOLUTION|>--- conflicted
+++ resolved
@@ -27,11 +27,8 @@
 new Set([
   'view_asset',
   'change_asset',
-<<<<<<< HEAD
   'discover_asset',
-=======
   'manage_asset',
->>>>>>> d7c4b87d
   'add_submissions',
   'view_submissions',
   'partial_submissions',
