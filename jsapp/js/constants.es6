/**
 * A list of all shareable constants for the application.
 */

import {t} from './utils';

export const ROOT_URL = (() => {
  // This is an "absolute path reference (a URL without the domain name)"
  // according to the Django docs
  let rootPath = document.head.querySelector('meta[name=kpi-root-path]');
  if (rootPath === null) {
    console.error('no kpi-root-path meta tag set. defaulting to ""');
    rootPath = '';
  } else {
    // Strip trailing slashes
    rootPath = rootPath.content.replace(/\/*$/, '');
  }
  return `${window.location.protocol}//${window.location.host}${rootPath}`;
})();

export const ANON_USERNAME = 'AnonymousUser';

/**
 * A hardcoded list of permissions codenames.
 * All of them are really defined on backend, but we need it here to be able to
 * build UI for handling them.
 */
export const PERMISSIONS_CODENAMES = new Map();
new Set([
  'view_asset',
  'change_asset',
  'discover_asset',
  'add_submissions',
  'view_submissions',
  'partial_submissions',
  'change_submissions',
  'validate_submissions'
]).forEach((codename) => {PERMISSIONS_CODENAMES.set(codename, codename);});

export const HOOK_LOG_STATUSES = {
  SUCCESS: 2,
  PENDING: 1,
  FAILED: 0
};

export const KEY_CODES = new Map([
  ['TAB', 9],
  ['ENTER', 13],
  ['ESC', 27],
  ['SPACE', 32],
  ['NBSP', 160], // non-breakable space
]);

export const MODAL_TYPES = {
  SHARING: 'sharing',
  UPLOADING_XLS: 'uploading-xls',
  NEW_FORM: 'new-form',
  LIBRARY_NEW_ITEM: 'library-new-item',
  LIBRARY_TEMPLATE: 'library-template',
  LIBRARY_COLLECTION: 'library-collection',
  LIBRARY_UPLOAD: 'library-upload',
  ENKETO_PREVIEW: 'enketo-preview',
  SUBMISSION: 'submission',
  REPLACE_PROJECT: 'replace-project',
  TABLE_COLUMNS: 'table-columns',
  REST_SERVICES: 'rest-services',
  FORM_LANGUAGES: 'form-languages',
  FORM_TRANSLATIONS_TABLE: 'form-translation-table',
<<<<<<< HEAD
  ASSET_TAGS: 'asset-tags'
=======
  ENCRYPT_FORM: 'encrypt-form'
>>>>>>> e729b5eb
};

export const PROJECT_SETTINGS_CONTEXTS = {
  NEW: 'newForm',
  EXISTING: 'existingForm',
  REPLACE: 'replaceProject',
  BUILDER: 'formBuilderAside'
};

export const update_states = {
  UNSAVED_CHANGES: -1,
  UP_TO_DATE: true,
  PENDING_UPDATE: false,
  SAVE_FAILED: 'SAVE_FAILED',
};

export const AVAILABLE_FORM_STYLES = [
  {value: '', label: t('Default - single page')},
  {value: 'theme-grid no-text-transform', label: t('Grid theme')},
  {value: 'theme-grid', label: t('Grid theme with headings in ALL CAPS')},
  {value: 'pages', label: t('Multiple pages')},
  {value: 'theme-grid pages no-text-transform', label: t('Grid theme + Multiple pages')},
  {value: 'theme-grid pages', label: t('Grid theme + Multiple pages + headings in ALL CAPS')},
];

export const VALIDATION_STATUSES = {
  no_status: {
    value: null,
    label: '—'
  },
  validation_status_not_approved: {
    value: 'validation_status_not_approved',
    label: t('Not Approved')
  },
  validation_status_approved: {
    value: 'validation_status_approved',
    label: t('Approved')
  },
  validation_status_on_hold: {
    value: 'validation_status_on_hold',
    label: t('On Hold')
  },
};

export const VALIDATION_STATUSES_LIST = [
  VALIDATION_STATUSES.no_status,
  VALIDATION_STATUSES.validation_status_not_approved,
  VALIDATION_STATUSES.validation_status_approved,
  VALIDATION_STATUSES.validation_status_on_hold
];

export const ASSET_TYPES = {
  question: {
    id: 'question',
    label: t('question')
  },
  block: {
    id: 'block',
    label: t('block')
  },
  template: {
    id: 'template',
    label: t('template')
  },
  survey: {
    id: 'survey',
    label: t('project')
  },
  collection: {
    id: 'collection',
    label: t('collection')
  }
};

export const QUESTION_TYPES = new Map([
  [
    'select_one',
    {
      label: t('Select One'),
      faIcon: 'fa-dot-circle-o',
      id: 'select_one'
    }
  ],
  [
    'select_multiple',
    {
      label: t('Select Many'),
      faIcon: 'fa-list-ul',
      id: 'select_multiple'
    }
  ],
  [
    'text',
    {
      label: t('Text'),
      faIcon: 'fa-lato-text',
      id: 'text'
    }
  ],
  [
    'integer',
    {
      label: t('Number'),
      faIcon: 'fa-lato-integer',
      id: 'integer'
    }
  ],
  [
    'decimal',
    {
      label: t('Decimal'),
      faIcon: 'fa-lato-decimal',
      id: 'decimal'
    }
  ],
  [
    'date',
    {
      label: t('Date'),
      faIcon: 'fa-calendar',
      id: 'date'
    }
  ],
  [
    'time',
    {
      label: t('Time'),
      faIcon: 'fa-clock-o',
      id: 'time'
    }
  ],
  [
    'datetime',
    {
      label: t('Date & time'),
      faIcon: 'fa-calendar clock-over',
      id: 'datetime'
    }
  ],
  [
    'geopoint',
    {
      label: t('Point'),
      faIcon: 'fa-map-marker',
      id: 'geopoint'
    }
  ],
  [
    'image',
    {
      label: t('Photo'),
      faIcon: 'fa-picture-o',
      id: 'image'
    }
  ],
  [
    'audio',
    {
      label: t('Audio'),
      faIcon: 'fa-volume-up',
      id: 'audio'
    }
  ],
  [
    'video',
    {
      label: t('Video'),
      faIcon: 'fa-video-camera',
      id: 'video'
    }
  ],
  [
    'geotrace',
    {
      label: t('Line'),
      faIcon: 'fa-share-alt',
      id: 'geotrace'
    }
  ],
  [
    'note',
    {
      label: t('Note'),
      faIcon: 'fa-bars',
      id: 'note'
    }
  ],
  [
    'barcode',
    {
      label: t('Barcode / QR Code'),
      faIcon: 'fa-qrcode',
      id: 'barcode'
    }
  ],
  [
    'acknowledge',
    {
      label: t('Acknowledge'),
      faIcon: 'fa-check-square-o',
      id: 'acknowledge'
    }
  ],
  [
    'geoshape',
    {
      label: t('Area'),
      faIcon: 'fa-square',
      id: 'geoshape'
    }
  ],
  [
    'score',
    {
      label: t('Rating'),
      faIcon: 'fa-server',
      id: 'score'
    }
  ],
  [
    'kobomatrix',
    {
      label: t('Question Matrix'),
      faIcon: 'fa-table',
      id: 'kobomatrix'
    }
  ],
  [
    'rank',
    {
      label: t('Ranking'),
      faIcon: 'fa-sort-amount-desc',
      id: 'rank'
    }
  ],
  [
    'calculate',
    {
      label: t('Calculate'),
      faIcon: 'fa-lato-calculate',
      id: 'calculate'
    }
  ],
  [
    'hidden',
    {
      label: t('Hidden'),
      faIcon: 'fa-eye-slash',
      id: 'hidden'
    }
  ],
  [
    'file',
    {
      label: t('File'),
      faIcon: 'fa-file',
      id: 'file'
    }
  ],
  [
    'range',
    {
      label: t('Range'),
      faIcon: 'fa-lato-range',
      id: 'range'
    }
  ]
]);

export const META_QUESTION_TYPES = new Map();
new Set([
  'start',
  'end',
  'today',
  'username',
  'simserial',
  'subscriberid',
  'deviceid',
  'phonenumber',
  'audit'
]).forEach((codename) => {META_QUESTION_TYPES.set(codename, codename);});

export const NAME_MAX_LENGTH = 255;

/**
 * for Backend calls, see their definitions at `kpi/filters.py`
 * NOTE: ORs require a parenthesis to work
 */
export const COMMON_QUERIES = new Map([
  ['b', 'asset_type:block'],
  ['q', 'asset_type:question'],
  ['t', 'asset_type:template'],
  ['s', 'asset_type:survey'],
  ['c', 'asset_type:collection'],
  ['qb', '(asset_type:question OR asset_type:block)'],
  ['qbt', '(asset_type:question OR asset_type:block OR asset_type:template)'],
  ['qbtc', '(asset_type:question OR asset_type:block OR asset_type:template OR asset_type:collection)']
]);

export const ACCESS_TYPES = new Map();
new Set([
  'owned',
  'shared',
  'public',
  'subscribed'
]).forEach((codename) => {ACCESS_TYPES.set(codename, codename);});

export const GROUP_TYPES_BEGIN = new Map();
new Set([
  'begin_group',
  'begin_score',
  'begin_rank',
  'begin_kobomatrix',
  'begin_repeat',
]).forEach((kind) => {GROUP_TYPES_BEGIN.set(kind, kind);});

export const GROUP_TYPES_END = new Map();
new Set([
  'end_group',
  'end_score',
  'end_rank',
  'end_kobomatrix',
  'end_repeat',
]).forEach((kind) => {GROUP_TYPES_END.set(kind, kind);});

export const FORM_VERSION_NAME = '__version__';

// a custom question type for score
export const SCORE_ROW_TYPE = 'score__row';

// a custom question type for rank
export const RANK_LEVEL_TYPE = 'rank__level';

export const MATRIX_PAIR_PROPS = {
  inSurvey: 'kobo--matrix_list',
  inChoices: 'list_name'
};

const constants = {
  ROOT_URL,
  ANON_USERNAME,
  PERMISSIONS_CODENAMES,
  HOOK_LOG_STATUSES,
  KEY_CODES,
  MODAL_TYPES,
  PROJECT_SETTINGS_CONTEXTS,
  update_states,
  AVAILABLE_FORM_STYLES,
  VALIDATION_STATUSES,
  VALIDATION_STATUSES_LIST,
  ASSET_TYPES,
  QUESTION_TYPES,
  META_QUESTION_TYPES,
  NAME_MAX_LENGTH,
  COMMON_QUERIES,
  ACCESS_TYPES,
  GROUP_TYPES_BEGIN,
  GROUP_TYPES_END,
  FORM_VERSION_NAME,
  SCORE_ROW_TYPE,
  RANK_LEVEL_TYPE
};

export default constants;<|MERGE_RESOLUTION|>--- conflicted
+++ resolved
@@ -66,11 +66,8 @@
   REST_SERVICES: 'rest-services',
   FORM_LANGUAGES: 'form-languages',
   FORM_TRANSLATIONS_TABLE: 'form-translation-table',
-<<<<<<< HEAD
-  ASSET_TAGS: 'asset-tags'
-=======
+  ASSET_TAGS: 'asset-tags',
   ENCRYPT_FORM: 'encrypt-form'
->>>>>>> e729b5eb
 };
 
 export const PROJECT_SETTINGS_CONTEXTS = {
