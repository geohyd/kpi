--- conflicted
+++ resolved
@@ -343,11 +343,7 @@
 });
 
 export const MATRIX_PAIR_PROPS = {
-<<<<<<< HEAD
-  inSurvey: 'kobo--matrix_list',
-=======
   inSurvey: CHOICE_LISTS.MATRIX,
->>>>>>> 152fe647
   inChoices: 'list_name',
 };
 
@@ -427,16 +423,11 @@
   FORM_VERSION_NAME,
   SCORE_ROW_TYPE,
   RANK_LEVEL_TYPE,
-<<<<<<< HEAD
   DEPLOYMENT_CATEGORIES,
   REPORT_STYLES,
   ROUTES,
   QUERY_LIMIT_DEFAULT,
-=======
-  NAME_MAX_LENGTH,
-  CATEGORY_LABELS,
   CHOICE_LISTS,
->>>>>>> 152fe647
 };
 
 export default constants;