/**
 * A list of all shareable constants for the application.
 */

export const ROOT_URL = (() => {
  // This is an "absolute path reference (a URL without the domain name)"
  // according to the Django docs
  let rootPath = document.head.querySelector('meta[name=kpi-root-path]');
  if (rootPath === null) {
    console.error('no kpi-root-path meta tag set. defaulting to ""');
    rootPath = '';
  } else {
    // Strip trailing slashes
    rootPath = rootPath.content.replace(/\/*$/, '');
  }
  return `${window.location.protocol}//${window.location.host}${rootPath}`;
})();

export const ANON_USERNAME = 'AnonymousUser';

/**
 * BAD CODE™ A hardcoded list of permissions codenames.
 *
 * All of them are really defined on backend, and we get them through the
 * permissions config endpoint, but as we need these names to reference them in
 * the code to build the UI it's a necessary evil.
 *
 * NOTE: to know what these permissions permit see `kpi/permissions.py` file,
 * where you have to match the classes with endpoints and their HTTP methods.
 */
export const PERMISSIONS_CODENAMES = {};
new Set([
  'view_asset',
  'change_asset',
  'discover_asset',
  'manage_asset',
  'add_submissions',
  'view_submissions',
  'partial_submissions',
  'change_submissions',
  'delete_submissions',
  'validate_submissions',
]).forEach((codename) => {PERMISSIONS_CODENAMES[codename] = codename;});
Object.freeze(PERMISSIONS_CODENAMES);

export const HOOK_LOG_STATUSES = {
  SUCCESS: 2,
  PENDING: 1,
  FAILED: 0,
};

export const KEY_CODES = Object.freeze({
  TAB: 9,
  ENTER: 13,
  ESC: 27,
  SPACE: 32,
  NBSP: 160, // non-breakable space
});

export const MODAL_TYPES = {
  SHARING: 'sharing',
  UPLOADING_XLS: 'uploading-xls',
  NEW_FORM: 'new-form',
  LIBRARY_NEW_ITEM: 'library-new-item',
  LIBRARY_TEMPLATE: 'library-template',
  LIBRARY_COLLECTION: 'library-collection',
  LIBRARY_UPLOAD: 'library-upload',
  ENKETO_PREVIEW: 'enketo-preview',
  SUBMISSION: 'submission',
  REPLACE_PROJECT: 'replace-project',
  TABLE_COLUMNS: 'table-columns',
  REST_SERVICES: 'rest-services',
  FORM_LANGUAGES: 'form-languages',
  FORM_TRANSLATIONS_TABLE: 'form-translation-table',
  ASSET_TAGS: 'asset-tags',
  ENCRYPT_FORM: 'encrypt-form',
  BULK_EDIT_SUBMISSIONS: 'bulk-edit-submissions',
};

export const PROJECT_SETTINGS_CONTEXTS = {
  NEW: 'newForm',
  EXISTING: 'existingForm',
  REPLACE: 'replaceProject',
  BUILDER: 'formBuilderAside',
};

export const update_states = {
  UNSAVED_CHANGES: -1,
  UP_TO_DATE: true,
  PENDING_UPDATE: false,
  SAVE_FAILED: 'SAVE_FAILED',
};

export const AVAILABLE_FORM_STYLES = [
  {value: '', label: t('Default - single page')},
  {value: 'theme-grid no-text-transform', label: t('Grid theme')},
  {value: 'theme-grid', label: t('Grid theme with headings in ALL CAPS')},
  {value: 'pages', label: t('Multiple pages')},
  {value: 'theme-grid pages no-text-transform', label: t('Grid theme + Multiple pages')},
  {value: 'theme-grid pages', label: t('Grid theme + Multiple pages + headings in ALL CAPS')},
];

export const VALIDATION_STATUSES = {
  no_status: {
    value: null,
    label: '—',
  },
  validation_status_not_approved: {
    value: 'validation_status_not_approved',
    label: t('Not Approved'),
  },
  validation_status_approved: {
    value: 'validation_status_approved',
    label: t('Approved'),
  },
  validation_status_on_hold: {
    value: 'validation_status_on_hold',
    label: t('On Hold'),
  },
};

export const VALIDATION_STATUSES_LIST = [
  VALIDATION_STATUSES.no_status,
  VALIDATION_STATUSES.validation_status_not_approved,
  VALIDATION_STATUSES.validation_status_approved,
  VALIDATION_STATUSES.validation_status_on_hold,
];

export const ASSET_TYPES = {
  question: {
    id: 'question',
    label: t('question'),
  },
  block: {
    id: 'block',
    label: t('block'),
  },
  template: {
    id: 'template',
    label: t('template'),
  },
  survey: {
    id: 'survey',
    label: t('project'),
  },
  collection: {
    id: 'collection',
    label: t('collection'),
  },
};

export const ASSET_FILE_TYPES = {
  map_layer: {
    id: 'map_layer',
    label: t('map layer'),
  },
  form_media: {
    id: 'form_media',
    label: t('form media'),
  },
}

export const QUESTION_TYPES = Object.freeze({
  acknowledge: {label: t('Acknowledge'), icon: 'qt-acknowledge', id: 'acknowledge'},
  audio: {label: t('Audio'), icon: 'qt-audio', id: 'audio'},
  barcode: {label: t('Barcode / QR Code'), icon: 'qt-barcode', id: 'barcode'},
  calculate: {label: t('Calculate'), icon: 'qt-calculate', id: 'calculate'},
  date: {label: t('Date'), icon: 'qt-date', id: 'date'},
  datetime: {label: t('Date & time'), icon: 'qt-date-time', id: 'datetime'},
  decimal: {label: t('Decimal'), icon: 'qt-decimal', id: 'decimal'},
  'external-xml': {label: t('External XML'), icon: 'qt-external-xml', id: 'external-xml'},
  file: {label: t('File'), icon: 'qt-file', id: 'file'},
  geopoint: {label: t('Point'), icon: 'qt-point', id: 'geopoint'},
  geoshape: {label: t('Area'), icon: 'qt-area', id: 'geoshape'},
  geotrace: {label: t('Line'), icon: 'qt-line', id: 'geotrace'},
  hidden: {label: t('Hidden'), icon: 'qt-hidden', id: 'hidden'},
  image: {label: t('Photo'), icon: 'qt-photo', id: 'image'},
  integer: {label: t('Number'), icon: 'qt-number', id: 'integer'},
  kobomatrix: {label: t('Question Matrix'), icon: 'qt-question-matrix', id: 'kobomatrix'},
  note: {label: t('Note'), icon: 'qt-note', id: 'note'},
  range: {label: t('Range'), icon: 'qt-range', id: 'range'},
  rank: {label: t('Ranking'), icon: 'qt-ranking', id: 'rank'},
  score: {label: t('Rating'), icon: 'qt-rating', id: 'score'},
  select_multiple: {label: t('Select Many'), icon: 'qt-select-many', id: 'select_multiple'},
  select_one: {label: t('Select One'), icon: 'qt-select-one', id: 'select_one'},
  text: {label: t('Text'), icon: 'qt-text', id: 'text'},
  time: {label: t('Time'), icon: 'qt-time', id: 'time'},
  video: {label: t('Video'), icon: 'qt-video', id: 'video'},
});

export const META_QUESTION_TYPES = {};
new Set([
  'start',
  'end',
  'today',
  'username',
  'simserial',
  'subscriberid',
  'deviceid',
  'phonenumber',
  'audit',
]).forEach((codename) => {META_QUESTION_TYPES[codename] = codename;});
Object.freeze(META_QUESTION_TYPES);

// submission data extras being added by backend. see both of these:
// 1. https://github.com/kobotoolbox/kobocat/blob/78133d519f7b7674636c871e3ba5670cd64a7227/onadata/apps/viewer/models/parsed_instance.py#L242-L260
// 2. https://github.com/kobotoolbox/kpi/blob/7db39015866c905edc645677d72b9c1ea16067b1/jsapp/js/constants.es6#L284-L294
export const ADDITIONAL_SUBMISSION_PROPS = {};
new Set([
  // match the ordering of (Python) kpi.models.import_export_task.ExportTask.COPY_FIELDS
  '_id',
  '_uuid',
  '_submission_time',
  '_validation_status',
  '_notes',
  '_status',
  '_submitted_by',
  '_tags',
]).forEach((codename) => {ADDITIONAL_SUBMISSION_PROPS[codename] = codename;});
Object.freeze(ADDITIONAL_SUBMISSION_PROPS);

export const NAME_MAX_LENGTH = 255;

/**
 * for Backend calls, see their definitions at `kpi/filters.py`
 * NOTE: ORs require a parenthesis to work
 */
export const COMMON_QUERIES = Object.freeze({
  b: 'asset_type:block',
  q: 'asset_type:question',
  t: 'asset_type:template',
  s: 'asset_type:survey',
  c: 'asset_type:collection',
  qb: '(asset_type:question OR asset_type:block)',
  qbt: '(asset_type:question OR asset_type:block OR asset_type:template)',
  qbtc: '(asset_type:question OR asset_type:block OR asset_type:template OR asset_type:collection)',
});

export const ACCESS_TYPES = {};
new Set([
  'owned',
  'shared',
  'public',
  'subscribed',
]).forEach((codename) => {ACCESS_TYPES[codename] = codename;});
Object.freeze(ACCESS_TYPES);

export const GROUP_TYPES_BEGIN = {};
new Set([
  'begin_group',
  'begin_score',
  'begin_rank',
  'begin_kobomatrix',
  'begin_repeat',
]).forEach((kind) => {GROUP_TYPES_BEGIN[kind] = kind;});
Object.freeze(GROUP_TYPES_BEGIN);

export const GROUP_TYPES_END = {};
new Set([
  'end_group',
  'end_score',
  'end_rank',
  'end_kobomatrix',
  'end_repeat',
]).forEach((kind) => {GROUP_TYPES_END[kind] = kind;});
Object.freeze(GROUP_TYPES_END);

// a custom question type for score
export const SCORE_ROW_TYPE = 'score__row';

// a custom question type for rank
export const RANK_LEVEL_TYPE = 'rank__level';

export const CHOICE_LISTS = Object.freeze({
  SELECT: 'select_from_list_name',
  MATRIX: 'kobo--matrix_list',
  SCORE: 'kobo--score-choices',
  RANK: 'kobo--rank-items',
});

export const MATRIX_PAIR_PROPS = {
  inSurvey: CHOICE_LISTS.MATRIX,
  inChoices: 'list_name',
};

export const DEPLOYMENT_CATEGORIES = Object.freeze({
  Deployed: {id: 'Deployed', label: t('Deployed')},
  Draft: {id: 'Draft', label: t('Draft')},
  Archived: {id: 'Archived', label: t('Archived')},
});

export const QUERY_LIMIT_DEFAULT = 5000;

// List of server routes
export const PATHS = Object.freeze({
  LOGIN: '/accounts/login',
});

// List of React app routes (the # ones)
export const ROUTES = Object.freeze({
  ACCOUNT_SETTINGS: '/account-settings',
  CHANGE_PASSWORD: '/change-password',
  LIBRARY: '/library',
  MY_LIBRARY: '/library/my-library',
  PUBLIC_COLLECTIONS: '/library/public-collections',
  NEW_LIBRARY_ITEM: '/library/asset/new',
  LIBRARY_ITEM: '/library/asset/:uid',
  EDIT_LIBRARY_ITEM: '/library/asset/:uid/edit',
  NEW_LIBRARY_CHILD: '/library/asset/:uid/new',
  LIBRARY_ITEM_JSON: '/library/asset/:uid/json',
  LIBRARY_ITEM_XFORM: '/library/asset/:uid/xform',
  FORMS: '/forms',
  FORM: '/forms/:uid',
  FORM_JSON: '/forms/:uid/json',
  FORM_XFORM: '/forms/:uid/xform',
  FORM_EDIT: '/forms/:uid/edit',
  FORM_SUMMARY: '/forms/:uid/summary',
  FORM_LANDING: '/forms/:uid/landing',
  FORM_DATA: '/forms/:uid/data',
  FORM_REPORT: '/forms/:uid/data/report',
  FORM_TABLE: '/forms/:uid/data/table',
  FORM_DOWNLOADS: '/forms/:uid/data/downloads',
  FORM_GALLERY: '/forms/:uid/data/gallery',
  FORM_MAP: '/forms/:uid/data/map',
  FORM_MAP_BY: '/forms/:uid/data/map/:viewby',
  FORM_SETTINGS: '/forms/:uid/settings',
  FORM_MEDIA: '/forms/:uid/settings/media',
  FORM_SHARING: '/forms/:uid/settings/sharing',
  FORM_REST: '/forms/:uid/settings/rest',
  FORM_REST_HOOK: '/forms/:uid/settings/rest/:hookUid',
  FORM_KOBOCAT: '/forms/:uid/settings/kobocat',
  FORM_RESET: '/forms/:uid/reset',
});

export const COLLECTION_METHODS = Object.freeze({
  offline_url: {
    id: 'offline_url',
    label: t('Online-Offline (multiple submission)'),
    desc: t('This allows online and offline submissions and is the best option for collecting data in the field.'),
  },
  url: {
    id: 'url',
    label: t('Online-Only (multiple submissions)'),
    desc: t('This is the best option when entering many records at once on a computer, e.g. for transcribing paper records.'),
  },
  single_url: {
    id: 'single_url',
    label: t('Online-Only (single submission)'),
    desc: t('This allows a single submission, and can be paired with the "return_url" parameter to redirect the user to a URL of your choice after the form has been submitted.'),
  },
  single_once_url: {
    id: 'single_once_url',
    label: t('Online-only (once per respondent)'),
    desc: t('This allows your web form to only be submitted once per user, using basic protection to prevent the same user (on the same browser & device) from submitting more than once.'),
  },
  iframe_url: {
    id: 'iframe_url',
    label: t('Embeddable web form code'),
    desc: t('Use this html5 code snippet to integrate your form on your own website using smaller margins.'),
  },
  preview_url: {
    id: 'preview_url',
    label: t('View only'),
    desc: t('Use this version for testing, getting feedback. Does not allow submitting data.'),
  },
  android: {
    id: 'android',
    label: t('Android application'),
    desc: t('Use this option to collect data in the field with your Android device.'),
    url: 'https://play.google.com/store/apps/details?id=org.koboc.collect.android&hl=en',
  },
});

// NOTE: The default export is mainly for tests
const constants = {
  ROOT_URL,
  ANON_USERNAME,
  PERMISSIONS_CODENAMES,
  HOOK_LOG_STATUSES,
  KEY_CODES,
  MODAL_TYPES,
  PROJECT_SETTINGS_CONTEXTS,
  update_states,
  AVAILABLE_FORM_STYLES,
  VALIDATION_STATUSES,
  VALIDATION_STATUSES_LIST,
  ASSET_TYPES,
  ASSET_FILE_TYPES,
  QUESTION_TYPES,
  META_QUESTION_TYPES,
  ADDITIONAL_SUBMISSION_PROPS,
  NAME_MAX_LENGTH,
  COMMON_QUERIES,
  ACCESS_TYPES,
  GROUP_TYPES_BEGIN,
  GROUP_TYPES_END,
  SCORE_ROW_TYPE,
  RANK_LEVEL_TYPE,
  DEPLOYMENT_CATEGORIES,
<<<<<<< HEAD
  REPORT_STYLES,
=======
>>>>>>> 51a0af2e
  PATHS,
  ROUTES,
  QUERY_LIMIT_DEFAULT,
  CHOICE_LISTS,
};

export default constants;<|MERGE_RESOLUTION|>--- conflicted
+++ resolved
@@ -397,10 +397,6 @@
   SCORE_ROW_TYPE,
   RANK_LEVEL_TYPE,
   DEPLOYMENT_CATEGORIES,
-<<<<<<< HEAD
-  REPORT_STYLES,
-=======
->>>>>>> 51a0af2e
   PATHS,
   ROUTES,
   QUERY_LIMIT_DEFAULT,
