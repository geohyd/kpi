--- conflicted
+++ resolved
@@ -338,13 +338,11 @@
   FORM_RESET: '/forms/:uid/reset',
 });
 
-<<<<<<< HEAD
 export const MAX_DISPLAYED_STRING_LENGTH = Object.freeze({
   form_media: 50,
   connect_projects: 30,
 });
 
-=======
 export const COLLECTION_METHODS = Object.freeze({
   offline_url: {
     id: 'offline_url',
@@ -385,7 +383,6 @@
 });
 
 // NOTE: The default export is mainly for tests
->>>>>>> 65d4ca3c
 const constants = {
   ROOT_URL,
   ANON_USERNAME,
