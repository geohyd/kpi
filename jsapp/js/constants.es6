/**
 * A list of all shareable constants for the application.
 */

/**
 * An enum creator function. Will create a frozen object of `foo: "foo"` pairs.
 * Will make sure the returned values are unique.
 *
 * @param {string[]} values
 * @returns {object}
 */
export function createEnum(values) {
  const newEnum = {};
  new Set(values).forEach((value) => {newEnum[value] = value;});
  return Object.freeze(newEnum);
}

export const ROOT_URL = (() => {
  // This is an "absolute path reference (a URL without the domain name)"
  // according to the Django docs
  let rootPath = document.head.querySelector('meta[name=kpi-root-path]');
  if (rootPath === null) {
    console.error('no kpi-root-path meta tag set. defaulting to ""');
    rootPath = '';
  } else {
    // Strip trailing slashes
    rootPath = rootPath.content.replace(/\/*$/, '');
  }
  return `${window.location.protocol}//${window.location.host}${rootPath}`;
})();

export const ANON_USERNAME = 'AnonymousUser';

/**
 * BAD CODE™ A hardcoded list of permissions codenames.
 *
 * All of them are really defined on backend, and we get them through the
 * permissions config endpoint, but as we need these names to reference them in
 * the code to build the UI it's a necessary evil.
 *
 * NOTE: to know what these permissions permit see `kpi/permissions.py` file,
 * where you have to match the classes with endpoints and their HTTP methods.
 */
export const PERMISSIONS_CODENAMES = createEnum([
  'view_asset',
  'change_asset',
  'discover_asset',
  'manage_asset',
  'add_submissions',
  'view_submissions',
  'partial_submissions',
  'change_submissions',
  'delete_submissions',
  'validate_submissions',
]);

export const ENKETO_ACTIONS = createEnum([
  'edit',
  'view',
])

export const HOOK_LOG_STATUSES = {
  SUCCESS: 2,
  PENDING: 1,
  FAILED: 0,
};

export const KEY_CODES = Object.freeze({
  TAB: 9,
  ENTER: 13,
  ESC: 27,
  SPACE: 32,
  NBSP: 160, // non-breakable space
});

export const MODAL_TYPES = {
  SHARING: 'sharing',
  UPLOADING_XLS: 'uploading-xls',
  NEW_FORM: 'new-form',
  LIBRARY_NEW_ITEM: 'library-new-item',
  LIBRARY_TEMPLATE: 'library-template',
  LIBRARY_COLLECTION: 'library-collection',
  LIBRARY_UPLOAD: 'library-upload',
  ENKETO_PREVIEW: 'enketo-preview',
  SUBMISSION: 'submission',
  REPLACE_PROJECT: 'replace-project',
  TABLE_COLUMNS: 'table-columns',
  REST_SERVICES: 'rest-services',
  FORM_LANGUAGES: 'form-languages',
  FORM_TRANSLATIONS_TABLE: 'form-translation-table',
  ASSET_TAGS: 'asset-tags',
  ENCRYPT_FORM: 'encrypt-form',
  BULK_EDIT_SUBMISSIONS: 'bulk-edit-submissions',
<<<<<<< HEAD
  TABLE_MEDIA_PREVIEW: 'table-media-preview',
=======
  DATA_ATTACHMENT_COLUMNS: 'data-attachment-columns',
>>>>>>> df71802a
};

export const PROJECT_SETTINGS_CONTEXTS = Object.freeze({
  NEW: 'newForm',
  EXISTING: 'existingForm',
  REPLACE: 'replaceProject',
  BUILDER: 'formBuilderAside',
});

export const update_states = {
  UNSAVED_CHANGES: -1,
  UP_TO_DATE: true,
  PENDING_UPDATE: false,
  SAVE_FAILED: 'SAVE_FAILED',
};

export const AVAILABLE_FORM_STYLES = [
  {value: '', label: t('Default - single page')},
  {value: 'theme-grid no-text-transform', label: t('Grid theme')},
  {value: 'theme-grid', label: t('Grid theme with headings in ALL CAPS')},
  {value: 'pages', label: t('Multiple pages')},
  {value: 'theme-grid pages no-text-transform', label: t('Grid theme + Multiple pages')},
  {value: 'theme-grid pages', label: t('Grid theme + Multiple pages + headings in ALL CAPS')},
];

export const VALIDATION_STATUSES = {
  no_status: {
    value: null,
    label: '—',
  },
  validation_status_not_approved: {
    value: 'validation_status_not_approved',
    label: t('Not approved'),
  },
  validation_status_approved: {
    value: 'validation_status_approved',
    label: t('Approved'),
  },
  validation_status_on_hold: {
    value: 'validation_status_on_hold',
    label: t('On hold'),
  },
};

export const VALIDATION_STATUSES_LIST = [
  VALIDATION_STATUSES.no_status,
  VALIDATION_STATUSES.validation_status_not_approved,
  VALIDATION_STATUSES.validation_status_approved,
  VALIDATION_STATUSES.validation_status_on_hold,
];

export const ASSET_TYPES = {
  question: {
    id: 'question',
    label: t('question'),
  },
  block: {
    id: 'block',
    label: t('block'),
  },
  template: {
    id: 'template',
    label: t('template'),
  },
  survey: {
    id: 'survey',
    label: t('project'),
  },
  collection: {
    id: 'collection',
    label: t('collection'),
  },
};

export const ASSET_FILE_TYPES = {
  map_layer: {
    id: 'map_layer',
    label: t('map layer'),
  },
  form_media: {
    id: 'form_media',
    label: t('form media'),
  },
};

/**
 * When adding new question type please remember to update those places:
 * 1. Add question type here
 * 2. Add new SVG icon to jsapp/svg-icons
 * 3. Add icon to row view.icons.coffee
 * 4. If it's non-regular type, you might need to update:
 *   - isRowSpecialLabelHolder in assetUtils.es6
 *   - renderQuestionTypeIcon in assetUtils.es6
 * 5. If question doesn't hold data, update:
 *   - getDisplayData in bulkEditSubmissionsForm.es6
 *   - getDisplayedColumns in table.es6
 * 6. Update renderResponseData in submissionDataTable.es6
 * 7. Update getSubmissionDisplayData in submissionUtils.es6
 * 8. If it's media type update renderAttachment in submissionDataTable.es6
 */
export const QUESTION_TYPES = Object.freeze({
  acknowledge: {label: t('Acknowledge'), icon: 'qt-acknowledge', id: 'acknowledge'},
  audio: {label: t('Audio'), icon: 'qt-audio', id: 'audio'},
  barcode: {label: t('Barcode / QR Code'), icon: 'qt-barcode', id: 'barcode'},
  calculate: {label: t('Calculate'), icon: 'qt-calculate', id: 'calculate'},
  date: {label: t('Date'), icon: 'qt-date', id: 'date'},
  datetime: {label: t('Date & time'), icon: 'qt-date-time', id: 'datetime'},
  decimal: {label: t('Decimal'), icon: 'qt-decimal', id: 'decimal'},
  'xml-external': {label: t('External XML'), icon: 'qt-external-xml', id: 'xml-external'},
  file: {label: t('File'), icon: 'qt-file', id: 'file'},
  geopoint: {label: t('Point'), icon: 'qt-point', id: 'geopoint'},
  geoshape: {label: t('Area'), icon: 'qt-area', id: 'geoshape'},
  geotrace: {label: t('Line'), icon: 'qt-line', id: 'geotrace'},
  hidden: {label: t('Hidden'), icon: 'qt-hidden', id: 'hidden'},
  image: {label: t('Photo'), icon: 'qt-photo', id: 'image'},
  integer: {label: t('Number'), icon: 'qt-number', id: 'integer'},
  kobomatrix: {label: t('Question Matrix'), icon: 'qt-question-matrix', id: 'kobomatrix'},
  note: {label: t('Note'), icon: 'qt-note', id: 'note'},
  range: {label: t('Range'), icon: 'qt-range', id: 'range'},
  rank: {label: t('Ranking'), icon: 'qt-ranking', id: 'rank'},
  score: {label: t('Rating'), icon: 'qt-rating', id: 'score'},
  select_multiple: {label: t('Select Many'), icon: 'qt-select-many', id: 'select_multiple'},
  select_one: {label: t('Select One'), icon: 'qt-select-one', id: 'select_one'},
  text: {label: t('Text'), icon: 'qt-text', id: 'text'},
  time: {label: t('Time'), icon: 'qt-time', id: 'time'},
  video: {label: t('Video'), icon: 'qt-video', id: 'video'},
});

export const META_QUESTION_TYPES = createEnum([
  'start',
  'end',
  'today',
  'username',
  'simserial',
  'subscriberid',
  'deviceid',
  'phonenumber',
  'audit',
  'background-audio',
]);

// submission data extras being added by backend. see both of these:
// 1. https://github.com/kobotoolbox/kobocat/blob/78133d519f7b7674636c871e3ba5670cd64a7227/onadata/apps/viewer/models/parsed_instance.py#L242-L260
// 2. https://github.com/kobotoolbox/kpi/blob/7db39015866c905edc645677d72b9c1ea16067b1/jsapp/js/constants.es6#L284-L294
export const ADDITIONAL_SUBMISSION_PROPS = createEnum([
  // match the ordering of (Python) kpi.models.import_export_task.ExportTask.COPY_FIELDS
  '_id',
  '_uuid',
  '_submission_time',
  '_validation_status',
  '_notes',
  '_status',
  '_submitted_by',
  '_tags',
]);

/**
 * Submission data that has numerical values. Useful for displaying data with
 * monospaced font. This includes QUESTION_TYPES, META_QUESTION_TYPES and
 * ADDITIONAL_SUBMISSION_PROPS.
 */
export const NUMERICAL_SUBMISSION_PROPS = createEnum([
  QUESTION_TYPES.barcode.id,
  QUESTION_TYPES.date.id,
  QUESTION_TYPES.datetime.id,
  QUESTION_TYPES.decimal.id,
  QUESTION_TYPES.geopoint.id,
  QUESTION_TYPES.geoshape.id,
  QUESTION_TYPES.geotrace.id,
  QUESTION_TYPES.integer.id,
  QUESTION_TYPES.score.id,
  QUESTION_TYPES.time.id,
  META_QUESTION_TYPES.start,
  META_QUESTION_TYPES.end,
  META_QUESTION_TYPES.today,
  META_QUESTION_TYPES.simserial,
  META_QUESTION_TYPES.subscriberid,
  META_QUESTION_TYPES.deviceid,
  META_QUESTION_TYPES.phonenumber,
  ADDITIONAL_SUBMISSION_PROPS._id,
  ADDITIONAL_SUBMISSION_PROPS._uuid,
  ADDITIONAL_SUBMISSION_PROPS._submission_time,
]);

export const NAME_MAX_LENGTH = 255;

/**
 * for Backend calls, see their definitions at `kpi/filters.py`
 * NOTE: ORs require a parenthesis to work
 */
export const COMMON_QUERIES = Object.freeze({
  b: 'asset_type:block',
  q: 'asset_type:question',
  t: 'asset_type:template',
  s: 'asset_type:survey',
  c: 'asset_type:collection',
  qb: '(asset_type:question OR asset_type:block)',
  qbt: '(asset_type:question OR asset_type:block OR asset_type:template)',
  qbtc: '(asset_type:question OR asset_type:block OR asset_type:template OR asset_type:collection)',
});

export const ACCESS_TYPES = createEnum([
  'owned',
  'shared',
  'public',
  'subscribed',
]);

export const GROUP_TYPES_BEGIN = createEnum([
  'begin_group',
  'begin_score',
  'begin_rank',
  'begin_kobomatrix',
  'begin_repeat',
]);

export const GROUP_TYPES_END = createEnum([
  'end_group',
  'end_score',
  'end_rank',
  'end_kobomatrix',
  'end_repeat',
]);

// a custom question type for score
export const SCORE_ROW_TYPE = 'score__row';

// a custom question type for rank
export const RANK_LEVEL_TYPE = 'rank__level';

export const CHOICE_LISTS = Object.freeze({
  SELECT: 'select_from_list_name',
  MATRIX: 'kobo--matrix_list',
  SCORE: 'kobo--score-choices',
  RANK: 'kobo--rank-items',
});

export const MATRIX_PAIR_PROPS = {
  inSurvey: CHOICE_LISTS.MATRIX,
  inChoices: 'list_name',
};

export const DEPLOYMENT_CATEGORIES = Object.freeze({
  Deployed: {id: 'Deployed', label: t('Deployed')},
  Draft: {id: 'Draft', label: t('Draft')},
  Archived: {id: 'Archived', label: t('Archived')},
});

export const QUERY_LIMIT_DEFAULT = 5000;

// List of server routes
export const PATHS = Object.freeze({
  LOGIN: '/accounts/login',
});

// List of React app routes (the # ones)
export const ROUTES = Object.freeze({
  ACCOUNT_SETTINGS: '/account-settings',
  CHANGE_PASSWORD: '/change-password',
  LIBRARY: '/library',
  MY_LIBRARY: '/library/my-library',
  PUBLIC_COLLECTIONS: '/library/public-collections',
  NEW_LIBRARY_ITEM: '/library/asset/new',
  LIBRARY_ITEM: '/library/asset/:uid',
  EDIT_LIBRARY_ITEM: '/library/asset/:uid/edit',
  NEW_LIBRARY_CHILD: '/library/asset/:uid/new',
  LIBRARY_ITEM_JSON: '/library/asset/:uid/json',
  LIBRARY_ITEM_XFORM: '/library/asset/:uid/xform',
  FORMS: '/forms',
  FORM: '/forms/:uid',
  FORM_JSON: '/forms/:uid/json',
  FORM_XFORM: '/forms/:uid/xform',
  FORM_EDIT: '/forms/:uid/edit',
  FORM_SUMMARY: '/forms/:uid/summary',
  FORM_LANDING: '/forms/:uid/landing',
  FORM_DATA: '/forms/:uid/data',
  FORM_REPORT: '/forms/:uid/data/report',
  FORM_TABLE: '/forms/:uid/data/table',
  FORM_DOWNLOADS: '/forms/:uid/data/downloads',
  FORM_GALLERY: '/forms/:uid/data/gallery',
  FORM_MAP: '/forms/:uid/data/map',
  FORM_MAP_BY: '/forms/:uid/data/map/:viewby',
  FORM_SETTINGS: '/forms/:uid/settings',
  FORM_MEDIA: '/forms/:uid/settings/media',
  FORM_SHARING: '/forms/:uid/settings/sharing',
  FORM_RECORDS: '/forms/:uid/settings/records',
  FORM_REST: '/forms/:uid/settings/rest',
  FORM_REST_HOOK: '/forms/:uid/settings/rest/:hookUid',
  FORM_KOBOCAT: '/forms/:uid/settings/kobocat',
  FORM_RESET: '/forms/:uid/reset',
});

export const MAX_DISPLAYED_STRING_LENGTH = Object.freeze({
  form_media: 50,
  connect_projects: 30,
});

export const COLLECTION_METHODS = Object.freeze({
  offline_url: {
    id: 'offline_url',
    label: t('Online-Offline (multiple submission)'),
    desc: t('This allows online and offline submissions and is the best option for collecting data in the field.'),
  },
  url: {
    id: 'url',
    label: t('Online-Only (multiple submissions)'),
    desc: t('This is the best option when entering many records at once on a computer, e.g. for transcribing paper records.'),
  },
  single_url: {
    id: 'single_url',
    label: t('Online-Only (single submission)'),
    desc: t('This allows a single submission, and can be paired with the "return_url" parameter to redirect the user to a URL of your choice after the form has been submitted.'),
  },
  single_once_url: {
    id: 'single_once_url',
    label: t('Online-only (once per respondent)'),
    desc: t('This allows your web form to only be submitted once per user, using basic protection to prevent the same user (on the same browser & device) from submitting more than once.'),
  },
  iframe_url: {
    id: 'iframe_url',
    label: t('Embeddable web form code'),
    desc: t('Use this html5 code snippet to integrate your form on your own website using smaller margins.'),
  },
  preview_url: {
    id: 'preview_url',
    label: t('View only'),
    desc: t('Use this version for testing, getting feedback. Does not allow submitting data.'),
  },
  android: {
    id: 'android',
    label: t('Android application'),
    desc: t('Use this option to collect data in the field with your Android device.'),
    url: 'https://play.google.com/store/apps/details?id=org.koboc.collect.android&hl=en',
  },
});


export const SURVEY_DETAIL_ATTRIBUTES = Object.freeze({
  value: {
    id: 'value',
  },
  parameters: {
    id: 'parameters',
  },
});

export const FUNCTION_TYPE = Object.freeze({
  function: {
    id: 'function',
  },
});

// NOTE: The default export is mainly for tests
const constants = {
  ROOT_URL,
  ANON_USERNAME,
  PERMISSIONS_CODENAMES,
  HOOK_LOG_STATUSES,
  KEY_CODES,
  MODAL_TYPES,
  PROJECT_SETTINGS_CONTEXTS,
  update_states,
  AVAILABLE_FORM_STYLES,
  VALIDATION_STATUSES,
  VALIDATION_STATUSES_LIST,
  ASSET_TYPES,
  ASSET_FILE_TYPES,
  QUESTION_TYPES,
  META_QUESTION_TYPES,
  ADDITIONAL_SUBMISSION_PROPS,
  NAME_MAX_LENGTH,
  COMMON_QUERIES,
  ACCESS_TYPES,
  GROUP_TYPES_BEGIN,
  GROUP_TYPES_END,
  SCORE_ROW_TYPE,
  RANK_LEVEL_TYPE,
  DEPLOYMENT_CATEGORIES,
  PATHS,
  ROUTES,
  QUERY_LIMIT_DEFAULT,
  CHOICE_LISTS,
  MAX_DISPLAYED_STRING_LENGTH,
  SURVEY_DETAIL_ATTRIBUTES,
  FUNCTION_TYPE,
};

export default constants;<|MERGE_RESOLUTION|>--- conflicted
+++ resolved
@@ -91,11 +91,8 @@
   ASSET_TAGS: 'asset-tags',
   ENCRYPT_FORM: 'encrypt-form',
   BULK_EDIT_SUBMISSIONS: 'bulk-edit-submissions',
-<<<<<<< HEAD
   TABLE_MEDIA_PREVIEW: 'table-media-preview',
-=======
   DATA_ATTACHMENT_COLUMNS: 'data-attachment-columns',
->>>>>>> df71802a
 };
 
 export const PROJECT_SETTINGS_CONTEXTS = Object.freeze({
