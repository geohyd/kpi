--- conflicted
+++ resolved
@@ -397,11 +397,7 @@
   SCORE_ROW_TYPE,
   RANK_LEVEL_TYPE,
   DEPLOYMENT_CATEGORIES,
-<<<<<<< HEAD
-=======
-  REPORT_STYLES,
   PATHS,
->>>>>>> 47ce951e
   ROUTES,
   QUERY_LIMIT_DEFAULT,
   CHOICE_LISTS,
