/**
 * A list of all shareable constants for the application.
 */

export const ROOT_URL = (() => {
  // This is an "absolute path reference (a URL without the domain name)"
  // according to the Django docs
  let rootPath = document.head.querySelector('meta[name=kpi-root-path]');
  if (rootPath === null) {
    console.error('no kpi-root-path meta tag set. defaulting to ""');
    rootPath = '';
  } else {
    // Strip trailing slashes
    rootPath = rootPath.content.replace(/\/*$/, '');
  }
  return `${window.location.protocol}//${window.location.host}${rootPath}`;
})();

export const ANON_USERNAME = 'AnonymousUser';

/**
 * A hardcoded list of permissions codenames.
 * All of them are really defined on backend, but we need it here to be able to
 * build UI for handling them.
 */
export const PERMISSIONS_CODENAMES = new Map();
new Set([
  'view_asset',
  'change_asset',
  'discover_asset',
  'add_submissions',
  'view_submissions',
  'partial_submissions',
  'change_submissions',
<<<<<<< HEAD
  'validate_submissions'
=======
  'delete_submissions',
  'validate_submissions',
  'view_collection',
  'change_collection'
>>>>>>> 273965df
]).forEach((codename) => {PERMISSIONS_CODENAMES.set(codename, codename);});

export const HOOK_LOG_STATUSES = {
  SUCCESS: 2,
  PENDING: 1,
  FAILED: 0
};

export const KEY_CODES = new Map([
  ['TAB', 9],
  ['ENTER', 13],
  ['ESC', 27],
  ['SPACE', 32],
  ['NBSP', 160], // non-breakable space
]);

export const MODAL_TYPES = {
  SHARING: 'sharing',
  UPLOADING_XLS: 'uploading-xls',
  NEW_FORM: 'new-form',
  LIBRARY_NEW_ITEM: 'library-new-item',
  LIBRARY_TEMPLATE: 'library-template',
  LIBRARY_COLLECTION: 'library-collection',
  LIBRARY_UPLOAD: 'library-upload',
  ENKETO_PREVIEW: 'enketo-preview',
  SUBMISSION: 'submission',
  REPLACE_PROJECT: 'replace-project',
  TABLE_COLUMNS: 'table-columns',
  REST_SERVICES: 'rest-services',
  FORM_LANGUAGES: 'form-languages',
  FORM_TRANSLATIONS_TABLE: 'form-translation-table',
  ASSET_TAGS: 'asset-tags',
  ENCRYPT_FORM: 'encrypt-form'
};

export const PROJECT_SETTINGS_CONTEXTS = {
  NEW: 'newForm',
  EXISTING: 'existingForm',
  REPLACE: 'replaceProject',
  BUILDER: 'formBuilderAside'
};

export const update_states = {
  UNSAVED_CHANGES: -1,
  UP_TO_DATE: true,
  PENDING_UPDATE: false,
  SAVE_FAILED: 'SAVE_FAILED',
};

export const AVAILABLE_FORM_STYLES = [
  {value: '', label: t('Default - single page')},
  {value: 'theme-grid no-text-transform', label: t('Grid theme')},
  {value: 'theme-grid', label: t('Grid theme with headings in ALL CAPS')},
  {value: 'pages', label: t('Multiple pages')},
  {value: 'theme-grid pages no-text-transform', label: t('Grid theme + Multiple pages')},
  {value: 'theme-grid pages', label: t('Grid theme + Multiple pages + headings in ALL CAPS')},
];

export const VALIDATION_STATUSES = {
  no_status: {
    value: null,
    label: '—'
  },
  validation_status_not_approved: {
    value: 'validation_status_not_approved',
    label: t('Not Approved')
  },
  validation_status_approved: {
    value: 'validation_status_approved',
    label: t('Approved')
  },
  validation_status_on_hold: {
    value: 'validation_status_on_hold',
    label: t('On Hold')
  },
};

export const VALIDATION_STATUSES_LIST = [
  VALIDATION_STATUSES.no_status,
  VALIDATION_STATUSES.validation_status_not_approved,
  VALIDATION_STATUSES.validation_status_approved,
  VALIDATION_STATUSES.validation_status_on_hold
];

export const ASSET_TYPES = {
  question: {
    id: 'question',
    label: t('question')
  },
  block: {
    id: 'block',
    label: t('block')
  },
  template: {
    id: 'template',
    label: t('template')
  },
  survey: {
    id: 'survey',
    label: t('project')
  },
  collection: {
    id: 'collection',
    label: t('collection')
  }
};

export const QUESTION_TYPES = new Map([
  [
    'select_one',
    {
      label: t('Select One'),
      faIcon: 'fa-dot-circle-o',
      id: 'select_one'
    }
  ],
  [
    'select_multiple',
    {
      label: t('Select Many'),
      faIcon: 'fa-list-ul',
      id: 'select_multiple'
    }
  ],
  [
    'text',
    {
      label: t('Text'),
      faIcon: 'fa-lato-text',
      id: 'text'
    }
  ],
  [
    'integer',
    {
      label: t('Number'),
      faIcon: 'fa-lato-integer',
      id: 'integer'
    }
  ],
  [
    'decimal',
    {
      label: t('Decimal'),
      faIcon: 'fa-lato-decimal',
      id: 'decimal'
    }
  ],
  [
    'date',
    {
      label: t('Date'),
      faIcon: 'fa-calendar',
      id: 'date'
    }
  ],
  [
    'time',
    {
      label: t('Time'),
      faIcon: 'fa-clock-o',
      id: 'time'
    }
  ],
  [
    'datetime',
    {
      label: t('Date & time'),
      faIcon: 'fa-calendar clock-over',
      id: 'datetime'
    }
  ],
  [
    'geopoint',
    {
      label: t('Point'),
      faIcon: 'fa-map-marker',
      id: 'geopoint'
    }
  ],
  [
    'image',
    {
      label: t('Photo'),
      faIcon: 'fa-picture-o',
      id: 'image'
    }
  ],
  [
    'audio',
    {
      label: t('Audio'),
      faIcon: 'fa-volume-up',
      id: 'audio'
    }
  ],
  [
    'video',
    {
      label: t('Video'),
      faIcon: 'fa-video-camera',
      id: 'video'
    }
  ],
  [
    'geotrace',
    {
      label: t('Line'),
      faIcon: 'fa-share-alt',
      id: 'geotrace'
    }
  ],
  [
    'note',
    {
      label: t('Note'),
      faIcon: 'fa-bars',
      id: 'note'
    }
  ],
  [
    'barcode',
    {
      label: t('Barcode / QR Code'),
      faIcon: 'fa-qrcode',
      id: 'barcode'
    }
  ],
  [
    'acknowledge',
    {
      label: t('Acknowledge'),
      faIcon: 'fa-check-square-o',
      id: 'acknowledge'
    }
  ],
  [
    'geoshape',
    {
      label: t('Area'),
      faIcon: 'fa-square',
      id: 'geoshape'
    }
  ],
  [
    'score',
    {
      label: t('Rating'),
      faIcon: 'fa-server',
      id: 'score'
    }
  ],
  [
    'kobomatrix',
    {
      label: t('Question Matrix'),
      faIcon: 'fa-table',
      id: 'kobomatrix'
    }
  ],
  [
    'rank',
    {
      label: t('Ranking'),
      faIcon: 'fa-sort-amount-desc',
      id: 'rank'
    }
  ],
  [
    'calculate',
    {
      label: t('Calculate'),
      faIcon: 'fa-lato-calculate',
      id: 'calculate'
    }
  ],
  [
    'hidden',
    {
      label: t('Hidden'),
      faIcon: 'fa-eye-slash',
      id: 'hidden'
    }
  ],
  [
    'file',
    {
      label: t('File'),
      faIcon: 'fa-file',
      id: 'file'
    }
  ],
  [
    'range',
    {
      label: t('Range'),
      faIcon: 'fa-lato-range',
      id: 'range'
    }
  ]
]);

export const META_QUESTION_TYPES = new Map();
new Set([
  'start',
  'end',
  'today',
  'username',
  'simserial',
  'subscriberid',
  'deviceid',
  'phonenumber',
  'audit'
]).forEach((codename) => {META_QUESTION_TYPES.set(codename, codename);});

export const NAME_MAX_LENGTH = 255;

/**
 * for Backend calls, see their definitions at `kpi/filters.py`
 * NOTE: ORs require a parenthesis to work
 */
export const COMMON_QUERIES = new Map([
  ['b', 'asset_type:block'],
  ['q', 'asset_type:question'],
  ['t', 'asset_type:template'],
  ['s', 'asset_type:survey'],
  ['c', 'asset_type:collection'],
  ['qb', '(asset_type:question OR asset_type:block)'],
  ['qbt', '(asset_type:question OR asset_type:block OR asset_type:template)'],
  ['qbtc', '(asset_type:question OR asset_type:block OR asset_type:template OR asset_type:collection)']
]);

export const ACCESS_TYPES = new Map();
new Set([
  'owned',
  'shared',
  'public',
  'subscribed'
]).forEach((codename) => {ACCESS_TYPES.set(codename, codename);});

export const GROUP_TYPES_BEGIN = new Map();
new Set([
  'begin_group',
  'begin_score',
  'begin_rank',
  'begin_kobomatrix',
  'begin_repeat',
]).forEach((kind) => {GROUP_TYPES_BEGIN.set(kind, kind);});

export const GROUP_TYPES_END = new Map();
new Set([
  'end_group',
  'end_score',
  'end_rank',
  'end_kobomatrix',
  'end_repeat',
]).forEach((kind) => {GROUP_TYPES_END.set(kind, kind);});

export const FORM_VERSION_NAME = '__version__';

// a custom question type for score
export const SCORE_ROW_TYPE = 'score__row';

// a custom question type for rank
export const RANK_LEVEL_TYPE = 'rank__level';

export const MATRIX_PAIR_PROPS = {
  inSurvey: 'kobo--matrix_list',
  inChoices: 'list_name'
};

export const CATEGORY_LABELS = {
  Deployed: t('Deployed'),
  Draft: t('Draft'),
  Archived: t('Archived')
};

const constants = {
  ROOT_URL,
  ANON_USERNAME,
  PERMISSIONS_CODENAMES,
  HOOK_LOG_STATUSES,
  KEY_CODES,
  MODAL_TYPES,
  PROJECT_SETTINGS_CONTEXTS,
  update_states,
  AVAILABLE_FORM_STYLES,
  VALIDATION_STATUSES,
  VALIDATION_STATUSES_LIST,
  ASSET_TYPES,
  QUESTION_TYPES,
  META_QUESTION_TYPES,
  NAME_MAX_LENGTH,
  COMMON_QUERIES,
  ACCESS_TYPES,
  GROUP_TYPES_BEGIN,
  GROUP_TYPES_END,
  FORM_VERSION_NAME,
  SCORE_ROW_TYPE,
  RANK_LEVEL_TYPE,
  CATEGORY_LABELS,
};

export default constants;<|MERGE_RESOLUTION|>--- conflicted
+++ resolved
@@ -32,14 +32,8 @@
   'view_submissions',
   'partial_submissions',
   'change_submissions',
-<<<<<<< HEAD
+  'delete_submissions',
   'validate_submissions'
-=======
-  'delete_submissions',
-  'validate_submissions',
-  'view_collection',
-  'change_collection'
->>>>>>> 273965df
 ]).forEach((codename) => {PERMISSIONS_CODENAMES.set(codename, codename);});
 
 export const HOOK_LOG_STATUSES = {
