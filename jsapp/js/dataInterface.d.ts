interface FailResponse {
  responseJSON: {
    detail: string
  }
  responseText: string
  status: number
  statusText: string
}

<<<<<<< HEAD
=======
// TODO: most of these could be changed into ENUMS from just strings (e.g. `type`)
/**
 * It represents a question from the form, a group start/end or a piece of
 * a more complex question type.
 */
interface SurveyRow {
  $autoname: string
  $kuid: string
  type: string
  calculation?: string
  label?: string[]
  hint?: string[]
  name?: string
  required?: boolean
  _isRepeat?: boolean
  appearance?: string
  parameters?: string
  'kobo--matrix_list'?: string
  'kobo--rank-constraint-message'?: string
  'kobo--rank-items'?: string
  'kobo--score-choices'?: string
}

>>>>>>> bcc627fe
interface AssignablePermission {
  url: string
  label: string
}

interface AssignablePermissionPartial extends AssignablePermission {
  label: {
    default: string
    view_submissions: string
    change_submissions: string
    delete_submissions: string
    validate_submissions: string
  }
}

/**
 * A single permission instance for a given user.
 */
interface Permission {
  url: string
  user: string
  permission: string
  label: string
}

/**
 * A saved export settings instance.
 */
interface ExportSetting {
  uid: string
  url: string
  name: string
  date_modified: string
  export_settings: {
    lang: string
    type: string
    fields: string[]
    group_sep: string
    xls_types: boolean
    multiple_select: string
    hierarchy_in_labels: boolean
    fields_from_all_versions: boolean
  }
}

// TODO: most of these could be changed into ENUMS from just strings (e.g. `type`)
interface SurveyRow {
  $autoname: string
  $kuid: string
  calculation?: string
  label?: string[]
  hint?: string[]
  name?: string
  required?: boolean
  // We use dynamic import to avoid changing this ambient module to a normal
  // module: see https://stackoverflow.com/a/51114250/2311247
  type: import('js/constants').AnyRowTypeName
  _isRepeat?: boolean
  appearance?: string
  parameters?: string
  'kobo--matrix_list'?: string
  'kobo--rank-constraint-message'?: string
  'kobo--rank-items'?: string
  'kobo--score-choices'?: string
  'kobo--locking-profile'?: string
}

interface SurveyChoice {
  $autovalue: string
  $kuid: string
  label: string[]
  list_name: string
  name: string
}

interface AssetLockingProfileDefinition {
  name: string
  restrictions: string[] // TODO use restrictions enum after it is added
}

interface AssetContentSettings {
  name?: string
  version?: string
  id_string?: string
  style?: string
  form_id?: string
  title?: string
  'kobo--lock_all'?: boolean
  'kobo--locking-profile'?: 'string'
}

/**
 * Represents parsed form (i.e. the spreadsheet file) contents.
 * It is quite crucial for multiple places of UI, but is not always
 * present in backend responses (performance reasons).
 */
interface AssetContent {
  schema?: string
  survey?: SurveyRow[]
  choices?: SurveyChoice[]
  settings?: AssetContentSettings | AssetContentSettings[]
  translated?: string[]
  translations?: Array<string|null>
  'kobo--locking-profiles'?: AssetLockingProfileDefinition[]
}

interface AssetReportStylesSpecified {
  [name: string]: {}
}

interface AssetReportStylesKuidNames {
  [name: string]: {}
}

/**
 * This is the backend's asset.
 */
interface AssetResponse {
  url: string
  owner: string
  owner__username: string
  parent: string | null
  settings: {
    sector?: {
      label: string
      value: string
    }
    country?: {
      label: string
      value: string
    }
    description?: string
    'share-metadata'?: boolean
    'data-table'?: {
      'frozen-column'?: string
      'show-hxl-tags'?: boolean
      'show-group-name'?: boolean
      'translation-index'?: number
    }
    organization?: string
  }
  asset_type: string
  date_created: string
  summary: {
    geo?: boolean
    labels?: string[]
    columns?: string[]
    lock_all?: boolean
    lock_any?: boolean
    languages?: Array<string|null>
    row_count?: number
    default_translation?: string|null
  }
  date_modified: string
  version_id: string|null
  version__content_hash: string|null
  version_count: number
  has_deployment: boolean
  deployed_version_id: string|null
  deployed_versions: {
    count: number
    next: null | string
    previous: null | string
    results: {
      uid: string
      url: string
      content_hash: string
      date_deployed: string
      date_modified: string
    }[]
  }
  deployment__identifier: string|null
  deployment__links: {
    url?: string
    single_url?: string
    single_once_url?: string
    offline_url?: string
    preview_url?: string
    iframe_url?: string
    single_iframe_url?: string
    single_once_iframe_url?: string
  }
  deployment__active: boolean
  deployment__data_download_links: {
    xls_legacy?: string
    csv_legacy?: string
    zip_legacy?: string
    kml_legacy?: string
    xls?: string
    csv?: string
  }
  deployment__submission_count: number
  report_styles: {
    default?: {}
    specified?: AssetReportStylesSpecified
    kuid_names?: AssetReportStylesKuidNames
  }
  report_custom: {
    [reportName: string]: {
      crid: string
      name: string
      questions: string[]
      reportStyle: {
        groupDataBy: string
        report_type: string
        report_colors: string[]
        translationIndex: number
      }
    }
  }
  map_styles: {}
  map_custom: {}
  content?: AssetContent
  downloads: {
    format: string
    url: string
  }[]
  embeds: {
    format: string
    url: string
  }[]
  koboform_link: string
  xform_link: string
  hooks_link: string
  tag_string: string
  uid: string
  kind: string
  xls_link: string
  name: string
  assignable_permissions: Array<AssignablePermission|AssignablePermissionPartial>
  permissions: Permission[]
  exports: string
  export_settings: ExportSetting[]
  data: string
  children: {
    count: number
  }
  subscribers_count: number
  status: string
  access_types: string[]|null
  data_sharing: {}
  paired_data: string
<<<<<<< HEAD
}

interface PaginatedResponse {
  count: number
  next: null | string
  previous: null | string
  results: any[]
}

interface PermissionDefinition {
  url: string
  name: string
  description: string
  codename: string
  implied: string[]
  contradictory: string[]
}

interface PermissionsConfigResponse extends PaginatedResponse {
  results: PermissionDefinition[]
}

interface AccountResponse {
  username: string
  first_name: string
  last_name: string
  email: string
  server_time: string
  date_joined: string
  projects_url: string
  is_superuser: boolean
  gravatar: string
  is_staff: boolean
  last_login: string
  extra_details: {
    name: string
    gender: string
    sector: string
    country: string
    organization: string
    require_auth: boolean
  },
  git_rev: {
    short: string
    long: string
    branch: string
    tag: boolean
  }
=======

  // TODO: think about creating a new interface for asset that is being extended
  // on frontend. Here are some properties we add to the response:
  tags?: string[]
  unparsed__settings?: AssetContentSettings
  settings__style?: string
  settings__form_id?: string
  settings__title?: string
>>>>>>> bcc627fe
}<|MERGE_RESOLUTION|>--- conflicted
+++ resolved
@@ -7,32 +7,6 @@
   statusText: string
 }
 
-<<<<<<< HEAD
-=======
-// TODO: most of these could be changed into ENUMS from just strings (e.g. `type`)
-/**
- * It represents a question from the form, a group start/end or a piece of
- * a more complex question type.
- */
-interface SurveyRow {
-  $autoname: string
-  $kuid: string
-  type: string
-  calculation?: string
-  label?: string[]
-  hint?: string[]
-  name?: string
-  required?: boolean
-  _isRepeat?: boolean
-  appearance?: string
-  parameters?: string
-  'kobo--matrix_list'?: string
-  'kobo--rank-constraint-message'?: string
-  'kobo--rank-items'?: string
-  'kobo--score-choices'?: string
-}
-
->>>>>>> bcc627fe
 interface AssignablePermission {
   url: string
   label: string
@@ -79,17 +53,21 @@
 }
 
 // TODO: most of these could be changed into ENUMS from just strings (e.g. `type`)
+/**
+ * It represents a question from the form, a group start/end or a piece of
+ * a more complex question type.
+ */
 interface SurveyRow {
   $autoname: string
   $kuid: string
+  // We use dynamic import to avoid changing this ambient module to a normal
+  // module: see https://stackoverflow.com/a/51114250/2311247
+  type: import('js/constants').AnyRowTypeName
   calculation?: string
   label?: string[]
   hint?: string[]
   name?: string
   required?: boolean
-  // We use dynamic import to avoid changing this ambient module to a normal
-  // module: see https://stackoverflow.com/a/51114250/2311247
-  type: import('js/constants').AnyRowTypeName
   _isRepeat?: boolean
   appearance?: string
   parameters?: string
@@ -275,7 +253,14 @@
   access_types: string[]|null
   data_sharing: {}
   paired_data: string
-<<<<<<< HEAD
+
+  // TODO: think about creating a new interface for asset that is being extended
+  // on frontend. Here are some properties we add to the response:
+  tags?: string[]
+  unparsed__settings?: AssetContentSettings
+  settings__style?: string
+  settings__form_id?: string
+  settings__title?: string
 }
 
 interface PaginatedResponse {
@@ -324,14 +309,4 @@
     branch: string
     tag: boolean
   }
-=======
-
-  // TODO: think about creating a new interface for asset that is being extended
-  // on frontend. Here are some properties we add to the response:
-  tags?: string[]
-  unparsed__settings?: AssetContentSettings
-  settings__style?: string
-  settings__form_id?: string
-  settings__title?: string
->>>>>>> bcc627fe
 }