--- conflicted
+++ resolved
@@ -52,8 +52,6 @@
   }
 }
 
-<<<<<<< HEAD
-// TODO: most of these could be changed into ENUMS from just strings (e.g. `type`)
 /**
  * It represents a question from the form, a group start/end or a piece of
  * a more complex question type.
@@ -64,22 +62,11 @@
   // We use dynamic import to avoid changing this ambient module to a normal
   // module: see https://stackoverflow.com/a/51114250/2311247
   type: import('js/constants').AnyRowTypeName
-=======
-interface SurveyRow {
-  $autoname: string
-  $kuid: string
->>>>>>> 0b3beccf
   calculation?: string
   label?: string[]
   hint?: string[]
   name?: string
   required?: boolean
-<<<<<<< HEAD
-=======
-  // We use dynamic import to avoid changing this ambient module to a normal
-  // module: see https://stackoverflow.com/a/51114250/2311247
-  type: import('js/constants').QuestionTypeName
->>>>>>> 0b3beccf
   _isRepeat?: boolean
   appearance?: string
   parameters?: string
@@ -98,14 +85,11 @@
   name: string
 }
 
-<<<<<<< HEAD
 interface AssetLockingProfileDefinition {
   name: string
   restrictions: string[] // TODO use restrictions enum after it is added
 }
 
-=======
->>>>>>> 0b3beccf
 interface AssetContentSettings {
   name?: string
   version?: string
