@use 'scss/sizes';

.root {
  width: 100%;
  max-width: sizes.$x350;
}

.row + .row {
  margin-top: sizes.$x16;
}

<<<<<<< HEAD
=======
.forgotLink {
  font-size: sizes.$x12;
}

>>>>>>> c32a2754
// Note: we allow all markdown-generated HTML inside this, so we might need to
// add some more styles here.
.guidanceText :global p {
  margin: 0;

  &:not(:first-child) {
    margin-top: sizes.$x16;
  }
}<|MERGE_RESOLUTION|>--- conflicted
+++ resolved
@@ -9,13 +9,10 @@
   margin-top: sizes.$x16;
 }
 
-<<<<<<< HEAD
-=======
 .forgotLink {
   font-size: sizes.$x12;
 }
 
->>>>>>> c32a2754
 // Note: we allow all markdown-generated HTML inside this, so we might need to
 // add some more styles here.
 .guidanceText :global p {
