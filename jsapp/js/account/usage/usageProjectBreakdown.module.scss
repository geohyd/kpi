--- conflicted
+++ resolved
@@ -49,11 +49,7 @@
 .root th {
   font-weight: 700;
   font-size: sizes.$x13;
-<<<<<<< HEAD
-  color: colors.$kobo-gray-40;
-=======
   color: colors.$kobo-gray-700;
->>>>>>> 697f2043
   text-align: initial;
   padding-block: 1.5%;
 }
