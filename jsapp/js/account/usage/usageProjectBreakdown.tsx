import React, {useState, useEffect, useContext} from 'react';
import styles from './usageProjectBreakdown.module.scss';
import {Link} from 'react-router-dom';
import {ROUTES} from 'jsapp/js/router/routerConstants';
import AssetStatusBadge from 'jsapp/js/components/common/assetStatusBadge';
import LoadingSpinner from 'jsapp/js/components/common/loadingSpinner';
import prettyBytes from 'pretty-bytes';
import type {AssetUsage, AssetWithUsage} from 'js/account/usage/usage.api';
import {getAssetUsageForOrganization} from 'js/account/usage/usage.api';
import {USAGE_ASSETS_PER_PAGE} from 'jsapp/js/constants';
import SortableProjectColumnHeader from 'jsapp/js/projects/projectsTable/sortableProjectColumnHeader';
import type {ProjectFieldDefinition} from 'jsapp/js/projects/projectViews/constants';
import type {ProjectsTableOrder} from 'jsapp/js/projects/projectsTable/projectsTable';
import {truncateNumber} from 'jsapp/js/utils';
import {UsageContext, useUsage} from './useUsage.hook';
import Button from 'js/components/common/button';
import Icon from 'js/components/common/icon';
import {OrganizationContext} from 'js/account/organizations/useOrganization.hook';

type ButtonType = 'back' | 'forward';

const ProjectBreakdown = () => {
  const [currentPage, setCurrentPage] = useState(1);
  const [projectData, setProjectData] = useState<AssetUsage>({
    count: '0',
    next: null,
    previous: null,
    results: [],
  });
  const [order, setOrder] = useState({});
  const [showIntervalBanner, setShowIntervalBanner] = useState(true);
  const [loading, setLoading] = useState(true);
  const [usage] = useContext(UsageContext);
  const [organization] = useContext(OrganizationContext);

  useEffect(() => {
    async function fetchData() {
      const data = await getAssetUsageForOrganization(
        currentPage,
        order,
        organization?.id
      );
      const updatedResults = data.results.map((projectResult) => {
        const assetParts = projectResult.asset.split('/');
        const uid = assetParts[assetParts.length - 2];
        return {
          ...projectResult,
          uid: uid,
        };
      });

      setProjectData({
        ...data,
        results: updatedResults,
      });
      setLoading(false);
    }

    fetchData();
  }, [currentPage, order]);

  if (loading) {
    return <LoadingSpinner />;
  }

  function dismissIntervalBanner() {
    setShowIntervalBanner(false);
  }

  const calculateRange = (): string => {
    const totalProjects = parseInt(projectData.count);
    let startRange = (currentPage - 1) * USAGE_ASSETS_PER_PAGE + 1;
    if (parseInt(projectData.count) === 0) {
      startRange = 0;
    }
    const endRange = Math.min(
      currentPage * USAGE_ASSETS_PER_PAGE,
      totalProjects
    );
    return `${startRange}-${endRange} of ${totalProjects}`;
  };

  const handleClick = async (
    event: React.MouseEvent<HTMLButtonElement>,
    buttonType: ButtonType
  ): Promise<void> => {
    event.preventDefault();

    try {
      if (buttonType === 'back' && projectData.previous) {
        setCurrentPage((prevPage) => Math.max(prevPage - 1, 1));
      } else if (buttonType === 'forward' && projectData.next) {
        setCurrentPage((prevPage) =>
          Math.min(
            prevPage + 1,
            Math.ceil(parseInt(projectData.count) / USAGE_ASSETS_PER_PAGE)
          )
        );
      }
    } catch (error) {
      console.error('Error fetching data:', error);
    }
  };

  const isActiveBack = currentPage > 1;
  const isActiveForward =
    currentPage <
    Math.ceil(parseInt(projectData.count) / USAGE_ASSETS_PER_PAGE);

  const usageName: ProjectFieldDefinition = {
    name: 'name',
    label: t('##count## Projects').replace('##count##', projectData.count),
    apiFilteringName: 'name',
    apiOrderingName: 'name',
    availableConditions: [],
  };
  const usageStatus: ProjectFieldDefinition = {
    name: 'status',
    label: 'Status',
    apiFilteringName: '_deployment_status',
    apiOrderingName: '_deployment_status',
    availableConditions: [],
  };

  const updateOrder = (newOrder: ProjectsTableOrder) => {
    setOrder(newOrder);
  };

  const renderProjectRow = (project: AssetWithUsage) => {
    const periodSubmissions =
      project[
        `submission_count_current_${usage.trackingPeriod}`
      ].toLocaleString();

    const periodASRSeconds = truncateNumber(
      project[`nlp_usage_current_${usage.trackingPeriod}`]
        .total_nlp_asr_seconds / 60,
      1
    ).toLocaleString();

    const periodMTCharacters =
      project[
        `nlp_usage_current_${usage.trackingPeriod}`
      ].total_nlp_mt_characters.toLocaleString();

    return (
      <tr key={project.asset}>
        <td>
          <Link
            className={styles.link}
            to={ROUTES.FORM_SUMMARY.replace(':uid', project.uid)}
          >
            {project.asset__name}
          </Link>
        </td>
        <td>{project.submission_count_all_time.toLocaleString()}</td>
        <td className={styles.currentMonth}>
          {periodSubmissions}
        </td>
        <td>{prettyBytes(project.storage_bytes)}</td>
        <td>{periodASRSeconds}</td>
        <td>{periodMTCharacters}</td>
        <td className={styles.badge}>
          <AssetStatusBadge deploymentStatus={project.deployment_status} />
        </td>
      </tr>
    );
  };

  return (
    <div className={styles.root}>
      {showIntervalBanner && (
        <div className={styles.intervalBanner}>
          <div className={styles.intervalBannerContent}>
            <Icon name={'information'} size='m' color='blue' />
            <div className={styles.intervalBannerText}>
              {t(
                'Submissions, transcription minutes, and translation characters reflect usage for the current ##INTERVAL## based on your plan settings.'
              ).replace('##INTERVAL##', usage.trackingPeriod)}
            </div>
          </div>
          <Button
            color='storm'
            size='s'
            type='bare'
            startIcon='close'
            onClick={dismissIntervalBanner}
          />
        </div>
      )}
      <table>
        <thead className={styles.headerFont}>
          <tr>
            <th className={styles.projects}>
              <SortableProjectColumnHeader
                styling={false}
                field={usageName}
                orderableFields={['name', 'status']}
                order={order}
                onChangeOrderRequested={updateOrder}
              />
            </th>
            <th>{t('Submissions (Total)')}</th>
            <th>{t('Submissions')}</th>
            <th>{t('Data storage')}</th>
            <th>{t('Transcript minutes')}</th>
            <th>{t('Translation characters')}</th>
            <th>
              <SortableProjectColumnHeader
                styling={false}
                field={usageStatus}
                orderableFields={['name', 'status']}
                order={order}
                onChangeOrderRequested={updateOrder}
              />
            </th>
          </tr>
        </thead>
        {parseInt(projectData.count) === 0 ? (
          <tbody>
            <tr>
              <td colSpan={7} style={{border: 'none'}}>
                <div className={styles.emptyMessage}>
                  {t('There are no projects to display.')}
                </div>
              </td>
            </tr>
          </tbody>
        ) : (
          <tbody>
<<<<<<< HEAD
            {projectData.results.map((project) => (
              <tr key={project.asset}>
                <td dir='auto'>
                  <Link
                    className={styles.link}
                    to={ROUTES.FORM_SUMMARY.replace(':uid', project.uid)}
                  >
                    {project.asset__name}
                  </Link>
                </td>
                <td>{project.submission_count_all_time.toLocaleString()}</td>
                <td className={styles.currentMonth}>
                  {project.submission_count_current_month.toLocaleString()}
                </td>
                <td>{prettyBytes(project.storage_bytes)}</td>
                <td>
                  {(project.nlp_usage_current_month.total_nlp_asr_seconds / 60)
                    .toFixed(1)
                    .toLocaleString()}
                </td>
                <td>
                  {project.nlp_usage_current_month.total_nlp_mt_characters.toLocaleString()}
                </td>
                <td className={styles.badge}>
                  <AssetStatusBadge
                    deploymentStatus={project.deployment_status}
                  />
                </td>
              </tr>
            ))}
=======
            {projectData.results.map((project) => renderProjectRow(project))}
>>>>>>> 0faee310
          </tbody>
        )}
      </table>
      <nav>
        <div className={styles.pagination}>
          <button
            className={`${isActiveBack ? styles.active : ''}`}
            onClick={(e) => handleClick(e, 'back')}
          >
            <i className='k-icon k-icon-arrow-left' />
          </button>
          <span className={styles.range}>{calculateRange()}</span>
          <button
            className={`${isActiveForward ? styles.active : ''}`}
            onClick={(e) => handleClick(e, 'forward')}
          >
            <i className='k-icon k-icon-arrow-right' />
          </button>
        </div>
      </nav>
    </div>
  );
};

export default ProjectBreakdown;<|MERGE_RESOLUTION|>--- conflicted
+++ resolved
@@ -145,7 +145,7 @@
 
     return (
       <tr key={project.asset}>
-        <td>
+        <td dir='auto'>
           <Link
             className={styles.link}
             to={ROUTES.FORM_SUMMARY.replace(':uid', project.uid)}
@@ -228,40 +228,7 @@
           </tbody>
         ) : (
           <tbody>
-<<<<<<< HEAD
-            {projectData.results.map((project) => (
-              <tr key={project.asset}>
-                <td dir='auto'>
-                  <Link
-                    className={styles.link}
-                    to={ROUTES.FORM_SUMMARY.replace(':uid', project.uid)}
-                  >
-                    {project.asset__name}
-                  </Link>
-                </td>
-                <td>{project.submission_count_all_time.toLocaleString()}</td>
-                <td className={styles.currentMonth}>
-                  {project.submission_count_current_month.toLocaleString()}
-                </td>
-                <td>{prettyBytes(project.storage_bytes)}</td>
-                <td>
-                  {(project.nlp_usage_current_month.total_nlp_asr_seconds / 60)
-                    .toFixed(1)
-                    .toLocaleString()}
-                </td>
-                <td>
-                  {project.nlp_usage_current_month.total_nlp_mt_characters.toLocaleString()}
-                </td>
-                <td className={styles.badge}>
-                  <AssetStatusBadge
-                    deploymentStatus={project.deployment_status}
-                  />
-                </td>
-              </tr>
-            ))}
-=======
             {projectData.results.map((project) => renderProjectRow(project))}
->>>>>>> 0faee310
           </tbody>
         )}
       </table>
