@use 'scss/sizes';
@use '~kobo-common/src/styles/colors';
@use 'scss/breakpoints';
@use 'sass:color';
@use 'scss/_variables';

.accountPlan {
  padding: sizes.$x30 sizes.$x40;
  overflow-y: auto;
  position: relative;
  height: 100%;
  width: 100%;
  display: flex;
  flex-direction: column;
  row-gap: sizes.$x20;
}

.wait {
  cursor: wait;
}

.sticky {
  position: fixed;
  z-index: 10;
  height: 5em;
}

.unauthorized {
  opacity: 50%;
}

.allPlans {
  display: flex;
  flex-direction: column;
  row-gap: sizes.$x20;
}

.stripePlans {
  flex: 0 0 variables.$plans-page-card-width;
  display: flex;
  flex-direction: column;
  margin-top: 0;
}

.intervalToggle {
  background-color: colors.$kobo-light-storm;
  padding: sizes.$x3;
  border-radius: sizes.$x4;
  margin: 0 auto;
}

.intervalToggle input[type='radio'] {
  display: none;
  appearance: none;

  &[aria-disabled=true] + label {
    pointer-events: none;
  }
}

.intervalToggle label {
  color: colors.$kobo-dark-blue;
  padding: 0 sizes.$x12;
  font-size: sizes.$x18;
  line-height: sizes.$x32;
  display: inline-block;
  min-width: sizes.$x100;
  text-align: center;
  cursor: pointer;
}

.intervalToggle input[type='radio']:checked + label {
  background-color: colors.$kobo-blue;
  color: colors.$kobo-white;
  border-radius: sizes.$x4;

  &:after {
    background-color: colors.$kobo-blue;
    padding: sizes.$x8 sizes.$x12;
  }

  &:before {
    width: sizes.$x20;
    height: sizes.$x20;
    color: colors.$kobo-light-storm;
    padding: sizes.$x8 sizes.$x12;
  }

  &:hover {
      background-color: color.adjust(colors.$kobo-blue, $lightness: -5%);
  }
}

.intervalToggle input[type='radio'] + label:hover {
  background-color: color.adjust(colors.$kobo-light-storm, $lightness: -5%);
  border-radius: sizes.$x4;
}

.planContainer {
  border-radius: sizes.$x6;
  border: colors.$kobo-gray-85 solid sizes.$x1;
  padding: sizes.$x24;
  min-height: variables.$plans-page-card-min-height;
  max-height: variables.$plans-page-card-max-height;
  width: variables.$plans-page-card-width;
}

.plansSection {
  display: flex;
  flex-direction: column;
  row-gap: sizes.$x20;
  align-items: center;
}

.priceName,
.enterpriseTitle {
  color: colors.$kobo-gray-40;
  font-weight: 600;
  font-size: sizes.$x24;
  line-height: sizes.$x32;
  margin: 0;
  padding: 0 0 sizes.$x12 0;
}

.priceName {
  text-align: left;
}

.priceTitle {
  color: colors.$kobo-dark-blue;
  text-align: left;
  font-size: sizes.$x20;
  padding-bottom: sizes.$x16;
  font-weight: 700;
  line-height: sizes.$x20;
  height: 2em;
}

.planContainer :global .k-button {
  margin: sizes.$x24 auto 0;
  width: 100%;
  height: sizes.$x38;
}

.planContainer :global span.k-button__label {
  text-align: center;
  width: 100%;
}

.planContainer {
  display: flex;
  flex-direction: column;
}

.planContainer.planContainerWithBadge {
  border-radius: 0 0 sizes.$x6 sizes.$x6;
}

.featureContainer {
  height: 16em;
}

.planContainer :global hr {
  border-bottom: sizes.$x1 solid colors.$kobo-gray-96;
  border-top: none;
  margin: sizes.$x24 auto;
  width: 100%;
}

.planContainer :global li {
  padding: sizes.$x6 0;
  vertical-align: middle;
  display: flex;
  font-weight: 400;
}

.iconContainer {
  height: 100%;
  width: auto;
  display: inline-flex;
  margin-right: sizes.$x12;
}

.enterprisePlanContainer {
  flex: 0 0 variables.$plans-page-card-width;
  display: flex;
  flex-direction: column;
}

.enterprisePlan {
  background-color: colors.$kobo-bg-blue;
  padding: sizes.$x24;
  overflow: hidden;
  border-radius: sizes.$x6;
  min-height: variables.$plans-page-card-min-height;
  max-height: variables.$plans-page-card-max-height;
  width: variables.$plans-page-card-width;
}

.enterpriseDetails {
  line-height: sizes.$x22;
}

a.enterpriseLink {
  color: colors.$kobo-dark-blue;
  text-decoration: underline;
  font-weight: 600;
}

.listTitle {
  color: colors.$kobo-gray-40;
  font-size: sizes.$x14;
  font-weight: 600;
  padding: 0;
}

.planContainer ul :global {
  margin: sizes.$x5 0 0;
}

.expandedEnterprisePlan {
  height: variables.$plans-page-card-min-height;
}

.expandedContainer > :nth-child(2) {
  height: sizes.$x180;
}

.expandedContainer > :nth-child(4) {
  height: sizes.$x80;
}

.planContainer :last-child {
  margin-bottom: 0;
}

.currentPlan {
  background-color: colors.$kobo-storm;
  color: colors.$kobo-white;
  display: flex;
  justify-content: center;
  align-items: center;
  position: relative;
  top: 0;
  border-radius: sizes.$x6 sizes.$x6 0 0;
  height: sizes.$x38;
  width: variables.$plans-page-card-width;
  font-weight: 700;
  font-size: sizes.$x16;
}

.comparisonButton {
  width: variables.$plans-page-card-width;
}

.planButton {
  height: sizes.$x80;
  padding-top: sizes.$x20;
}

<<<<<<< HEAD
@include breakpoints.breakpoint(veryWide) {
  .enterprisePlan {
    font-size: sizes.$x12;
=======
.maximizedCards{
  display: none;
}

.scrollToTopButton{
  position: fixed;
  bottom: sizes.$x20;
  right: sizes.$x20;
  border-radius: sizes.$x6;
  background-color: colors.$kobo-gray-40;
  width: sizes.$x50;
  height: sizes.$x40;
	color: colors.$kobo-white;
	border: none;
	cursor: pointer;
  box-shadow: 0 sizes.$x4 sizes.$x12 0 rgba(0, 0, 0, 0.2);
}

@media screen and (min-width: breakpoints.$b1000) {
  .featureContainer {
    height: 24em;
>>>>>>> 9bfd7b4c
  }

  .allPlans {
    column-gap: sizes.$x20;
    flex-direction: row;
    max-width: variables.$plans-page-max-width;
  }

  .comparisonButton {
    width: variables.$plans-page-max-width;
  }

  .expandedEnterprisePlan {
    height: variables.$plans-page-card-max-height;
  }

  .minimizedCards{
    display: none;
  }

  .maximizedCards{
    display: unset;
  }

  .planContainer{
    min-height: 551px;
  }

  .planContainer:not(.planContainerWithBadge) {
    margin-top: variables.$plan-badge-height;
  }

  .enterprisePlanContainer {
    margin-top: sizes.$x38;
  }

  .enterprisePlan{
    min-height: 551px;
  }

  .expandedContainer > :nth-child(2) {
    height: sizes.$x200;
  }

  .expandedContainer > :nth-child(4) {
    height: sizes.$x120;
  }
}<|MERGE_RESOLUTION|>--- conflicted
+++ resolved
@@ -258,11 +258,6 @@
   padding-top: sizes.$x20;
 }
 
-<<<<<<< HEAD
-@include breakpoints.breakpoint(veryWide) {
-  .enterprisePlan {
-    font-size: sizes.$x12;
-=======
 .maximizedCards{
   display: none;
 }
@@ -281,10 +276,9 @@
   box-shadow: 0 sizes.$x4 sizes.$x12 0 rgba(0, 0, 0, 0.2);
 }
 
-@media screen and (min-width: breakpoints.$b1000) {
+@include breakpoints.breakpoint(mediumAndUp) {
   .featureContainer {
     height: 24em;
->>>>>>> 9bfd7b4c
   }
 
   .allPlans {
