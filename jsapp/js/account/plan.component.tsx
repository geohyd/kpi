<<<<<<< HEAD
import React, {
  ReactNode,
  useCallback,
  useEffect,
  useMemo,
  useReducer,
  useRef,
  useState,
} from 'react';
import {useSearchParams} from "react-router-dom";
=======
import React, {useEffect, useReducer, useRef, useState} from 'react';
import {useSearchParams} from 'react-router-dom';
>>>>>>> cf50a0dc
import styles from './plan.module.scss';
import type {
  BaseSubscription,
  Product,
  Organization,
  BasePrice,
  Price,
} from './stripe.api';
import {
  getOrganization,
  getProducts,
  getSubscription,
  postCheckout,
  postCustomerPortal,
} from './stripe.api';
import Icon from 'js/components/common/icon';
import Button from 'js/components/common/button';
import classnames from 'classnames';
import {notify} from 'js/utils';

interface PlanState {
  isLoading: boolean;
  subscribedProduct: BaseSubscription;
  intervalFilter: string;
  filterToggle: boolean;
  products: Product[];
  organization: null | Organization;
  featureTypes: string[];
}

// An interface for our action
interface DataUpdates {
  type: string;
  prodData?: any;
}

const initialState = {
  isLoading: true,
  subscribedProduct: [],
  intervalFilter: 'year',
  filterToggle: false,
  products: [],
  organization: null,
  featureTypes: ['support', 'advanced', 'addons'],
};

/*
  Stripe Subscription statuses that are shown as active in the UI.
  Subscriptions with a status in this array will show an option to 'Manage'.
*/
const activeSubscriptionStatuses = ['active', 'past_due', 'trialing'];

function planReducer(state: PlanState, action: DataUpdates) {
  switch (action.type) {
    case 'initialProd':
      return {...state, products: action.prodData};
    case 'initialOrg':
      return {...state, organization: action.prodData};
    case 'initialSub':
      return {...state, subscribedProduct: action.prodData};
    case 'month':
      return {
        ...state,
        intervalFilter: 'month',
        filterToggle: !state.filterToggle,
      };
    case 'year':
      return {
        ...state,
        intervalFilter: 'year',
        filterToggle: !state.filterToggle,
      };
    default:
      return state;
  }
}

export default function Plan() {
  const [state, dispatch] = useReducer(planReducer, initialState);
  const [expandComparison, setExpandComparison] = useState(false);
  const [buttonsDisabled, setButtonDisabled] = useState(false);
  const [showExpand, setShowExpand] = useState(false);
  const [searchParams, _setSearchParams] = useSearchParams();
  const didMount = useRef(false);
  const hasActiveSubscription = useMemo(() => {
    return state.subscribedProduct.some((subscription: BaseSubscription) =>
      activeSubscriptionStatuses.includes(subscription.status)
    );
  }, [state.subscribedProduct]);

  useEffect(() => {
    getProducts().then((data) => {
      dispatch({
        type: 'initialProd',
        prodData: data.results,
      });
    });

    getOrganization().then((data) => {
      dispatch({
        type: 'initialOrg',
        prodData: data.results[0],
      });
    });

    getSubscription().then((data) => {
      dispatch({
        type: 'initialSub',
        prodData: data.results,
      });
    });
  }, []);

  useEffect(() => {
    // display a success message if we're returning from Stripe checkout
    // only run *after* first render
    if (!didMount.current) {
      didMount.current = true;
      return;
    }
    const priceId = searchParams.get('checkout');
    if (priceId) {
      const isSubscriptionUpdated = state.subscribedProduct.find(
        (subscription: BaseSubscription) => {
          return subscription.items.find((item) => item.price.id === priceId);
        }
      );
      if (isSubscriptionUpdated) {
        notify.success(
          t(
            'Thanks for your upgrade! We appreciate your continued support. Reach out to billing@kobotoolbox.org if you have any questions about your plan.'
          )
        );
      } else {
        notify.success(
          t(
            'Thanks for your upgrade! We appreciate your continued support. If your account is not immediately updated, wait a few minutes and refresh the page.'
          )
        );
      }
    }
  }, [state.subscribedProduct]);

  // Filter prices based on plan interval
  const filterPrices = useMemo((): Price[] => {
    const filterAmount = state.products.map((product: Product) => {
      const filteredPrices = product.prices.filter((price: BasePrice) => {
        const interval = price.human_readable_price.split('/')[1];
        return interval === state.intervalFilter || price.unit_amount === 0;
      });
      return {
        ...product,
        prices: filteredPrices.length ? filteredPrices[0] : null,
      };
    });
    return filterAmount.filter((product: Product) => product.prices);
  }, [state.products, state.intervalFilter]);

  const getSubscriptionForProductId = useCallback(
    (productId: String) => {
      return state.subscribedProduct.find((subscription: BaseSubscription) => {
        return subscription.items[0].price.product.id === productId;
      });
    },
    [state.subscribedProduct]
  );

  const isSubscribedProduct = useCallback(
    (product: Price) => {
      if (!product.prices.unit_amount && !hasActiveSubscription) {
        return true;
      }
      const subscription = getSubscriptionForProductId(product.id);
      return Boolean(subscription?.status === 'active');
    },
    [state.subscribedProduct]
  );

  const shouldShowManage = useCallback(
    (product: Price) => {
      const subscription = getSubscriptionForProductId(product.id);
      if (!subscription) {
        return false;
      }
      const hasManageableStatus = activeSubscriptionStatuses.includes(
        subscription.status
      );
      return Boolean(state.organization?.uid) && hasManageableStatus;
    },
    [state.subscribedProduct]
  );

  const upgradePlan = (priceId: string) => {
    if (!priceId || buttonsDisabled) {
      return;
    }
    setButtonDisabled(buttonsDisabled);
    postCheckout(priceId, state.organization?.uid)
      .then((data) => {
        if (!data.url) {
          alert(t('There has been an issue, please try again later.'));
        } else {
          window.location.assign(data.url);
        }
      })
      .finally(() => setButtonDisabled(!buttonsDisabled));
  };

  const managePlan = () => {
    if (!state.organization?.uid || buttonsDisabled) {
      return;
    }
    setButtonDisabled(buttonsDisabled);
    postCustomerPortal(state.organization?.uid)
      .then((data) => {
        if (!data.url) {
          alert(t('There has been an issue, please try again later.'));
        } else {
          window.location.assign(data.url);
        }
      })
      .finally(() => setButtonDisabled(!buttonsDisabled));
  };

  // Get feature items and matching icon boolean
  const getListItem = (listType: string, plan: string) => {
<<<<<<< HEAD
    const listItems: {icon: boolean; item: string}[] = [];
    filterPrices.map((price) =>
=======
    const listItems: Array<{icon: boolean; item: string}> = [];
    filterPrices().map((price) =>
>>>>>>> cf50a0dc
      Object.keys(price.metadata).map((featureItem: string) => {
        const numberItem = featureItem.lastIndexOf('_');
        const currentResult = featureItem.substring(numberItem + 1);

        const currentIcon = `feature_${listType}_check_${currentResult}`;
        if (
          featureItem.includes(`feature_${listType}_`) &&
          !featureItem.includes(`feature_${listType}_check`) &&
          price.name === plan
        ) {
          const keyName = `feature_${listType}_${currentResult}`;
          let iconBool = false;
          const itemName: string = price.metadata[keyName];
          if (price.metadata[currentIcon] !== undefined) {
            iconBool = JSON.parse(price.metadata[currentIcon]);
            listItems.push({icon: iconBool, item: itemName});
          }
        }
      })
    );
    return listItems;
  };

  const hasMetaFeatures = () => {
    let expandBool = false;
    if (state.products.length >= 0) {
      filterPrices.map((price) => {
        for (const featureItem in price.metadata) {
          if (
            featureItem.includes('feature_support_') ||
            featureItem.includes('feature_advanced_') ||
            featureItem.includes('feature_addon_')
          ) {
            expandBool = true;
            break;
          }
        }
      });
    }
    return expandBool;
  };

  useEffect(() => {
    hasMetaFeatures();
  }, [state.products]);

  const renderFeaturesList = (
    items: Array<{
      icon: 'positive' | 'positive_pro' | 'negative';
      label: string;
    }>,
    title?: string
  ) => (
    <div className={styles.expandedFeature} key={title}>
      <h2 className={styles.listTitle}>{title}</h2>
      <ul>
        {items.map((item) => (
          <li key={item.label}>
            <div className={styles.iconContainer}>
              {item.icon !== 'negative' ? (
                <Icon
                  name='check'
                  size='m'
                  classNames={
                    item.icon === 'positive_pro'
                      ? [styles.tealCheck]
                      : [styles.stormCheck]
                  }
                />
              ) : (
                <Icon name='close' size='m' classNames={[styles.redClose]} />
              )}
            </div>
            {item.label}
          </li>
        ))}
      </ul>
    </div>
  );

  const returnListItem = (type: string, name: string, featureTitle: string) => {
    const items: Array<{
      icon: 'positive' | 'positive_pro' | 'negative';
      label: string;
    }> = [];
    getListItem(type, name).map((listItem) => {
      if (listItem.icon && name === 'Professional plan') {
        items.push({icon: 'positive_pro', label: listItem.item});
      } else if (!listItem.icon) {
        items.push({icon: 'negative', label: listItem.item});
      } else {
        items.push({icon: 'positive', label: listItem.item});
      }
    });
    return renderFeaturesList(items, featureTitle);
  };

  if (!state.products.length) {
    return null;
  }

  return (
    <div className={styles.accountPlan}>
      <div className={styles.plansSection}>
        <form className={styles.intervalToggle}>
          <input
            type='radio'
            id='switch_left'
            name='switchToggle'
            value='year'
            onChange={() => dispatch({type: 'year'})}
            checked={!state.filterToggle}
            aria-label={'Toggle to annual options'}
          />
          <label htmlFor='switch_left'>{t('Annual')}</label>

          <input
            type='radio'
            id='switch_right'
            name='switchToggle'
            value='month'
            aria-label={'Toggle to month options'}
            onChange={() => dispatch({type: 'month'})}
            checked={state.filterToggle}
          />
          <label htmlFor='switch_right'> {t('Monthly')}</label>
        </form>

        <div className={styles.allPlans}>
          {filterPrices.map((price: Price) => (
            <div className={styles.stripePlans} key={price.id}>
<<<<<<< HEAD
              {shouldShowManage(price) || isSubscribedProduct(price) ? (
                <div className={styles.currentPlan}>{t('your plan')}</div>
              ) : (
                <div className={styles.otherPlanSpacing} />
=======
              {isSubscribedProduct(price) && (
                <div
                  className={styles.currentPlan}
                  style={{
                    display:
                      filterPrices().findIndex(isSubscribedProduct) >= 0
                        ? ''
                        : 'none',
                  }}
                >
                  {t('your plan')}
                </div>
>>>>>>> cf50a0dc
              )}
              <div
                className={classnames({
                  [styles.planContainerWithBadge]: isSubscribedProduct(price),
                  [styles.planContainer]: true,
                })}
              >
                <h1 className={styles.priceName}> {price.name} </h1>
                <div className={styles.priceTitle}>
                  {!price.prices?.unit_amount
                    ? t('Free')
                    : price.prices.human_readable_price}
                </div>

                <ul>
                  {Object.keys(price.metadata).map(
                    (featureItem: string) =>
                      featureItem.includes('feature_list_') && (
                        <li key={featureItem}>
                          <div className={styles.iconContainer}>
                            <Icon
                              name='check'
                              size='m'
                              classNames={
                                price.name === 'Professional plan'
                                  ? [styles.tealCheck]
                                  : [styles.stormCheck]
                              }
                            />
                          </div>
                          {price.metadata[featureItem]}
                        </li>
                      )
                  )}
                </ul>
                {!isSubscribedProduct(price) &&
                  !shouldShowManage(price) &&
                  price.prices.unit_amount !== 0 && (
                    <Button
                      type='full'
                      color='blue'
                      size='m'
                      label={t('Upgrade')}
                      onClick={() => upgradePlan(price.prices.id)}
                      aria-label={`upgrade to ${price.name}`}
                      aria-disabled={buttonsDisabled}
                      isDisabled={buttonsDisabled}
                    />
                  )}
                {(isSubscribedProduct(price) || shouldShowManage(price)) &&
                  price.prices.unit_amount !== 0 && (
                    <Button
                      type='full'
                      color='blue'
                      size='m'
                      label={t('Manage')}
                      onClick={managePlan}
                      aria-label={`manage your ${price.name} subscription`}
                      aria-disabled={buttonsDisabled}
                      isDisabled={buttonsDisabled}
                    />
                  )}
                {price.prices.unit_amount === 0 && (
                  <div className={styles.btnSpacePlaceholder} />
                )}

                {expandComparison && (
                  <>
                    <hr />
                    {state.featureTypes.map(
                      (type) =>
                        getListItem(type, price.name).length > 0 &&
                        returnListItem(
                          type,
                          price.name,
                          price.metadata[`feature_${type}_title`]
                        )
                    )}
                  </>
                )}
              </div>
            </div>
          ))}

          <div className={styles.enterprisePlanContainer}>
            <div className={styles.otherPlanSpacing} />
            <div className={styles.enterprisePlan}>
              <h1 className={styles.enterpriseTitle}> {t('Need More?')}</h1>
              <p className={styles.enterpriseDetails}>
                {t(
                  'We offer add-on options to increase your limits or the capacity of certain features for a period of time. Scroll down to learn more and purchase add-ons.'
                )}
              </p>
              <p className={styles.enterpriseDetails}>
                {t(
                  'If your organization has larger or more specific needs, contact our team to learn about our enterprise options.'
                )}
              </p>
              <div className={styles.enterpriseLink}>
                <a href='https://www.kobotoolbox.org/contact/' target='_blanks'>
                  {t('Get in touch for Enterprise options')}
                </a>
              </div>
            </div>
          </div>
        </div>
      </div>

      {hasMetaFeatures() && (
        <div className={styles.expandBtn}>
          <Button
            type='full'
            color='cloud'
            size='m'
            isFullWidth
            label={
              expandComparison ? t('Collapse') : t('Display full comparison')
            }
            onClick={() => setExpandComparison(!expandComparison)}
            aria-label={
              expandComparison ? t('Collapse') : t('Display full comparison')
            }
          />
        </div>
      )}
    </div>
  );
}<|MERGE_RESOLUTION|>--- conflicted
+++ resolved
@@ -1,6 +1,4 @@
-<<<<<<< HEAD
 import React, {
-  ReactNode,
   useCallback,
   useEffect,
   useMemo,
@@ -8,11 +6,7 @@
   useRef,
   useState,
 } from 'react';
-import {useSearchParams} from "react-router-dom";
-=======
-import React, {useEffect, useReducer, useRef, useState} from 'react';
 import {useSearchParams} from 'react-router-dom';
->>>>>>> cf50a0dc
 import styles from './plan.module.scss';
 import type {
   BaseSubscription,
@@ -239,13 +233,8 @@
 
   // Get feature items and matching icon boolean
   const getListItem = (listType: string, plan: string) => {
-<<<<<<< HEAD
-    const listItems: {icon: boolean; item: string}[] = [];
+    const listItems: Array<{icon: boolean; item: string}> = [];
     filterPrices.map((price) =>
-=======
-    const listItems: Array<{icon: boolean; item: string}> = [];
-    filterPrices().map((price) =>
->>>>>>> cf50a0dc
       Object.keys(price.metadata).map((featureItem: string) => {
         const numberItem = featureItem.lastIndexOf('_');
         const currentResult = featureItem.substring(numberItem + 1);
@@ -377,25 +366,10 @@
         <div className={styles.allPlans}>
           {filterPrices.map((price: Price) => (
             <div className={styles.stripePlans} key={price.id}>
-<<<<<<< HEAD
               {shouldShowManage(price) || isSubscribedProduct(price) ? (
                 <div className={styles.currentPlan}>{t('your plan')}</div>
               ) : (
                 <div className={styles.otherPlanSpacing} />
-=======
-              {isSubscribedProduct(price) && (
-                <div
-                  className={styles.currentPlan}
-                  style={{
-                    display:
-                      filterPrices().findIndex(isSubscribedProduct) >= 0
-                        ? ''
-                        : 'none',
-                  }}
-                >
-                  {t('your plan')}
-                </div>
->>>>>>> cf50a0dc
               )}
               <div
                 className={classnames({
