import React from 'react';
import {Navigate, Outlet, Route} from 'react-router-dom';
import RequireAuth from 'js/router/requireAuth';
import {ROUTES} from 'js/router/routerConstants';
import {UsageContext, useUsage} from 'js/account/usage/useUsage.hook';
import {ProductsContext, useProducts} from './useProducts.hook';

const ChangePasswordRoute = React.lazy(
  () => import(/* webpackPrefetch: true */ './changePasswordRoute.component')
);
const SecurityRoute = React.lazy(
  () => import(/* webpackPrefetch: true */ './security/securityRoute.component')
);
const PlansRoute = React.lazy(
<<<<<<< HEAD
  () => import(/* webpackPrefetch: true */ './plans/plansRoute.component')
);
const AddOnsRoute = React.lazy(
  () => import(/* webpackPrefetch: true */ './add-ons/addOns.component')
=======
  () => import(/* webpackPrefetch: true */ './plans/plan.component')
>>>>>>> dfa5752d
);
const AddOnsRoute = React.lazy(
  () => import(/* webpackPrefetch: true */ './add-ons/addOns.component')
);
const AccountSettings = React.lazy(
  () => import(/* webpackPrefetch: true */ './accountSettingsRoute')
);
const DataStorage = React.lazy(
  () => import(/* webpackPrefetch: true */ './usage/usage.component')
);

export const ACCOUNT_ROUTES: {readonly [key: string]: string} = {
  ACCOUNT_SETTINGS: ROUTES.ACCOUNT_ROOT + '/settings',
  USAGE: ROUTES.ACCOUNT_ROOT + '/usage',
  SECURITY: ROUTES.ACCOUNT_ROOT + '/security',
  PLAN: ROUTES.ACCOUNT_ROOT + '/plan',
  ADD_ONS: ROUTES.ACCOUNT_ROOT + '/addons',
  CHANGE_PASSWORD: ROUTES.ACCOUNT_ROOT + '/change-password',
};

const BillingOutlet = () => {
  const usage = useUsage();
  const products = useProducts();
  return (
    <RequireAuth>
      <UsageContext.Provider value={usage}>
        <ProductsContext.Provider value={products}>
          <Outlet />
        </ProductsContext.Provider>
      </UsageContext.Provider>
    </RequireAuth>
  );
};

export default function routes() {
  return (
    <>
      <Route
        path=''
        element={<Navigate to={ACCOUNT_ROUTES.ACCOUNT_SETTINGS} replace />}
      />
      <Route
        path={ACCOUNT_ROUTES.SECURITY}
        element={
          <RequireAuth>
            <SecurityRoute />
          </RequireAuth>
        }
      />
<<<<<<< HEAD
      <Route
        path={ACCOUNT_ROUTES.PLAN}
        element={
          <RequireAuth>
            <PlansRoute />
          </RequireAuth>
        }
      />
      <Route
        path={ACCOUNT_ROUTES.ADD_ONS}
        element={
          <RequireAuth>
            <AddOnsRoute />
          </RequireAuth>
        }
      />
      <Route
        path={ACCOUNT_ROUTES.USAGE}
        element={
          <RequireAuth>
            <DataStorage />
          </RequireAuth>
        }
      />
=======
      <Route path={ACCOUNT_ROUTES.PLAN} element={<BillingOutlet />}>
        <Route index element={<PlansRoute />} />
      </Route>
      <Route path={ACCOUNT_ROUTES.ADD_ONS} element={<BillingOutlet />}>
        <Route index element={<AddOnsRoute />} />
      </Route>
      <Route path={ACCOUNT_ROUTES.USAGE} element={<BillingOutlet />}>
        <Route index element={<DataStorage />} />
      </Route>
>>>>>>> dfa5752d
      <Route
        path={ACCOUNT_ROUTES.ACCOUNT_SETTINGS}
        element={
          <RequireAuth>
            <AccountSettings />
          </RequireAuth>
        }
      />
      <Route
        path={ACCOUNT_ROUTES.CHANGE_PASSWORD}
        element={
          <RequireAuth>
            <ChangePasswordRoute />
          </RequireAuth>
        }
      />
    </>
  );
}<|MERGE_RESOLUTION|>--- conflicted
+++ resolved
@@ -12,14 +12,7 @@
   () => import(/* webpackPrefetch: true */ './security/securityRoute.component')
 );
 const PlansRoute = React.lazy(
-<<<<<<< HEAD
-  () => import(/* webpackPrefetch: true */ './plans/plansRoute.component')
-);
-const AddOnsRoute = React.lazy(
-  () => import(/* webpackPrefetch: true */ './add-ons/addOns.component')
-=======
   () => import(/* webpackPrefetch: true */ './plans/plan.component')
->>>>>>> dfa5752d
 );
 const AddOnsRoute = React.lazy(
   () => import(/* webpackPrefetch: true */ './add-ons/addOns.component')
@@ -69,32 +62,6 @@
           </RequireAuth>
         }
       />
-<<<<<<< HEAD
-      <Route
-        path={ACCOUNT_ROUTES.PLAN}
-        element={
-          <RequireAuth>
-            <PlansRoute />
-          </RequireAuth>
-        }
-      />
-      <Route
-        path={ACCOUNT_ROUTES.ADD_ONS}
-        element={
-          <RequireAuth>
-            <AddOnsRoute />
-          </RequireAuth>
-        }
-      />
-      <Route
-        path={ACCOUNT_ROUTES.USAGE}
-        element={
-          <RequireAuth>
-            <DataStorage />
-          </RequireAuth>
-        }
-      />
-=======
       <Route path={ACCOUNT_ROUTES.PLAN} element={<BillingOutlet />}>
         <Route index element={<PlansRoute />} />
       </Route>
@@ -104,7 +71,6 @@
       <Route path={ACCOUNT_ROUTES.USAGE} element={<BillingOutlet />}>
         <Route index element={<DataStorage />} />
       </Route>
->>>>>>> dfa5752d
       <Route
         path={ACCOUNT_ROUTES.ACCOUNT_SETTINGS}
         element={
