/**
 * A collection of miscellaneous utility functions.
 *
 * NOTE: these are used also by the Form Builder coffee code (see
 * `jsapp/xlform/src/view.surveyApp.coffee`)
 *
 * NOTE: We have other utils files related to asset, submissions, etc.
 */

import moment from 'moment';
import type {Toast, ToastOptions} from 'react-hot-toast';
import {toast} from 'react-hot-toast';
import {Cookies} from 'react-cookie';
// importing whole constants, as we override ROOT_URL in tests
import constants from 'js/constants';
import type Raven from 'raven';

export const LANGUAGE_COOKIE_NAME = 'django_language';

const cookies = new Cookies();

/**
 * Pop up a notification with react-hot-toast
 * Some default options are set in the <Toaster/> component
 *
 * Also log messages to browser console to help with debugging.
 */
const notify = (
  msg: Toast['message'],
  atype = 'success',
  opts?: ToastOptions
): Toast['id'] => {
  // To avoid changing too much, the default remains 'success' if unspecified.
  //   e.g. notify('yay!') // success

  // avoid displaying a (specific) JSON structure in the notification
  if (typeof msg === 'string' && msg[0] === '{') {
    try {
      const parsed = JSON.parse(msg);
      if (Object.keys(parsed).length === 1 && 'detail' in parsed) {
        msg = `${parsed.detail}`;
      }
    } catch (err) {
      console.error('notification starts with { but is not parseable JSON.');
    }
  }

  /* eslint-disable no-console */
  switch (atype) {
    case 'success':
      console.log('[notify] ✅ ' + msg);
      return toast.success(msg, opts);

    case 'error':
      console.error('[notify] ❌ ' + msg);
      return toast.error(msg, opts);

    case 'warning':
      console.warn('[notify] ⚠️ ' + msg);
      return toast(msg, Object.assign({icon: '⚠️'}, opts));

    case 'empty':
      console.log('[notify] 📢 ' + msg);
      return toast(msg, opts); // No icon

    // Defensively render empty if we're passed an unknown atype,
    // in case we missed something.
    //   e.g. notify('mystery!', '?') //
    default:
      console.log('[notify] 📢 ' + msg);
      return toast(msg, opts); // No icon
  }
  /* eslint-enable no-console */
};

// Convenience functions for code readability, consolidated here
notify.error = (msg: Toast['message'], opts?: ToastOptions): Toast['id'] =>
  notify(msg, 'error', opts);
notify.warning = (msg: Toast['message'], opts?: ToastOptions): Toast['id'] =>
  notify(msg, 'warning', opts);
notify.success = (msg: Toast['message'], opts?: ToastOptions): Toast['id'] =>
  notify(msg, 'success', opts);

export {notify};

/**
<<<<<<< HEAD
 * Useful for handling the fail responses from API. Its main goal is to display
 * a helpful error toast notification and to pass the error message to Raven.
 *
 * It can detect if we got HTML string as response and uses a generic message
 * instead of spitting it out. The error message displayed to the user can be
 * customized using the optional toastMessage argument.
 */
export function handleApiFail(response: FailResponse, toastMessage?: string) {
  // Avoid displaying toast when purposefuly aborted a request
  if (response.status === 0 && response.statusText === 'abort') {
    return;
  }

  let message = response.responseText;

  // Detect if response is HTML code string
  if (
    typeof message === 'string' &&
    message.includes('</html>') &&
    message.includes('</body>')
  ) {
    // Try plucking the useful error message from the HTML string - this works
    // for Werkzeug Debugger only. It is being used on development environment,
    // on production this would most probably result in undefined message (and
    // thus falling back to the generic message below).
    const htmlDoc = new DOMParser().parseFromString(message, 'text/html');
    message = htmlDoc.getElementsByClassName('errormsg')?.[0]?.innerHTML;
  }

  if (!message) {
    message = t('An error occurred');
    if (response.status || response.statusText) {
      message += ` — ${response.status} ${response.statusText}`;
    } else if (!window.navigator.onLine) {
      // another general case — the original fetch response.message might have
      // something more useful to say.
      message += ' — ' + t('Your connection is offline');
    }
  }

  notify.error(toastMessage || message);

  window.Raven?.captureMessage(message);
}

/**
=======
>>>>>>> a3b435dd
 * Returns a copy of arr with separator inserted in every other place.
 * It's like Array.join('\n'), but more generic.
 *
 * Usage: join(['hi', 'hello', 'how are you'], <br/>)
 *          => ['hi', <br/>, 'hello', <br/>, 'how are you']
 */
/* eslint-disable @typescript-eslint/no-explicit-any */
export function join(arr: any[], separator: any): any[] {
  // Allocate enough indices to place separators between every element.
  const result = Array(arr.length * 2 - 1);
  result[0] = arr[0]; // Start with first element from original array
  for (let i = 1; i < arr.length; i++) {
    result[i * 2 - 1] = separator; // Place separators ...
    result[i * 2] = arr[i]; // ... and original elements from the array
  }
  return result;
}

/**
 * Returns something like "Today at 4:06 PM", "Yesterday at 5:46 PM", "Last Saturday at 5:46 PM" or "February 11, 2021"
 */
export function formatTime(timeStr: string): string {
  const myMoment = moment.utc(timeStr).local();
  return myMoment.calendar(null, {sameElse: 'LL'});
}

/**
 * Returns something like "Mar 15, 2021"
 */
export function formatDate(
  timeStr: string,
  localize = true,
  format = 'll'
): string {
  let myMoment = moment.utc(timeStr);
  if (localize) {
    myMoment = myMoment.local();
  }
  return myMoment.format(format);
}

/**
 * Returns something like "March 15, 2021 4:06 PM"
 */
export function formatTimeDate(timeStr: string, localize = true): string {
  return formatDate(timeStr, localize, 'LLL');
}

/**
 * Returns something like "Sep 4, 1986 8:30 PM"
 */
export function formatTimeDateShort(timeStr: string, localize = true): string {
  return formatDate(timeStr, localize, 'lll');
}

/**
 * Returns something like "March 2021"
 */
export function formatMonth(timeStr: string, localize = true): string {
  return formatDate(timeStr, localize, 'MMMM YYYY');
}

/** Returns something like "07:59" */
export function formatSeconds(seconds: number) {
  // We don't care about milliseconds (sorry!).
  const secondsRound = Math.round(seconds);
  const minutes = Math.floor(secondsRound / 60);
  const secondsLeftover = secondsRound - minutes * 60;
  return `${String(minutes).padStart(2, '0')}:${String(
    secondsLeftover
  ).padStart(2, '0')}`;
}

export function formatRelativeTime(timeStr: string, localize = true): string {
  let myMoment = moment.utc(timeStr);
  if (localize) {
    myMoment = myMoment.local();
  }
  return myMoment.fromNow();
}

// works universally for v1 and v2 urls
export function getUsernameFromUrl(userUrl: string): string | null {
  const matched = userUrl.match(/\/users\/(.*)\//);
  if (matched !== null) {
    return matched[1];
  }
  return null;
}

// TODO: Test if works for both form and library routes, if not make it more general
// See: https://github.com/kobotoolbox/kpi/issues/3909
export function getAssetUIDFromUrl(assetUrl: string): string | null {
  const matched = assetUrl.match(/.*\/([^/]+)\//);
  if (matched !== null) {
    return matched[1];
  }
  return null;
}

export function buildUserUrl(username: string): string {
  if (username.startsWith(window.location.protocol)) {
    console.error(
      'buildUserUrl() called with URL instead of username (incomplete v2 migration)'
    );
    return username;
  }
  return `${constants.ROOT_URL}/api/v2/users/${username}/`;
}

declare global {
  interface Window {
    log: () => void;
    Raven?: Raven.Client;
  }
}

export const log = (function () {
  const innerLogFn = function (...args: any[]) {
    // eslint-disable-next-line no-console
    console.log.apply(console, args);
    return args[0];
  };
  return innerLogFn;
})();
window.log = log;

export function currentLang(): string {
  return cookies.get(LANGUAGE_COOKIE_NAME) || 'en';
}

interface LangObject {
  code: string;
  name: string;
}

// langString contains name and code e.g. "English (en)"
export function getLangAsObject(langString: string): LangObject | undefined {
  const openingIndex = langString.indexOf('(');
  const closingIndex = langString.indexOf(')');

  const langCode = langString.substring(openingIndex + 1, closingIndex);

  const langName = langString.substring(0, openingIndex).trim();

  if (
    langCode &&
    langName &&
    // make sure langString contains just name and bracket-wrapped code
    langName.length + langCode.length + 3 === langString.length
  ) {
    return {
      code: langCode,
      name: langName,
    };
  } else {
    return undefined;
  }
}

export function getLangString(obj: LangObject): string | undefined {
  if (typeof obj === 'object' && obj.name && obj.code) {
    return `${obj.name} (${obj.code})`;
  } else {
    return undefined;
  }
}

export function stringToColor(str: string, prc?: number) {
  // Higher prc = lighter color, lower = darker
  prc = typeof prc === 'number' ? prc : -15;
  const hash = function (word: string) {
    let h = 0;
    for (let i = 0; i < word.length; i++) {
      h = word.charCodeAt(i) + ((h << 5) - h);
    }
    return h;
  };
  const shade = function (color: string, prc2: number) {
    const num = parseInt(color, 16);
    const amt = Math.round(2.55 * prc2);
    const R = (num >> 16) + amt;
    const G = ((num >> 8) & 0x00ff) + amt;
    const B = (num & 0x0000ff) + amt;
    return (
      0x1000000 +
      (R < 255 ? (R < 1 ? 0 : R) : 255) * 0x10000 +
      (G < 255 ? (G < 1 ? 0 : G) : 255) * 0x100 +
      (B < 255 ? (B < 1 ? 0 : B) : 255)
    )
      .toString(16)
      .slice(1);
  };
  const intToRgba = function (i: number) {
    const color =
      ((i >> 24) & 0xff).toString(16) +
      ((i >> 16) & 0xff).toString(16) +
      ((i >> 8) & 0xff).toString(16) +
      (i & 0xff).toString(16);
    return color;
  };
  return shade(intToRgba(hash(str)), prc);
}

export function isAValidUrl(url: string) {
  try {
    new URL(url);
    return true;
  } catch (e) {
    return false;
  }
}

export function checkLatLng(geolocation: any[]) {
  if (geolocation && geolocation[0] && geolocation[1]) {
    return true;
  } else {
    return false;
  }
}

export function validFileTypes() {
  const VALID_ASSET_UPLOAD_FILE_TYPES = [
    '.xls',
    '.xlsx',
    'application/xls',
    'application/vnd.ms-excel',
    'application/octet-stream',
    'application/vnd.openxmlformats',
    'application/vnd.openxmlformats-officedocument.spreadsheetml.sheet',
    '', // Keep this to fix issue with IE Edge sending an empty MIME type
  ];
  return VALID_ASSET_UPLOAD_FILE_TYPES.join(',');
}

export function escapeHtml(str: string): string {
  const div = document.createElement('div');
  div.appendChild(document.createTextNode(str));
  return div.innerHTML;
}

export function renderCheckbox(id: string, label: string, isImportant = false) {
  let additionalClass = '';
  if (isImportant) {
    additionalClass += 'alertify-toggle-important';
  }
  return `<div class="alertify-toggle checkbox ${additionalClass}"><label class="checkbox__wrapper"><input type="checkbox" class="checkbox__input" id="${id}" data-cy="checkbox"><span class="checkbox__label">${label}</span></label></div>`;
}

export function hasVerticalScrollbar(element: HTMLElement): boolean {
  return element.scrollHeight > element.offsetHeight;
}

interface CSSStyleDeclarationForMicrosoft extends CSSStyleDeclaration {
  msOverflowStyle: string;
}

export function getScrollbarWidth(): number {
  // Creating invisible container
  const outer = document.createElement('div');
  const style: CSSStyleDeclarationForMicrosoft =
    outer.style as CSSStyleDeclarationForMicrosoft;
  style.visibility = 'hidden';
  style.overflow = 'scroll'; // forcing scrollbar to appear
  style.msOverflowStyle = 'scrollbar'; // needed for WinJS apps
  document.body.appendChild(outer);

  // Creating inner element and placing it in the container
  const inner = document.createElement('div');
  outer.appendChild(inner);

  // Calculating difference between container's full width and the child width
  const scrollbarWidth = outer.offsetWidth - inner.offsetWidth;

  // Removing temporary elements from the DOM
  if (outer.parentNode !== null) {
    outer.parentNode.removeChild(outer);
  }

  return scrollbarWidth;
}

export function launchPrinting() {
  window.print();
}

/**
 * Trunactes strings to specified length
 */
export function truncateString(str: string, length: number): string {
  let truncatedString = str;
  const halfway = Math.trunc(length / 2);

  if (length < truncatedString.length) {
    const truncatedStringFront = truncatedString.substring(0, halfway);
    const truncatedStringBack = truncatedString.slice(
      truncatedString.length - halfway
    );
    truncatedString = truncatedStringFront + '…' + truncatedStringBack;
  }

  return truncatedString;
}

/**
 * Removes protocol then calls truncateString()
 */
export function truncateUrl(str: string, length: number): string {
  const truncatedString = str.replace('https://', '').replace('http://', '');

  return truncateString(truncatedString, length);
}

/**
 * Removes file extension then calls truncateString()
 */
export function truncateFile(str: string, length: number) {
  // Remove file extension with simple regex that truncates everything past
  // the last occurance of `.` inclusively
  const truncatedString = str.replace(/\.[^/.]+$/, '');

  return truncateString(truncatedString, length);
}

/**
 * Truncates a floating point number to a fixed number of decimal places (default 2)
 */
export const truncateNumber = (decimal: number, decimalPlaces = 2) =>
  parseFloat(decimal.toFixed(decimalPlaces));

/**
 * Generates a simple lowercase, underscored version of a string. Useful for
 * quick filename generation
 *
 * Inspired by the way backend handles generating autonames for translations:
 * https://github.com/kobotoolbox/kpi/blob/27220c2e65b47a7f150c5bef64db97226987f8fc/kpi/utils/autoname.py#L132-L138
 */
export function generateAutoname(
  str: string,
  startIndex = 0,
  endIndex: number = str.length
) {
  return str
    .toLowerCase()
    .substring(startIndex, endIndex)
    .replace(/(\ |\.)/g, '_');
}

/** Simple unique ID generator. */
export function generateUid() {
  return String(
    Math.random().toString(16) +
      '_' +
      Date.now().toString(32) +
      '_' +
      Math.random().toString(16)
  ).replace(/\./g, '');
}

export function csrfSafeMethod(method: string) {
  // these HTTP methods do not require CSRF protection
  return /^(GET|HEAD|OPTIONS|TRACE)$/.test(method);
}

export function downloadUrl(url: string) {
  const aEl = document.createElement('a');
  const splitUrl = url.split('/');
  const fileName = splitUrl[splitUrl.length - 1];
  aEl.href = url;
  aEl.setAttribute('download', fileName);
  aEl.click();
}<|MERGE_RESOLUTION|>--- conflicted
+++ resolved
@@ -84,55 +84,6 @@
 export {notify};
 
 /**
-<<<<<<< HEAD
- * Useful for handling the fail responses from API. Its main goal is to display
- * a helpful error toast notification and to pass the error message to Raven.
- *
- * It can detect if we got HTML string as response and uses a generic message
- * instead of spitting it out. The error message displayed to the user can be
- * customized using the optional toastMessage argument.
- */
-export function handleApiFail(response: FailResponse, toastMessage?: string) {
-  // Avoid displaying toast when purposefuly aborted a request
-  if (response.status === 0 && response.statusText === 'abort') {
-    return;
-  }
-
-  let message = response.responseText;
-
-  // Detect if response is HTML code string
-  if (
-    typeof message === 'string' &&
-    message.includes('</html>') &&
-    message.includes('</body>')
-  ) {
-    // Try plucking the useful error message from the HTML string - this works
-    // for Werkzeug Debugger only. It is being used on development environment,
-    // on production this would most probably result in undefined message (and
-    // thus falling back to the generic message below).
-    const htmlDoc = new DOMParser().parseFromString(message, 'text/html');
-    message = htmlDoc.getElementsByClassName('errormsg')?.[0]?.innerHTML;
-  }
-
-  if (!message) {
-    message = t('An error occurred');
-    if (response.status || response.statusText) {
-      message += ` — ${response.status} ${response.statusText}`;
-    } else if (!window.navigator.onLine) {
-      // another general case — the original fetch response.message might have
-      // something more useful to say.
-      message += ' — ' + t('Your connection is offline');
-    }
-  }
-
-  notify.error(toastMessage || message);
-
-  window.Raven?.captureMessage(message);
-}
-
-/**
-=======
->>>>>>> a3b435dd
  * Returns a copy of arr with separator inserted in every other place.
  * It's like Array.join('\n'), but more generic.
  *
