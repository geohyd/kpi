import React from 'react';
import ReactDOM from 'react-dom';
import reactMixin from 'react-mixin';
import autoBind from 'react-autobind';
import Reflux from 'reflux';
import {stores} from '../stores';
import {bem} from '../bem';
import {searches} from '../searches';
import ui from '../ui';
<<<<<<< HEAD
import {COMMON_QUERIES} from '../constants';
import {ASSET_TYPES} from '../constants';
=======
import mixins from '../mixins';
import { ASSET_TYPES } from '../constants';
>>>>>>> 196dd633
import { t } from '../utils';
import {
  ListSearch,
  ListTagFilter,
  ListCollectionFilter,
  ListExpandToggle
} from '../components/list';

class AssetNavigatorListView extends React.Component {
  constructor(props) {
    super(props);
    this.state = {};
    autoBind(this);
  }
  componentDidMount () {
    this.searchClear();
    this.listenTo(this.searchStore, this.searchStoreChanged);
  }
  searchStoreChanged (searchStoreState) {
    this.setState(searchStoreState);
  }
  activateSortable() {
    if (!this.refs.liblist) {
      return;
    }

    var $el = $(ReactDOM.findDOMNode(this.refs.liblist));
    if ($el.hasClass('ui-sortable')) {
      $el.sortable('destroy');
    }
    $el.sortable({
      helper: 'clone',
      cursor: 'move',
      distance: 5,
      items: '> li',
      connectWith: [
        '.survey-editor__list',
        '.group__rows'
      ],
      opacity: 0.9,
      scroll: false,
      deactivate: ()=> {
        $el.sortable('cancel');
      }
    });
  }
  render () {
    var list,
        count,
        status,
        isSearch = this.state.searchResultsDisplayed;

    if (isSearch) {
      status = this.state.searchState;
      list = this.state.searchResultsList;
      count = this.state.searchResultsCount;
    } else {
      status = this.state.defaultQueryState;
      list = this.state.defaultQueryResultsList;
      count = this.state.defaultQueryCount;
    }


    if (status !== 'done') {
      return (
          <bem.LibList m={'empty'}>
            <bem.LibList__item m={'message'}>
              {t('loading')}
            </bem.LibList__item>
          </bem.LibList>
        );
    } else if (count === 0) {
      return (
          <bem.LibList m={'empty'}>
            <bem.LibList__item m={'message'}>
              {t('no search results found')}
            </bem.LibList__item>
          </bem.LibList>
        );
    } else {

      window.setTimeout(()=>{
        this.activateSortable();
      }, 1);
      return (
        <bem.LibList m={['done', isSearch ? 'search' : 'default']} ref='liblist'>
          {list.map((item)=> {
            var modifiers = [item.asset_type];
            var summ = item.summary;
            // HACK FIX: (ideally `survey`s would not be searched)
            // Library questions can only be of `question` or `block` types
            // Reject `survey` types to not include current survey on save
            if (summ.row_count == undefined
              || item.asset_type === ASSET_TYPES.survey.id) {
              return false;
            }
            return (
              <bem.LibList__item m={modifiers} key={item.uid} data-uid={item.uid}>
                <bem.LibList__dragbox />
                <bem.LibList__label m={'name'}>
                  <ui.AssetName {...item} />
                </bem.LibList__label>

                { item.asset_type === 'block' &&
                  <bem.LibList__qtype>
                    {t('block of ___ questions').replace('___', summ.row_count)}
                  </bem.LibList__qtype>
                }

                { (stores.pageState.state.assetNavExpanded && item.asset_type === 'block') &&
                  <ol>
                    {summ.labels.map(function(lbl, i){
                      return <li key={i}>{lbl}</li>;
                    })}
                  </ol>
                }

                { stores.pageState.state.assetNavExpanded &&
                  <bem.LibList__tags>
                    {(item.tags || []).map((tg, i)=>{
                      return <bem.LibList__tag key={i}>{tg}</bem.LibList__tag>;
                    })}
                  </bem.LibList__tags>
                }
              </bem.LibList__item>
            );
          })}
        </bem.LibList>
      );
    }
  }
};

reactMixin(AssetNavigatorListView.prototype, searches.common);
reactMixin(AssetNavigatorListView.prototype, Reflux.ListenerMixin);

class AssetNavigator extends Reflux.Component {
  constructor(props) {
    super(props);
    this.state = {
      searchResults: {},
      imports: [],
      searchContext: searches.getSearchContext('library', {
        filterParams: {
          assetType: COMMON_QUERIES.get('qbt')
        }
      }),
      selectedTags: []
    };
    this.store = stores.tags;
    autoBind(this);
  }
  componentDidMount() {
    this.listenTo(stores.pageState, this.handlePageStateStore);
    this.state.searchContext.mixin.searchDefault();
  }
  filterSearchResults (response) {
    if (this.searchFieldValue() === response.query) {
      return response.results;
    }
  }
  handlePageStateStore (state) {
    this.setState(state);
  }
  getImportsByStatus (n) {
    return this.imports.filter((i)=> i.status === n );
  }
  searchFieldValue () {
    return this.refs.navigatorSearchBox.getValue();
  }
  toggleTagSelected (tag) {
    var tags = this.state.selectedTags,
        _ti = tags.indexOf(tag);
    if (_ti === -1) {
      tags.push(tag);
    } else {
      tags.splice(tags.indexOf(_ti), 1);
    }
    this.setState({
      selectedTags: tags
    });
  }

  render () {
    return (
      <bem.LibNav>
        <bem.LibNav__header>
          <bem.LibNav__search>
            <ListSearch
              ref='navigatorSearchBox'
              placeholder={t('search library')}
              searchContext={this.state.searchContext}
            />
          </bem.LibNav__search>
          <ListTagFilter searchContext={this.state.searchContext} />
          <ListCollectionFilter searchContext={this.state.searchContext} />
          <ListExpandToggle searchContext={this.state.searchContext} />
        </bem.LibNav__header>

        <bem.LibNav__content>
          <AssetNavigatorListView searchContext={this.state.searchContext} />
        </bem.LibNav__content>

        <bem.LibNav__footer />
      </bem.LibNav>
    );
  }
};

reactMixin(AssetNavigator.prototype, Reflux.connectFilter(stores.assetSearch, 'searchResults', AssetNavigator.prototype.filterSearchResults));

export default AssetNavigator;<|MERGE_RESOLUTION|>--- conflicted
+++ resolved
@@ -7,13 +7,10 @@
 import {bem} from '../bem';
 import {searches} from '../searches';
 import ui from '../ui';
-<<<<<<< HEAD
-import {COMMON_QUERIES} from '../constants';
-import {ASSET_TYPES} from '../constants';
-=======
-import mixins from '../mixins';
-import { ASSET_TYPES } from '../constants';
->>>>>>> 196dd633
+import {
+  COMMON_QUERIES,
+  ASSET_TYPES
+} from '../constants';
 import { t } from '../utils';
 import {
   ListSearch,
