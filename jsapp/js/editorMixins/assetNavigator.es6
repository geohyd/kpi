import React from 'react';
import ReactDOM from 'react-dom';
import reactMixin from 'react-mixin';
import autoBind from 'react-autobind';
import Reflux from 'reflux';
import {actions} from '../actions';
import {stores} from '../stores';
import {bem} from '../bem';
import {searches} from '../searches';
import ui from '../ui';
import mixins from '../mixins';

<<<<<<< HEAD
=======
import { ASSET_TYPES } from '../constants';

import { t } from '../utils';

>>>>>>> 6e3674b5
import {
  ListSearch,
  ListTagFilter,
  ListCollectionFilter,
  ListExpandToggle
} from '../components/list';

class AssetNavigatorListView extends React.Component {
  constructor(props) {
    super(props);
    this.state = {};
    autoBind(this);
  }
  componentDidMount () {
    this.searchClear();
    this.listenTo(this.searchStore, this.searchStoreChanged);
  }
  searchStoreChanged (searchStoreState) {
    this.setState(searchStoreState);
  }
  activateSortable() {
    if (!this.refs.liblist) {
      return;
    }

    var $el = $(ReactDOM.findDOMNode(this.refs.liblist));
    if ($el.hasClass('ui-sortable')) {
      $el.sortable('destroy');
    }
    $el.sortable({
      helper: 'clone',
      cursor: 'move',
      distance: 5,
      items: '> li',
      connectWith: [
        '.survey-editor__list',
        '.group__rows'
      ],
      opacity: 0.9,
      scroll: false,
      deactivate: ()=> {
        $el.sortable('cancel');
      }
    });
  }
  render () {
    var list,
        count,
        status,
        isSearch = this.state.searchResultsDisplayed;

    if (isSearch) {
      status = this.state.searchState;
      list = this.state.searchResultsList;
      count = this.state.searchResultsCount;
    } else {
      status = this.state.defaultQueryState;
      list = this.state.defaultQueryResultsList;
      count = this.state.defaultQueryCount;
    }


    if (status !== 'done') {
      return (
          <bem.LibList m={'empty'}>
            <bem.LibList__item m={'message'}>
              {t('loading')}
            </bem.LibList__item>
          </bem.LibList>
        );
    } else if (count === 0) {
      return (
          <bem.LibList m={'empty'}>
            <bem.LibList__item m={'message'}>
              {t('no search results found')}
            </bem.LibList__item>
          </bem.LibList>
        );
    } else {

      window.setTimeout(()=>{
        this.activateSortable();
      }, 1);
      return (
        <bem.LibList m={['done', isSearch ? 'search' : 'default']} ref='liblist'>
          {list.map((item)=> {
            var modifiers = [item.asset_type];
            var summ = item.summary;
            // HACK FIX: (ideally `survey`s would not be searched)
            // Library questions can only be of `question` or `block` types
            // Reject `survey` types to not include current survey on save
            if (summ.row_count == undefined
              || item.asset_type === ASSET_TYPES.survey.id) {
              return false;
            }
            return (
              <bem.LibList__item m={modifiers} key={item.uid} data-uid={item.uid}>
                <bem.LibList__dragbox />
                <bem.LibList__label m={'name'}>
                  <ui.AssetName {...item} />
                </bem.LibList__label>

                { item.asset_type === 'block' &&
                  <bem.LibList__qtype>
                    {t('block of ___ questions').replace('___', summ.row_count)}
                  </bem.LibList__qtype>
                }

                { (stores.pageState.state.assetNavExpanded && item.asset_type === 'block') &&
                  <ol>
                    {summ.labels.map(function(lbl, i){
                      return <li key={i}>{lbl}</li>;
                    })}
                  </ol>
                }

                { stores.pageState.state.assetNavExpanded &&
                  <bem.LibList__tags>
                    {(item.tags || []).map((tg, i)=>{
                      return <bem.LibList__tag key={i}>{tg}</bem.LibList__tag>;
                    })}
                  </bem.LibList__tags>
                }
              </bem.LibList__item>
            );
          })}
        </bem.LibList>
      );
    }
  }
};

reactMixin(AssetNavigatorListView.prototype, searches.common);
reactMixin(AssetNavigatorListView.prototype, Reflux.ListenerMixin);

class AssetNavigator extends Reflux.Component {
  constructor(props) {
    super(props);
    this.state = {
      searchResults: {},
      imports: [],
      searchContext: searches.getSearchContext('library', {
        filterParams: {
          assetType: 'asset_type:question OR asset_type:block OR asset_type:template'
        }
      }),
      selectedTags: []
    };
    this.store = stores.tags;
    autoBind(this);
  }
  componentDidMount() {
    this.listenTo(stores.pageState, this.handlePageStateStore);
    this.state.searchContext.mixin.searchDefault();
  }
  filterSearchResults (response) {
    if (this.searchFieldValue() === response.query) {
      return response.results;
    }
  }
  handlePageStateStore (state) {
    this.setState(state);
  }
  getImportsByStatus (n) {
    return this.imports.filter((i)=> i.status === n );
  }
  searchFieldValue () {
    return this.refs.navigatorSearchBox.getValue();
  }
  toggleTagSelected (tag) {
    var tags = this.state.selectedTags,
        _ti = tags.indexOf(tag);
    if (_ti === -1) {
      tags.push(tag);
    } else {
      tags.splice(tags.indexOf(_ti), 1);
    }
    this.setState({
      selectedTags: tags
    });
  }

  render () {
    return (
      <bem.LibNav>
        <bem.LibNav__header>
          <bem.LibNav__search>
            <ListSearch
              ref='navigatorSearchBox'
              placeholder={t('search library')}
              searchContext={this.state.searchContext}
            />
          </bem.LibNav__search>
          <ListTagFilter searchContext={this.state.searchContext} />
          <ListCollectionFilter searchContext={this.state.searchContext} />
          <ListExpandToggle searchContext={this.state.searchContext} />
        </bem.LibNav__header>

        <bem.LibNav__content>
          <AssetNavigatorListView searchContext={this.state.searchContext} />
        </bem.LibNav__content>

        <bem.LibNav__footer />
      </bem.LibNav>
    );
  }
};

reactMixin(AssetNavigator.prototype, Reflux.connectFilter(stores.assetSearch, 'searchResults', AssetNavigator.prototype.filterSearchResults));

export default AssetNavigator;<|MERGE_RESOLUTION|>--- conflicted
+++ resolved
@@ -9,14 +9,8 @@
 import {searches} from '../searches';
 import ui from '../ui';
 import mixins from '../mixins';
-
-<<<<<<< HEAD
-=======
 import { ASSET_TYPES } from '../constants';
-
 import { t } from '../utils';
-
->>>>>>> 6e3674b5
 import {
   ListSearch,
   ListTagFilter,
