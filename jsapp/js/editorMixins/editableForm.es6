import React from 'react';
import ReactDOM from 'react-dom';
import clonedeep from 'lodash.clonedeep';
import Select from 'react-select';
import _ from 'underscore';
import DocumentTitle from 'react-document-title';
import SurveyScope from '../models/surveyScope';
import {cascadeMixin} from './cascadeMixin';
import AssetNavigator from './assetNavigator';
import {hashHistory} from 'react-router';
import alertify from 'alertifyjs';
import ProjectSettings from '../components/modalForms/projectSettings';
import MetadataEditor from 'js/components/metadataEditor';
import {assign} from '../utils';
import {
  ASSET_TYPES,
  AVAILABLE_FORM_STYLES,
  PROJECT_SETTINGS_CONTEXTS,
  update_states,
  NAME_MAX_LENGTH,
  META_QUESTION_TYPES,
} from 'js/constants';
import {ROUTES} from 'js/router/routerConstants';
import LoadingSpinner from 'js/components/common/loadingSpinner';
import Modal from 'js/components/common/modal';
import bem, {makeBem} from 'js/bem';
import {stores} from '../stores';
import {actions} from '../actions';
import dkobo_xlform from '../../xlform/src/_xlform.init';
import {dataInterface} from '../dataInterface';
import assetUtils from 'js/assetUtils';
import FormLockedMessage from 'js/components/locking/formLockedMessage';
import {
  hasAssetRestriction,
  hasAssetAnyLocking,
  isAssetAllLocked,
  isAssetLockable,
} from 'js/components/locking/lockingUtils';
import {
  LOCKING_RESTRICTIONS,
  LOCKING_UI_CLASSNAMES,
} from 'js/components/locking/lockingConstants';
import {
  koboMatrixParser,
  surveyToValidJson,
  getFormBuilderAssetType,
  unnullifyTranslations,
} from 'js/components/formBuilder/formBuilderUtils';
import envStore from 'js/envStore';

const ErrorMessage = makeBem(null, 'error-message');
const ErrorMessage__strong = makeBem(null, 'error-message__header', 'strong');

const WEBFORM_STYLES_SUPPORT_URL = 'alternative_enketo.html';

const UNSAVED_CHANGES_WARNING = t('You have unsaved changes. Leave form without saving?');

const ASIDE_CACHE_NAME = 'kpi.editable-form.aside';

const LOCKING_SUPPORT_URL = 'library_locking.html';
const RECORDING_SUPPORT_URL = 'recording-interviews.html';

/**
 * This is a component that displays Form Builder's header and aside. It is also
 * responsible for rendering the survey editor app (all our coffee code). See
 * the `launchAppForSurveyContent` method below for all the magic.
 */

export default assign({
  componentDidMount() {
    this.props.router.setRouteLeaveHook(this.props.route, this.routerWillLeave);

    this.loadAsideSettings();

    if (!this.state.isNewAsset) {
      let uid = this.props.params.assetid || this.props.params.uid;
      stores.allAssets.whenLoaded(uid, (originalAsset) => {
        // Store asset object is mutable and there is no way to predict all the
        // bugs that come from this fact. Form Builder code is already changing
        // the content of the object, so we want to cut all the bugs at the
        // very start of the process.
        const asset = clonedeep(originalAsset);

        this.setState({asset: asset});

        // HACK switch to setState callback after updating to React 16+
        //
        // This needs to be called at least a single render after the state's
        // asset is being set, because `.form-wrap` node needs to exist for
        // `launchAppForSurveyContent` to work.
        window.setTimeout(() => {
          this.launchAppForSurveyContent(asset.content, {
            name: asset.name,
            settings__style: asset.settings__style,
            asset_uid: asset.uid,
            asset_type: asset.asset_type,
            asset: asset,
          });
        }, 0);
      });
    } else {
      this.launchAppForSurveyContent();
    }

    document.querySelector('.page-wrapper__content').addEventListener('scroll', this.handleScroll);
    this.listenTo(stores.surveyState, this.surveyStateChanged);
  },

  componentWillUnmount () {
    if (this.app && this.app.survey) {
      document.querySelector('.page-wrapper__content').removeEventListener('scroll', this.handleScroll);
      this.app.survey.off('change');
    }
    this.unpreventClosingTab();
  },

  routerWillLeave() {
    if (this.state.preventNavigatingOut) {
      return UNSAVED_CHANGES_WARNING;
    }
  },

  loadAsideSettings() {
    const asideSettings = sessionStorage.getItem(ASIDE_CACHE_NAME);
    if (asideSettings) {
      this.setState(JSON.parse(asideSettings));
    }
  },

  saveAsideSettings(asideSettings) {
    sessionStorage.setItem(ASIDE_CACHE_NAME, JSON.stringify(asideSettings));
  },

  onMetadataEditorChange() {
    this.onSurveyChange();
  },

  onProjectDetailsChange({fieldName, fieldValue}) {
    const settingsNew = this.state.settingsNew || {};
    settingsNew[fieldName] = fieldValue;
    this.setState({
      settingsNew: settingsNew
    });
    this.onSurveyChange();
  },

  surveyStateChanged(state) {
    this.setState(state);
  },

  onStyleChange(evt) {
    let settingsStyle = null;
    if (evt !== null) {
      settingsStyle = evt.value;
    }

    this.setState({
      settings__style: settingsStyle
    });
    this.onSurveyChange();
  },

  getStyleSelectVal(optionVal) {
    return _.find(AVAILABLE_FORM_STYLES, (option) => {
      return option.value === optionVal;
    });
  },

  onSurveyChange: _.debounce(function () {
    if (!this.state.asset_updated !== update_states.UNSAVED_CHANGES) {
      this.preventClosingTab();
    }
    this.setState({
      asset_updated: update_states.UNSAVED_CHANGES,
    });
  }, 200),

  preventClosingTab() {
    this.setState({preventNavigatingOut: true});
    $(window).on('beforeunload.noclosetab', function(){
      return UNSAVED_CHANGES_WARNING;
    });
  },

  unpreventClosingTab() {
    this.setState({preventNavigatingOut: false});
    $(window).off('beforeunload.noclosetab');
  },

  nameChange(evt) {
    this.setState({
      name: assetUtils.removeInvalidChars(evt.target.value),
    });
    this.onSurveyChange();
  },

  groupQuestions() {
    this.app.groupSelectedRows();
  },

  showAll(evt) {
    evt.preventDefault();
    evt.currentTarget.blur();
    this.app.expandMultioptions();
  },

  hasMetadataAndDetails() {
    return this.app && (
      this.state.asset.asset_type === ASSET_TYPES.survey.id ||
      this.state.asset.asset_type === ASSET_TYPES.template.id ||
      this.state.desiredAssetType === ASSET_TYPES.template.id
    );
  },

  needsSave() {
    return this.state.asset_updated === update_states.UNSAVED_CHANGES;
  },

  previewForm(evt) {
    if (evt && evt.preventDefault) {
      evt.preventDefault();
    }

    if (this.state.settings__style !== undefined) {
      this.app.survey.settings.set('style', this.state.settings__style);
    }

    if (this.state.name) {
      this.app.survey.settings.set('title', this.state.name);
    }

    let surveyJSON = surveyToValidJson(this.app.survey);
    if (this.state.asset) {
      surveyJSON = unnullifyTranslations(surveyJSON, this.state.asset.content);
    }
    let params = {source: surveyJSON};

    params = koboMatrixParser(params);

    if (this.state.asset && this.state.asset.url) {
      params.asset = this.state.asset.url;
    }

    dataInterface.createAssetSnapshot(params).done((content) => {
      this.setState({
        enketopreviewOverlay: content.enketopreviewlink,
      });
    }).fail((jqxhr) => {
      let err;
      if (jqxhr && jqxhr.responseJSON && jqxhr.responseJSON.error) {
        err = jqxhr.responseJSON.error;
      } else {
        err = t('Unknown Enketo preview error');
      }
      this.setState({
        enketopreviewError: err,
      });
    });
  },

  saveForm(evt) {
    if (evt && evt.preventDefault) {
      evt.preventDefault();
    }

    if (this.state.settings__style !== undefined) {
      this.app.survey.settings.set('style', this.state.settings__style);
    }

    let surveyJSON = surveyToValidJson(this.app.survey);
    if (this.state.asset) {
      let surveyJSONWithMatrix = koboMatrixParser({source: surveyJSON}).source;
      surveyJSON = unnullifyTranslations(surveyJSONWithMatrix, this.state.asset.content);
    }
    let params = {content: surveyJSON};

    if (this.state.name) {
      params.name = this.state.name;
    }

    // handle settings update (if any changed)
    if (this.state.settingsNew) {
      let settings = {};
      if (this.state.asset) {
        settings = this.state.asset.settings;
      }

      if (this.state.settingsNew.description) {
        settings.description = this.state.settingsNew.description;
      }
      if (this.state.settingsNew.sector) {
        settings.sector = this.state.settingsNew.sector;
      }
      if (this.state.settingsNew.country) {
        settings.country = this.state.settingsNew.country;
      }
      if (this.state.settingsNew['share-metadata']) {
        settings['share-metadata'] = this.state.settingsNew['share-metadata'];
      }
      params.settings = JSON.stringify(settings);
    }

    if (this.state.isNewAsset) {
      // we're intentionally leaving after creating new asset,
      // so there is nothing unsaved here
      this.unpreventClosingTab();

      // create new asset
      if (this.state.desiredAssetType) {
        params.asset_type = this.state.desiredAssetType;
      } else {
        params.asset_type = 'block';
      }
      if (this.state.parentAsset) {
        params.parent = assetUtils.buildAssetUrl(this.state.parentAsset);
      }
      actions.resources.createResource.triggerAsync(params)
        .then(() => {
          hashHistory.push(this.state.backRoute);
        });
    } else {
      // update existing asset
      const uid = this.props.params.assetid || this.props.params.uid;

      actions.resources.updateAsset.triggerAsync(uid, params)
        .then(() => {
          this.unpreventClosingTab();
          this.setState({
            asset_updated: update_states.UP_TO_DATE,
            surveySaveFail: false,
          });
        })
        .catch((resp) => {
          var errorMsg = `${t('Your changes could not be saved, likely because of a lost internet connection.')}&nbsp;${t('Keep this window open and try saving again while using a better connection.')}`;
          if (resp.statusText !== 'error') {
            errorMsg = resp.statusText;
          }

          alertify.defaults.theme.ok = 'ajs-cancel';
          let dialog = alertify.dialog('alert');
          let opts = {
            title: t('Error saving form'),
            message: errorMsg,
            label: t('Dismiss'),
          };
          dialog.set(opts).show();

          this.setState({
            surveySaveFail: true,
            asset_updated: update_states.SAVE_FAILED
          });
        });
    }
    this.setState({
      asset_updated: update_states.PENDING_UPDATE,
    });
  },

  handleScroll(evt) {
    var scrollTop = evt.target.scrollTop;
    if (!this.state.formHeaderFixed && scrollTop > 40) {
      var fhfh = $('.asset-view__row--header').height();
      this.setState({
        formHeaderFixed: true,
        formHeaderFixedHeight: fhfh,
      });
    } else if (this.state.formHeaderFixed && scrollTop <= 32) {
      this.setState({
        formHeaderFixed: false
      });
    }
  },

  buttonStates() {
    var ooo = {};
    if (!this.app) {
      ooo.allButtonsDisabled = true;
    } else {
      ooo.previewDisabled = true;
      if (this.app && this.app.survey) {
        ooo.previewDisabled = this.app.survey.rows.length < 1;
      }
      ooo.groupable = !!this.state.groupButtonIsActive;
      ooo.showAllOpen = !!this.state.multioptionsExpanded;
      ooo.showAllAvailable = (() => {
        var hasSelect = false;
        this.app.survey.forEachRow(function(row){
          if (row._isSelectQuestion()) {
            hasSelect = true;
          }
        });
        return hasSelect;
      })(); // todo: only true if survey has select questions
      ooo.name = this.state.name;
      ooo.hasSettings = this.state.backRoute === ROUTES.FORMS;
      ooo.styleValue = this.state.settings__style;
    }
    if (this.state.isNewAsset) {
      ooo.saveButtonText = t('create');
    } else if (this.state.surveySaveFail) {
      ooo.saveButtonText = `${t('save')} (${t('retry')}) `;
    } else {
      ooo.saveButtonText = t('save');
    }
    return ooo;
  },

  toggleAsideLibrarySearch(evt) {
    evt.target.blur();
    const asideSettings = {
      asideLayoutSettingsVisible: false,
      asideLibrarySearchVisible: !this.state.asideLibrarySearchVisible,
    };
    this.setState(asideSettings);
    this.saveAsideSettings(asideSettings);
  },

  toggleAsideLayoutSettings(evt) {
    evt.target.blur();
    const asideSettings = {
      asideLayoutSettingsVisible: !this.state.asideLayoutSettingsVisible,
      asideLibrarySearchVisible: false
    };
    this.setState(asideSettings);
    this.saveAsideSettings(asideSettings);
  },

  hidePreview() {
    this.setState({
      enketopreviewOverlay: false
    });
  },

  hideCascade() {
    this.setState({
      showCascadePopup: false
    });
  },

  /**
   * The de facto function that is running our Form Builder survey editor app.
   * It builds `dkobo_xlform.view.SurveyApp` using asset data and then appends
   * it to `.form-wrap` node.
   */
  launchAppForSurveyContent(assetContent, _state = {}) {
    if (_state.name) {
      _state.savedName = _state.name;
    }

    // asset content is being mutated somewhere during form builder initialisation
    // so we need to make sure this stays untouched
    const rawAssetContent = Object.freeze(clonedeep(assetContent));

    let isEmptySurvey = (
        assetContent &&
        (assetContent.settings && Object.keys(assetContent.settings).length === 0) &&
        assetContent.survey.length === 0
      );

    let survey = null;

    try {
      if (!assetContent) {
        survey = dkobo_xlform.model.Survey.create();
      } else {
        survey = dkobo_xlform.model.Survey.loadDict(assetContent);
        if (isEmptySurvey) {
          survey.surveyDetails.importDefaults();
        }
      }
    } catch (err) {
      _state.surveyLoadError = err.message;
      _state.surveyAppRendered = false;
    }

    if (!_state.surveyLoadError) {
      _state.surveyAppRendered = true;

      var skp = new SurveyScope({
        survey: survey,
        rawSurvey: rawAssetContent,
        assetType: getFormBuilderAssetType(this.state.asset.asset_type, this.state.desiredAssetType),
      });
      this.app = new dkobo_xlform.view.SurveyApp({
        survey: survey,
        stateStore: stores.surveyState,
        ngScope: skp,
      });
      this.app.$el.appendTo(ReactDOM.findDOMNode(this.refs['form-wrap']));
      this.app.render();
      survey.rows.on('change', this.onSurveyChange);
      survey.rows.on('sort', this.onSurveyChange);
      survey.on('change', this.onSurveyChange);
    }

    this.setState(_state);
  },

  clearPreviewError() {
    this.setState({
      enketopreviewError: false,
    });
  },

  // navigating out of form builder

  safeNavigateToRoute(route) {
    if (!this.needsSave()) {
      hashHistory.push(route);
    } else {
      let dialog = alertify.dialog('confirm');
      let opts = {
        title: UNSAVED_CHANGES_WARNING,
        message: '',
        labels: {ok: t('Yes, leave form'), cancel: t('Cancel')},
        onok: () => {
          hashHistory.push(route);
        },
        oncancel: dialog.destroy
      };
      dialog.set(opts).show();
    }
  },

  safeNavigateToList() {
    if (this.state.backRoute) {
      this.safeNavigateToRoute(this.state.backRoute);
    } else if (this.props.location.pathname.startsWith(ROUTES.LIBRARY)) {
      this.safeNavigateToRoute(ROUTES.LIBRARY);
    } else {
      this.safeNavigateToRoute(ROUTES.FORMS);
    }
  },

  safeNavigateToAsset() {
    let targetRoute = this.state.backRoute;
    if (this.state.backRoute === ROUTES.FORMS) {
      targetRoute = ROUTES.FORM.replace(':uid', this.state.asset_uid);
    } else if (this.state.backRoute === ROUTES.LIBRARY) {
      targetRoute = ROUTES.LIBRARY_ITEM.replace(':uid', this.state.asset_uid);
    }
    this.safeNavigateToRoute(targetRoute);
  },

  isAddingQuestionsRestricted() {
    return (
      this.state.asset &&
      isAssetLockable(this.state.asset.asset_type) &&
      hasAssetRestriction(this.state.asset.content, LOCKING_RESTRICTIONS.question_add.name)
    );
  },

  isAddingGroupsRestricted() {
    return (
      this.state.asset &&
      isAssetLockable(this.state.asset.asset_type) &&
      hasAssetRestriction(this.state.asset.content, LOCKING_RESTRICTIONS.group_add.name)
    );
  },

  isChangingAppearanceRestricted() {
    return (
      this.state.asset &&
      isAssetLockable(this.state.asset.asset_type) &&
      hasAssetRestriction(this.state.asset.content, LOCKING_RESTRICTIONS.form_appearance.name)
    );
  },

  isChangingMetaQuestionsRestricted() {
    return (
      this.state.asset &&
      isAssetLockable(this.state.asset.asset_type) &&
      hasAssetRestriction(this.state.asset.content, LOCKING_RESTRICTIONS.form_meta_edit.name)
    );
  },

  hasBackgroundAudio() {
    return this.app?.survey?.surveyDetails.filter(
      (sd) => sd.attributes.name === META_QUESTION_TYPES['background-audio']
    )[0].attributes.value;
  },

  // rendering methods

  renderFormBuilderHeader () {
    let {
      previewDisabled,
      groupable,
      showAllOpen,
      showAllAvailable,
      saveButtonText,
    } = this.buttonStates();

    return (
      <bem.FormBuilderHeader>
        <bem.FormBuilderHeader__row m='primary'>
          <bem.FormBuilderHeader__cell
            m={'logo'}
            data-tip={t('Return to list')}
            className='left-tooltip'
            tabIndex='0'
            onClick={this.safeNavigateToList}
          >
            <i className='k-icon k-icon-kobo' />
          </bem.FormBuilderHeader__cell>

          <bem.FormBuilderHeader__cell m={'name'} >
            <bem.FormModal__item>
              {this.renderAssetLabel()}
              <input
                type='text'
                maxLength={NAME_MAX_LENGTH}
                onChange={this.nameChange}
                value={this.state.name}
                title={this.state.name}
                id='nameField'
              />
            </bem.FormModal__item>
          </bem.FormBuilderHeader__cell>

          <bem.FormBuilderHeader__cell m={'buttonsTopRight'} >
            <bem.FormBuilderHeader__button
              m={['save', {
                savepending: this.state.asset_updated === update_states.PENDING_UPDATE,
                savefailed: this.state.asset_updated === update_states.SAVE_FAILED,
                saveneeded: this.needsSave(),
              }]}
              onClick={this.saveForm}
              disabled={!this.state.surveyAppRendered || !!this.state.surveyLoadError}
            >
              <i />
              {saveButtonText}
            </bem.FormBuilderHeader__button>

            <bem.FormBuilderHeader__close
              m={[{'close-warning': this.needsSave()}]}
              onClick={this.safeNavigateToAsset}
            >
              <i className='k-icon k-icon-close'/>
            </bem.FormBuilderHeader__close>
          </bem.FormBuilderHeader__cell>
        </bem.FormBuilderHeader__row>

        <bem.FormBuilderHeader__row m={'secondary'} >
          <bem.FormBuilderHeader__cell m={'toolsButtons'} >
            <bem.FormBuilderHeader__button
              m={['preview', {previewdisabled: previewDisabled}]}
              onClick={this.previewForm}
              disabled={previewDisabled}
              data-tip={t('Preview form')}
            >
              <i className='k-icon k-icon-view' />
            </bem.FormBuilderHeader__button>

            { showAllAvailable &&
              <bem.FormBuilderHeader__button m={['show-all', {
                    open: showAllOpen,
                  }]}
                  onClick={this.showAll}
                  data-tip={t('Expand / collapse questions')}>
                <i className='k-icon k-icon-view-all' />
              </bem.FormBuilderHeader__button>
            }

            <bem.FormBuilderHeader__button
              m={['group', {groupable: groupable}]}
              onClick={this.groupQuestions}
              disabled={!groupable}
              className={this.isAddingGroupsRestricted() ? LOCKING_UI_CLASSNAMES.DISABLED : ''}
              data-tip={groupable ? t('Create group with selected questions') : t('Grouping disabled. Please select at least one question.')}
            >
              <i className='k-icon k-icon-group' />
            </bem.FormBuilderHeader__button>

            { this.toggleCascade !== undefined &&
              <bem.FormBuilderHeader__button
                m={['cascading']}
                onClick={this.toggleCascade}
                data-tip={t('Insert cascading select')}
                className={this.isAddingQuestionsRestricted() ? LOCKING_UI_CLASSNAMES.DISABLED : ''}
              >
                <i className='k-icon k-icon-cascading' />
              </bem.FormBuilderHeader__button>
            }
          </bem.FormBuilderHeader__cell>

          <bem.FormBuilderHeader__cell m='verticalRule'/>

          <bem.FormBuilderHeader__cell m='spacer'/>

          <bem.FormBuilderHeader__cell m='verticalRule'/>

          <bem.FormBuilderHeader__cell>
            <bem.FormBuilderHeader__button
              m={['panel-toggle', this.state.asideLibrarySearchVisible ? 'active' : null]}
              onClick={this.toggleAsideLibrarySearch}
              className={this.isAddingQuestionsRestricted() ? LOCKING_UI_CLASSNAMES.DISABLED : ''}
            >
              <i className={['k-icon', this.state.asideLibrarySearchVisible ? 'k-icon-close' : 'k-icon-library' ].join(' ')} />
              <span className='panel-toggle-name'>{t('Add from Library')}</span>
            </bem.FormBuilderHeader__button>
          </bem.FormBuilderHeader__cell>

          <bem.FormBuilderHeader__cell m={'verticalRule'} />

          <bem.FormBuilderHeader__cell>
            <bem.FormBuilderHeader__button
              m={['panel-toggle', this.state.asideLayoutSettingsVisible ? 'active' : null]}
              onClick={this.toggleAsideLayoutSettings}
            >
              <i className={['k-icon', this.state.asideLayoutSettingsVisible ? 'k-icon-close' : 'k-icon-settings' ].join(' ')} />
              <span className='panel-toggle-name'>
                {this.hasMetadataAndDetails() &&
                  t('Layout & Settings')
                }
                {!this.hasMetadataAndDetails() &&
                  t('Layout')
                }
              </span>
            </bem.FormBuilderHeader__button>
          </bem.FormBuilderHeader__cell>
        </bem.FormBuilderHeader__row>
      </bem.FormBuilderHeader>
    );
  },

  renderBackgroundAudioWarning() {
    return (
      <bem.FormBuilderMessageBox m='warning'>
        <span data-tip={t('background recording')}>
          <i className='k-icon k-icon-form-overview'/>
        </span>

        <p>
          {t('This form will automatically record audio in the background. Consider adding an acknowledgement note to inform respondents or data collectors that they will be recorded while completing this survey. This feature is available in ')}
          <a title="Install KoBoCollect"
            target="_blank"
            href='https://play.google.com/store/apps/details?id=org.koboc.collect.android'>
            {t('Collect version 1.30 and above')}
          </a>
          {'.'}
        </p>

        { envStore.isReady &&
          envStore.data.support_url &&
          <bem.TextBox__labelLink
            // TODO update support article to include background-audio
            href={
              envStore.data.support_url +
              RECORDING_SUPPORT_URL
            }
            target='_blank'
            data-tip={t('help')}
          >
            <i className='k-icon k-icon-help' />
          </bem.TextBox__labelLink>
        }
      </bem.FormBuilderMessageBox>
    );
  },

  renderAside() {
    let {
      styleValue,
      hasSettings
    } = this.buttonStates();

    const isAsideVisible = (
      this.state.asideLayoutSettingsVisible ||
      this.state.asideLibrarySearchVisible
    );

    return (
      <bem.FormBuilderAside m={isAsideVisible ? 'visible' : null}>
        { this.state.asideLayoutSettingsVisible &&
          <bem.FormBuilderAside__content>
            <bem.FormBuilderAside__row>
              <bem.FormBuilderAside__header>
                {t('Form style')}

                { envStore.isReady &&
                  envStore.data.support_url &&
                  <a
                    href={envStore.data.support_url + WEBFORM_STYLES_SUPPORT_URL}
                    target='_blank'
                    data-tip={t('Read more about form styles')}
                  >
                    <i className='k-icon k-icon-help'/>
                  </a>
                }
              </bem.FormBuilderAside__header>

              <label
                className='kobo-select-label'
                htmlFor='webform-style'
              >
                { hasSettings ?
                  t('Select the form style that you would like to use. This will only affect web forms.')
                  :
                  t('Select the form style. This will only affect the Enketo preview, and it will not be saved with the question or block.')
                }
              </label>

              <Select
                className='kobo-select'
                classNamePrefix='kobo-select'
                id='webform-style'
                name='webform-style'
                ref='webformStyle'
                value={this.getStyleSelectVal(styleValue)}
                onChange={this.onStyleChange}
                placeholder={AVAILABLE_FORM_STYLES[0].label}
                options={AVAILABLE_FORM_STYLES}
                menuPlacement='bottom'
                isDisabled={this.isChangingAppearanceRestricted()}
                isSearchable={false}
              />
            </bem.FormBuilderAside__row>

            {this.hasMetadataAndDetails() &&
              <bem.FormBuilderAside__row>
                <bem.FormBuilderAside__header>
                  {t('Metadata')}
                </bem.FormBuilderAside__header>

                <MetadataEditor
                  survey={this.app.survey}
                  onChange={this.onMetadataEditorChange}
                  isDisabled={this.isChangingMetaQuestionsRestricted()}
                  {...this.state}
                />
              </bem.FormBuilderAside__row>
            }

            {this.hasMetadataAndDetails() &&
              <bem.FormBuilderAside__row>
                <bem.FormBuilderAside__header>
                  {t('Details')}
                </bem.FormBuilderAside__header>

                <ProjectSettings
                  context={PROJECT_SETTINGS_CONTEXTS.BUILDER}
                  onProjectDetailsChange={this.onProjectDetailsChange}
                  formAsset={this.state.asset}
                />
              </bem.FormBuilderAside__row>
            }
          </bem.FormBuilderAside__content>
        }

        { this.state.asideLibrarySearchVisible &&
          <bem.FormBuilderAside__content
            className={this.isAddingQuestionsRestricted() ? LOCKING_UI_CLASSNAMES.DISABLED : ''}
          >
            <bem.FormBuilderAside__row>
              <bem.FormBuilderAside__header>
                {t('Search Library')}
              </bem.FormBuilderAside__header>
            </bem.FormBuilderAside__row>

            <bem.FormBuilderAside__row>
              <AssetNavigator/>
            </bem.FormBuilderAside__row>
          </bem.FormBuilderAside__content>
        }
      </bem.FormBuilderAside>
    );
  },

  renderNotLoadedMessage() {
    if (this.state.surveyLoadError) {
      return (
        <ErrorMessage>
          <ErrorMessage__strong>
            {t('Error loading survey:')}
          </ErrorMessage__strong>
          <p>
            {this.state.surveyLoadError}
          </p>
        </ErrorMessage>
      );
    }

    return (<LoadingSpinner/>);
  },

  renderAssetLabel() {
    let assetTypeLabel = getFormBuilderAssetType(this.state.asset.asset_type, this.state.desiredAssetType)?.label;

    // Case 1: there is no asset yet (creting a new) or asset is not locked
    if (
      !this.state.asset ||
      !hasAssetAnyLocking(this.state.asset.content)
    ) {
      return assetTypeLabel;
    // Case 2: asset is locked fully or partially
    } else {
      let lockedLabel = t('Partially locked ##type##').replace('##type##', assetTypeLabel);
      if (isAssetAllLocked(this.state.asset.content)) {
        lockedLabel = t('Fully locked ##type##').replace('##type##', assetTypeLabel);
      }
      return (
        <span className='locked-asset-type-label'>
          <i className='k-icon k-icon-lock'/>

          {lockedLabel}

          { envStore.isReady &&
            envStore.data.support_url &&
            <a
              href={envStore.data.support_url + LOCKING_SUPPORT_URL}
              target='_blank'
              data-tip={t('Read more about Locking')}
            >
              <i className='k-icon k-icon-help'/>
            </a>
          }
        </span>
      );
    }
  },

  render() {
    var docTitle = this.state.name || t('Untitled');

    if (!this.state.isNewAsset && !this.state.asset) {
      return (
        <DocumentTitle title={`${docTitle} | KoboToolbox`}>
          <LoadingSpinner/>
        </DocumentTitle>
      );
    }

    return (
<<<<<<< HEAD
      <DocumentTitle title={`Survea - ${docTitle}`}>
        <ui.Panel m={['transparent', 'fixed']}>
          {this.renderAside()}
=======
      <DocumentTitle title={`${docTitle} | KoboToolbox`}>
        <bem.uiPanel m={['transparent', 'fixed']}>
          <bem.uiPanel__body>
            {this.renderAside()}
>>>>>>> bd1c0e33

            <bem.FormBuilder>
            {this.renderFormBuilderHeader()}

              <bem.FormBuilder__contents>
                {this.state.asset &&
                  <FormLockedMessage asset={this.state.asset}/>
                }

                {this.hasBackgroundAudio() &&
                  this.renderBackgroundAudioWarning()
                }

                <div ref='form-wrap' className='form-wrap'>
                  {!this.state.surveyAppRendered &&
                    this.renderNotLoadedMessage()
                  }
                </div>
              </bem.FormBuilder__contents>
            </bem.FormBuilder>

            {this.state.enketopreviewOverlay &&
              <Modal
                open
                large
                onClose={this.hidePreview}
                title={t('Form Preview')}
              >
                <Modal.Body>
                  <div className='enketo-holder'>
                    <iframe src={this.state.enketopreviewOverlay} />
                  </div>
                </Modal.Body>
              </Modal>
            }

            {!this.state.enketopreviewOverlay && this.state.enketopreviewError &&
              <Modal
                open
                error
                onClose={this.clearPreviewError}
                title={t('Error generating preview')}
              >
                <Modal.Body>{this.state.enketopreviewError}</Modal.Body>
              </Modal>
            }

            {this.state.showCascadePopup &&
              <Modal
                open
                onClose={this.hideCascade}
                title={t('Import Cascading Select Questions')}
              >
                <Modal.Body>{this.renderCascadePopup()}</Modal.Body>
              </Modal>
            }
          </bem.uiPanel__body>
        </bem.uiPanel>
      </DocumentTitle>
    );
  },
}, cascadeMixin);<|MERGE_RESOLUTION|>--- conflicted
+++ resolved
@@ -932,16 +932,10 @@
     }
 
     return (
-<<<<<<< HEAD
       <DocumentTitle title={`Survea - ${docTitle}`}>
-        <ui.Panel m={['transparent', 'fixed']}>
-          {this.renderAside()}
-=======
-      <DocumentTitle title={`${docTitle} | KoboToolbox`}>
         <bem.uiPanel m={['transparent', 'fixed']}>
           <bem.uiPanel__body>
             {this.renderAside()}
->>>>>>> bd1c0e33
 
             <bem.FormBuilder>
             {this.renderFormBuilderHeader()}
