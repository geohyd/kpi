--- conflicted
+++ resolved
@@ -8,10 +8,7 @@
 import cascadeMixin from './cascadeMixin';
 import AssetNavigator from './assetNavigator';
 import {Link, hashHistory} from 'react-router';
-<<<<<<< HEAD
-=======
 import alertify from 'alertifyjs';
->>>>>>> f7cdd46f
 
 import {
   surveyToValidJson,
@@ -209,12 +206,6 @@
     }
     this.unpreventClosingTab();
   },
-<<<<<<< HEAD
-  componentDidUpdate() {
-    mdl.upgradeDom();
-  },
-=======
->>>>>>> f7cdd46f
   handleHotkey: function(e) {
     if (e.altKey && e.keyCode == '69') {
       document.body.classList.toggle('hide-edge');
@@ -425,15 +416,9 @@
               <i className="k-icon-projects" />
             </bem.FormBuilderHeader__cell>
             <bem.FormBuilderHeader__cell m={'name'} >
-<<<<<<< HEAD
-              <div className='mdl-textfield mdl-js-textfield mdl-textfield--full-width'>
-                <input type="text" onChange={this.nameChange} className="mdl-textfield__input" value={this.state.name} id="nameField"/>
-              </div>
-=======
               <bem.FormModal__item>
                 <input type="text" onChange={this.nameChange} value={this.state.name} id="nameField"/>
               </bem.FormModal__item>
->>>>>>> f7cdd46f
             </bem.FormBuilderHeader__cell>
             <bem.FormBuilderHeader__cell m={'buttonsTopRight'} >
 
@@ -500,11 +485,7 @@
                   }} onClick={this.openFormStylePanel} 
                     data-tip={t('Web form layout')} >
                     <i className="k-icon-grid" />
-<<<<<<< HEAD
-                    {t('Layout')}
-=======
                     <span>{t('Layout')}</span>
->>>>>>> f7cdd46f
                     <i className="fa fa-angle-down" />
                   </bem.FormBuilderHeader__button>
                 </bem.FormBuilderHeader__item>
