--- conflicted
+++ resolved
@@ -599,12 +599,9 @@
   submission_placeholder: string;
   frontend_min_retry_time: number;
   frontend_max_retry_time: number;
-<<<<<<< HEAD
   asr_mt_features_enabled: boolean;
-=======
-  mfa_localized_help_text: {[name: string]: string}
-  mfa_enabled: boolean
->>>>>>> 7df3ff0f
+  mfa_localized_help_text: {[name: string]: string};
+  mfa_enabled: boolean;
 }
 
 const DEFAULT_PAGE_SIZE = 100;
