--- conflicted
+++ resolved
@@ -103,21 +103,12 @@
   statusText: string;
 }
 
-<<<<<<< HEAD
-export interface GetProcessingSubmissionsResponse extends PaginatedResponse {
-  results: {
-    [questionName: string]: any
-    _uuid: string
-  }[]
-}
-=======
 interface ProcessingResponseData {
   [questionName: string]: any;
   _id: number;
 };
 
 export interface GetProcessingSubmissionsResponse extends PaginatedResponse<ProcessingResponseData> {}
->>>>>>> 461e3d30
 
 export interface SubmissionAttachment {
   download_url: string;
@@ -165,33 +156,6 @@
 }
 
 export interface SubmissionResponse {
-<<<<<<< HEAD
-  [questionName: string]: any
-  __version__: string
-  _attachments: SubmissionAttachment[]
-  _geolocation: any[]
-  _id: number
-  _notes: any[]
-  _status: string
-  _submission_time: string
-  _submitted_by: string|null
-  _tags: string[]
-  _uuid: string
-  _validation_status: object
-  _version_: string
-  _xform_id_string: string
-  deviceid?: string
-  end?: string
-  "formhub/uuid": string
-  "meta/instanceID": string
-  phonenumber?: string
-  simserial?: string
-  start?: string
-  subscriberid?: string
-  today?: string
-  username?: string
-  _supplementalDetails?: SubmissionSupplementalDetails;
-=======
   [questionName: string]: any;
   __version__: string;
   _attachments: SubmissionAttachment[];
@@ -216,7 +180,7 @@
   subscriberid?: string;
   today?: string;
   username?: string;
->>>>>>> 461e3d30
+  _supplementalDetails?: SubmissionSupplementalDetails;
 }
 
 interface AssignablePermission {
@@ -290,24 +254,6 @@
   $kuid: string;
   // We use dynamic import to avoid changing this ambient module to a normal
   // module: see https://stackoverflow.com/a/51114250/2311247
-<<<<<<< HEAD
-  type: import('js/constants').AnyRowTypeName
-  calculation?: string
-  label?: string[]
-  hint?: string[]
-  name?: string
-  required?: boolean
-  _isRepeat?: boolean
-  appearance?: string
-  parameters?: string
-  'kobo--matrix_list'?: string
-  'kobo--rank-constraint-message'?: string
-  'kobo--rank-items'?: string
-  'kobo--score-choices'?: string
-  'kobo--locking-profile'?: string
-  /** HXL tags. */
-  tags: string[]
-=======
   type: import('js/constants').AnyRowTypeName;
   calculation?: string;
   label?: string[];
@@ -322,7 +268,8 @@
   'kobo--rank-items'?: string;
   'kobo--score-choices'?: string;
   'kobo--locking-profile'?: string;
->>>>>>> 461e3d30
+  /** HXL tags. */
+  tags: string[]
 }
 
 export interface SurveyChoice {
@@ -464,27 +411,6 @@
       name: string;
       questions: string[];
       reportStyle: {
-<<<<<<< HEAD
-        groupDataBy: string
-        report_type: string
-        report_colors: string[]
-        translationIndex: number
-      }
-    }
-  }
-  map_styles: {}
-  map_custom: {}
-  content?: AssetContent
-  tag_string: string
-  name: string
-  permissions: Permission[]
-  export_settings: ExportSetting[]
-  data_sharing: {}
-  paired_data: string
-
-  advanced_features: AssetAdvancedFeatures
-  advanced_submission_schema: AdvancedSubmissionSchema
-=======
         groupDataBy: string;
         report_type: string;
         report_colors: string[];
@@ -501,7 +427,8 @@
   export_settings: ExportSetting[];
   data_sharing: {};
   paired_data: string;
->>>>>>> 461e3d30
+  advanced_features: AssetAdvancedFeatures
+  advanced_submission_schema: AdvancedSubmissionSchema
 }
 
 /**
