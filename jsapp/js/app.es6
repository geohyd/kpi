--- conflicted
+++ resolved
@@ -48,12 +48,7 @@
   assign,
   notify,
   currentLang
-<<<<<<< HEAD
-} from './utils';
-=======
 } from 'utils';
-import LibrarySearchableList from './lists/library';
->>>>>>> 7186bff3
 import FormsSearchableList from './lists/forms';
 import permConfig from 'js/components/permissions/permConfig';
 
