/**
 * The React application used in `jsapp/js/main.es6` bundle file.
 *
 * TODO: move routes configuration to separate file for clarity.
 */

import $ from 'jquery';
window.jQuery = $;
window.$ = $;
require('jquery-ui/ui/widgets/sortable');
import React from 'react';
import PropTypes from 'prop-types';
import DocumentTitle from 'react-document-title';
import reactMixin from 'react-mixin';
import autoBind from 'react-autobind';
import Reflux from 'reflux';
import {
  IndexRoute,
  IndexRedirect,
  Route,
  hashHistory,
  Router
} from 'react-router';
<<<<<<< HEAD

=======
>>>>>>> d1e4d912
import moment from 'moment';
import actions from './actions';
import stores from './stores';
import {dataInterface} from './dataInterface';
import bem from './bem';
import ui from './ui';
import mixins from './mixins';
import MainHeader from './components/header';
import Drawer from './components/drawer';
import {
  FormPage,
  LibraryAssetCreator,
  LibraryAssetEditor
} from './components/formEditors';
<<<<<<< HEAD
import LibraryAssetsList from 'js/components/library/libraryAssetsList';
import LibraryPublicCollections from 'js/components/library/libraryPublicCollections';
import LibraryAsset from 'js/components/library/libraryAsset';
import LibraryCollection from 'js/components/library/libraryCollection';
=======
>>>>>>> d1e4d912
import Reports from './components/reports';
import FormLanding from './components/formLanding';
import FormSummary from './components/formSummary';
import FormSubScreens from './components/formSubScreens';
import FormViewTabs from './components/formViewTabs';
import IntercomHandler from './components/intercomHandler';
import Modal from './components/modal';
import {ChangePassword, AccountSettings} from './components/accountSettings';
import {
  t,
  assign,
  currentLang
} from './utils';
import keymap from './keymap';
import { ShortcutManager, Shortcuts } from 'react-shortcuts';

const shortcutManager = new ShortcutManager(keymap);

class App extends React.Component {
  constructor(props) {
    super(props);
    moment.locale(currentLang());
    this.state = assign({
      pageState: stores.pageState.state
    });
  }
  componentWillReceiveProps() {
    // slide out drawer overlay on every page change (better mobile experience)
    if (this.state.pageState.showFixedDrawer) {
      stores.pageState.setState({showFixedDrawer: false});
    }
    // hide modal on every page change
    if (this.state.pageState.modal) {
      stores.pageState.hideModal();
    }
  }
  componentDidMount () {
    actions.misc.getServerEnvironment();
  }
  _handleShortcuts(action) {
    switch (action) {
      case 'EDGE':
        document.body.classList.toggle('hide-edge');
        break;
    }
  }
  getChildContext() {
<<<<<<< HEAD
    return {shortcuts: shortcutManager};
=======
    return { shortcuts: shortcutManager };
>>>>>>> d1e4d912
  }
  render() {
    var assetid = this.props.params.assetid || this.props.params.uid || null;

    const pageWrapperContentModifiers = [];
    if (this.isFormSingle()) {
      pageWrapperContentModifiers.push('form-landing');
    }
    if (this.isLibrarySingle()) {
      pageWrapperContentModifiers.push('library-landing');
    }

    return (
      <DocumentTitle title='KoBoToolbox'>
        <Shortcuts
          name='APP_SHORTCUTS'
          handler={this._handleShortcuts}
          className='mdl-wrapper'
          global
          isolate
        >
          <IntercomHandler/>

          {!this.isFormBuilder() &&
            <div className='k-header__bar' />
          }

          <bem.PageWrapper
            m={{
              'fixed-drawer': this.state.pageState.showFixedDrawer,
              'in-formbuilder': this.isFormBuilder()
            }}
            className='mdl-layout mdl-layout--fixed-header'
          >
            { this.state.pageState.modal &&
              <Modal params={this.state.pageState.modal} />
            }

            { !this.isFormBuilder() &&
              <React.Fragment>
                <MainHeader assetid={assetid}/>
                <Drawer/>
              </React.Fragment>
            }

            <bem.PageWrapper__content className='mdl-layout__content' m={pageWrapperContentModifiers}>
              { !this.isFormBuilder() &&
                <React.Fragment>
                  <FormViewTabs type={'top'} show={this.isFormSingle()} />
                  <FormViewTabs type={'side'} show={this.isFormSingle()} />
                </React.Fragment>
              }
              {this.props.children}
            </bem.PageWrapper__content>
          </bem.PageWrapper>
        </Shortcuts>
      </DocumentTitle>
    );
  }
}

App.contextTypes = {
  router: PropTypes.object
};

App.childContextTypes = {
  shortcuts: PropTypes.object.isRequired
};

reactMixin(App.prototype, Reflux.connect(stores.pageState, 'pageState'));
reactMixin(App.prototype, mixins.contextRouter);

class FormJson extends React.Component {
  constructor (props) {
    super(props);
    this.state = {
      assetcontent: false
    };
    autoBind(this);
  }
  componentDidMount () {
    this.listenTo(stores.asset, this.assetStoreTriggered);
    const uid = this.props.params.assetid || this.props.params.uid;
    actions.resources.loadAsset({id: uid});

  }
  assetStoreTriggered (data, uid) {
    this.setState({
      assetcontent: data[uid].content
    });
  }
  render () {
    return (
        <ui.Panel>
          <bem.FormView>
            <pre>
            <code>
              { this.state.assetcontent ?
                JSON.stringify(this.state.assetcontent, null, 4)
                : null }
            </code>
            </pre>
          </bem.FormView>
        </ui.Panel>
      );
  }
}

reactMixin(FormJson.prototype, Reflux.ListenerMixin);

class FormXform extends React.Component {
  constructor (props) {
    super(props);
    this.state = {
      xformLoaded: false
    };
  }
  componentDidMount () {
<<<<<<< HEAD
    const uid = this.props.params.assetid || this.props.params.uid;
    dataInterface.getAssetXformView(uid).done((content)=>{
=======
    dataInterface.getAssetXformView(this.props.params.assetid).done((content) => {
>>>>>>> d1e4d912
      this.setState({
        xformLoaded: true,
        xformHtml: {
          __html: $('<div>').html(content).find('.pygment').html()
        },
      });
    });
  }
  render () {
    if (!this.state.xformLoaded) {
      return (
        <ui.Panel>
          <bem.Loading>
            <bem.Loading__inner>
              <p>XForm is loading</p>
            </bem.Loading__inner>
          </bem.Loading>
        </ui.Panel>

        );
    } else {
      return (
        <ui.Panel>
          <bem.FormView>
            <div className='pygment' dangerouslySetInnerHTML={this.state.xformHtml} />
          </bem.FormView>
        </ui.Panel>
        );
    }
  }
}

var LibrarySearchableList = require('./lists/library');
var FormsSearchableList = require('./lists/forms');

class FormNotFound extends React.Component {
  render () {
    return (
        <ui.Panel>
          <bem.Loading>
            <bem.Loading__inner>
              {t('path not found / recognized')}
            </bem.Loading__inner>
          </bem.Loading>
        </ui.Panel>
      );
  }
}

class SectionNotFound extends React.Component {
  render () {
    return (
        <ui.Panel className='k404'>
          <i />
          <em>section not found</em>
        </ui.Panel>
      );
  }
}

export var routes = (
  <Route name='home' path='/' component={App}>
    <Route path='account-settings' component={AccountSettings} />
    <Route path='change-password' component={ChangePassword} />

    {/*
    <Route path='library' >
      <Route path='new' component={LibraryAssetCreator} />
      <Route path='new/template' component={LibraryAssetCreator} />
      <Route path='/library/:assetid'>
        <Route path='json' component={FormJson} />,
        <Route path='xform' component={FormXform} />,
        <Route path='edit' component={LibraryAssetEditor} />
      </Route>
      <IndexRoute component={LibrarySearchableList} />
    </Route>
    */}

    <Route path='library'>
      <Route path='owned' component={LibraryAssetsList}/>
      <Route path='shared' component={LibraryAssetsList}/>
      <Route path='public-collections' component={LibraryPublicCollections}/>
      <Route path='new-asset' component={LibraryAssetCreator}/>
      <Route path='asset/:uid' component={LibraryAsset}/>
      <Route path='asset/:uid/edit' component={LibraryAssetEditor}/>
      <Route path='asset/:uid/json' component={FormJson} />
      <Route path='asset/:uid/xform' component={FormXform} />
      <Route path='collection/:uid' component={LibraryCollection}/>
      <IndexRedirect to='owned'/>
    </Route>

    <IndexRedirect to='forms' />
    <Route path='forms' >
      <IndexRoute component={FormsSearchableList} />

      <Route path='/forms/:assetid'>
        <Route path='json' component={FormJson} />
        <Route path='xform' component={FormXform} />
        <Route path='edit' component={FormPage} />

        <Route path='summary'>
          <IndexRoute component={FormSummary} />
        </Route>

        <Route path='landing'>
          <IndexRoute component={FormLanding} />
        </Route>

        <Route path='data'>
          <Route path='report' component={Reports} />
          <Route path='report-legacy' component={FormSubScreens} />
          <Route path='table' component={FormSubScreens} />
          <Route path='downloads' component={FormSubScreens} />
          <Route path='gallery' component={FormSubScreens} />
          <Route path='map' component={FormSubScreens} />
          <Route path='map/:viewby' component={FormSubScreens} />
          <IndexRedirect to='report' />
        </Route>

        <Route path='settings'>
          <IndexRoute component={FormSubScreens} />
          <Route path='media' component={FormSubScreens} />
          <Route path='sharing' component={FormSubScreens} />
          <Route path='rest' component={FormSubScreens} />
          <Route path='rest/:hookUid' component={FormSubScreens} />
          <Route path='kobocat' component={FormSubScreens} />
        </Route>

        {/* used to force refresh form screens */}
        <Route path='reset' component={FormSubScreens} />

        <IndexRedirect to='landing' />
      </Route>

      <Route path='*' component={FormNotFound} />
    </Route>

    <Route path='*' component={SectionNotFound} />
  </Route>
);

/* Send a pageview to Google Analytics for every change in routes */
hashHistory.listen(function() {
  if (typeof ga === 'function') {
    ga('send', 'pageview', window.location.hash);
  }
});

class RunRoutes extends React.Component {
  componentDidMount(){
    // when hot reloading, componentWillReceiveProps whines about changing the routes prop so this shuts that up
    this.router.componentWillReceiveProps = function(){};
  }

  render() {
    return (
      <Router history={hashHistory} ref={ref=>this.router = ref} routes={this.props.routes} />
    );
  }
}

export default RunRoutes;<|MERGE_RESOLUTION|>--- conflicted
+++ resolved
@@ -21,10 +21,6 @@
   hashHistory,
   Router
 } from 'react-router';
-<<<<<<< HEAD
-
-=======
->>>>>>> d1e4d912
 import moment from 'moment';
 import actions from './actions';
 import stores from './stores';
@@ -39,13 +35,10 @@
   LibraryAssetCreator,
   LibraryAssetEditor
 } from './components/formEditors';
-<<<<<<< HEAD
 import LibraryAssetsList from 'js/components/library/libraryAssetsList';
 import LibraryPublicCollections from 'js/components/library/libraryPublicCollections';
 import LibraryAsset from 'js/components/library/libraryAsset';
 import LibraryCollection from 'js/components/library/libraryCollection';
-=======
->>>>>>> d1e4d912
 import Reports from './components/reports';
 import FormLanding from './components/formLanding';
 import FormSummary from './components/formSummary';
@@ -93,11 +86,7 @@
     }
   }
   getChildContext() {
-<<<<<<< HEAD
     return {shortcuts: shortcutManager};
-=======
-    return { shortcuts: shortcutManager };
->>>>>>> d1e4d912
   }
   render() {
     var assetid = this.props.params.assetid || this.props.params.uid || null;
@@ -216,12 +205,8 @@
     };
   }
   componentDidMount () {
-<<<<<<< HEAD
     const uid = this.props.params.assetid || this.props.params.uid;
     dataInterface.getAssetXformView(uid).done((content)=>{
-=======
-    dataInterface.getAssetXformView(this.props.params.assetid).done((content) => {
->>>>>>> d1e4d912
       this.setState({
         xformLoaded: true,
         xformHtml: {
