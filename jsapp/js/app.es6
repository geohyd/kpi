--- conflicted
+++ resolved
@@ -101,33 +101,12 @@
     }
 
     return (
-<<<<<<< HEAD
       <DocumentTitle title='Survea'>
-        <Shortcuts
-          name='APP_SHORTCUTS'
-          handler={this._handleShortcuts}
-          className='mdl-wrapper'
-          global
-          isolate>
-
-        <PermValidator/>
-        <IntercomHandler/>
-
-          { !this.isFormBuilder() &&
-            <div className='k-header__bar' />
-          }
-          <bem.PageWrapper m={{
-              'fixed-drawer': this.state.pageState.showFixedDrawer,
-              'in-formbuilder': this.isFormBuilder()
-                }} className='mdl-layout mdl-layout--fixed-header'>
-=======
-      <DocumentTitle title='KoBoToolbox'>
         <React.Fragment>
           <PermValidator/>
           <IntercomHandler/>
           <div className='header-stretch-bg'/>
           <bem.PageWrapper m={pageWrapperModifiers} className='mdl-layout mdl-layout--fixed-header'>
->>>>>>> 411ee771
               { this.state.pageState.modal &&
                 <Modal params={this.state.pageState.modal} />
               }
