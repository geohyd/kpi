/**
 * Mixins to be used via react-mixin plugin. These extend components with the
 * methods defined within the given mixin, using the component as `this`.
 *
 * NOTE: please try using mixins as less as possible - when needing a method
 * from here, move it out to separete file (utils?), import here to avoid
 * breaking the code and use the separete file instead of mixin.
 *
 * TODO: think about moving out of mixins, as they are deprecated in new React
 * versions and considered harmful (see
 * https://reactjs.org/blog/2016/07/13/mixins-considered-harmful.html).
 */

import React from 'react';
import alertify from 'alertifyjs';
import {hashHistory} from 'react-router';

import {
  PROJECT_SETTINGS_CONTEXTS,
  MODAL_TYPES,
  ASSET_TYPES,
  ANON_USERNAME
} from './constants';
import {dataInterface} from './dataInterface';
import stores from './stores';
import actions from './actions';
import $ from 'jquery';
import permConfig from 'js/components/permissions/permConfig';
import {
  log,
  t,
  assign,
  notify,
  escapeHtml,
  buildUserUrl
} from './utils';

const IMPORT_CHECK_INTERVAL = 1000;

var mixins = {};

mixins.dmix = {
  afterCopy() {
    notify(t('copied to clipboard'));
  },
  saveCloneAs (evt) {
    let version_id = evt.currentTarget.dataset.versionId;
    let name = `${t('Clone of')} ${this.state.name}`;

    let dialog = alertify.dialog('prompt');
    let opts = {
      title: `${t('Clone')} ${ASSET_TYPES.survey.label}`,
      message: t('Enter the name of the cloned ##ASSET_TYPE##.').replace('##ASSET_TYPE##', ASSET_TYPES.survey.label),
      value: name,
      labels: {ok: t('Ok'), cancel: t('Cancel')},
      onok: (evt, value) => {
        const uid = this.props.params.assetid || this.props.params.uid;
        actions.resources.cloneAsset({
          uid: uid,
          name: value,
          version_id: version_id,
        }, {
          onComplete: (asset) => {
            dialog.destroy();
            hashHistory.push(`/forms/${asset.uid}`);
          }
        });

        // keep the dialog open
        return false;
      },
      oncancel: () => {
        dialog.destroy();
      }
    };
    dialog.set(opts).show();
  },
  cloneAsTemplate: function(evt) {
    const sourceUid = evt.currentTarget.dataset.assetUid;
    const sourceName = evt.currentTarget.dataset.assetName;
    mixins.cloneAssetAsNewType.dialog({
      sourceUid: sourceUid,
      sourceName: sourceName,
      targetType: ASSET_TYPES.template.id,
      promptTitle: t('Create new template from this project'),
      promptMessage: t('Enter the name of the new template.')
    });
  },
  _deployAssetFirstTime (asset) {
    let deployment_alert = alertify.warning(t('deploying to kobocat...'), 60);
    actions.resources.deployAsset(asset, false, {
      onDone: () => {
        notify(t('deployed form'));
        actions.resources.loadAsset({id: asset.uid});
        hashHistory.push(`/forms/${asset.uid}`);
        if (deployment_alert && typeof deployment_alert.dismiss === 'function') {
          deployment_alert.dismiss();
        }
      },
      onFail: () => {
        if (deployment_alert && typeof deployment_alert.dismiss === 'function') {
          deployment_alert.dismiss();
        }
      }
    });
  },
  _redeployAsset (asset) {
    const dialog = alertify.dialog('confirm');
    let opts = {
      title: t('Overwrite existing deployment'),
      message: t(
        'This form has already been deployed. Are you sure you ' +
        'want overwrite the existing deployment? ' +
        '<br/><br/><strong>This action cannot be undone.</strong>'
      ),
      labels: {ok: t('Ok'), cancel: t('Cancel')},
      onok: (evt, val) => {
        let ok_button = dialog.elements.buttons.primary.firstChild;
        ok_button.disabled = true;
        ok_button.innerText = t('Deploying...');
        actions.resources.deployAsset(asset, true, {
          onDone: () => {
            notify(t('redeployed form'));
            actions.resources.loadAsset({id: asset.uid});
            if (dialog && typeof dialog.destroy === 'function') {
              dialog.destroy();
            }
          },
          onFail: () => {
            if (dialog && typeof dialog.destroy === 'function') {
              dialog.destroy();
            }
          }
        });
        // keep the dialog open
        return false;
      },
      oncancel: () => {
        dialog.destroy();
      }
    };
    dialog.set(opts).show();
  },
  deployAsset (asset) {
    if (!asset || asset.kind !== 'asset') {
        if (this.state && this.state.kind === 'asset') {
          asset = this.state;
        } else {
          console.error('Neither the arguments nor the state supplied an asset.');
          return;
        }
    }
    if (!asset.has_deployment) {
      this._deployAssetFirstTime(asset);
    } else {
      this._redeployAsset(asset);
    }
  },
  archiveAsset (uid, callback) {
    mixins.clickAssets.click.asset.archive(uid, callback);
  },
  unarchiveAsset (uid = null, callback) {
    if (uid === null) {
      mixins.clickAssets.click.asset.unarchive(this.state, callback);
    } else {
      mixins.clickAssets.click.asset.unarchive(uid, callback);
    }
  },
  deleteAsset (uid, name, callback) {
    mixins.clickAssets.click.asset.delete(uid, name, callback);
  },
  toggleDeploymentHistory () {
    this.setState({
      historyExpanded: !this.state.historyExpanded,
    });
  },
  summaryDetails () {
    return (
      <pre>
        <code>
          {this.state.asset_type}
          <br />
          {`[${Object.keys(this.state).join(', ')}]`}
          <br />
          {JSON.stringify(this.state.summary, null, 4)}
        </code>
      </pre>
      );
  },
  asJson(){
    return (
        <pre>
          <code>
            {JSON.stringify(this.state, null, 4)}
          </code>
        </pre>
      );
  },
  dmixAssetStoreChange (data) {
    const uid = this._getAssetUid();
    const asset = data[uid];
    if (asset) {
      this.setState(assign({}, data[uid]));
    }
  },
  _getAssetUid () {
    if (this.props.params) {
      return this.props.params.assetid || this.props.params.uid;
    } else if (this.props.formAsset) {
      return this.props.formAsset.uid;
    } else {
      return this.props.uid;
    }
  },
  componentDidMount () {
    this.listenTo(stores.asset, this.dmixAssetStoreChange);

    const uid = this._getAssetUid();

    if (this.props.randdelay && uid) {
      window.setTimeout(() => {
        actions.resources.loadAsset({id: uid});
      }, Math.random() * 3000);
    } else if (uid) {
      actions.resources.loadAsset({id: uid});
    }
  }
};

/*
 * helper function for apply*ToAsset droppable mixin methods
 * returns an interval-driven promise
 */
const applyImport = (params) => {
  const applyPromise = new Promise((resolve, reject) => {
    dataInterface.postCreateImport(params).then((data) => {
      const doneCheckInterval = setInterval(() => {
        dataInterface.getImportDetails({
          uid: data.uid,
        }).done((importData) => {
          switch (importData.status) {
            case 'complete': {
              const finalData = importData.messages.updated || importData.messages.created;
              if (finalData && finalData.length > 0 && finalData[0].uid) {
                clearInterval(doneCheckInterval);
                resolve(finalData[0]);
              } else {
                clearInterval(doneCheckInterval);
                reject(importData);
              }
              break;
            }
            case 'processing':
            case 'created': {
              // TODO: notify promise awaiter about delay (after multiple interval rounds)
              break;
            }
            case 'error':
            default: {
              clearInterval(doneCheckInterval);
              reject(importData);
            }
          }
        }).fail((failData) => {
          clearInterval(doneCheckInterval);
          reject(failData);
        });
      }, IMPORT_CHECK_INTERVAL);
    });
  });
  return applyPromise;
};

mixins.droppable = {
  /*
   * returns an interval-driven promise
   */
  applyFileToAsset(file, asset) {
    const applyPromise = new Promise((resolve, reject) => {
      const reader = new FileReader();
      reader.onload = (evt) => {
        const params = {
          destination: asset.url,
          assetUid: asset.uid,
          name: file.name,
          base64Encoded: evt.target.result,
          lastModified: file.lastModified,
          totalFiles: 1
        };

        applyImport(params).then(
          (data) => {resolve(data);},
          (data) => {reject(data);}
        );
      };
      reader.readAsDataURL(file);
    });
    return applyPromise;
  },

  /*
   * returns an interval-driven promise
   */
  applyUrlToAsset(url, asset) {
    const applyPromise = new Promise((resolve, reject) => {
      const params = {
        destination: asset.url,
        url: url,
        name: asset.name,
        assetUid: asset.uid
      };

      applyImport(params).then(
        (data) => {resolve(data);},
        (data) => {reject(data);}
      );
    });
    return applyPromise;
  },

  _forEachDroppedFile (params = {}) {
    let router = this.context.router;
    let isProjectReplaceInForm = (
      this.props.context === PROJECT_SETTINGS_CONTEXTS.REPLACE
      && router.isActive('forms')
      && router.params.assetid !== undefined
    );
    var library = router.isActive('library');
    var multipleFiles = params.totalFiles > 1 ? true : false;
    params = assign({library: library}, params);

    if (params.base64Encoded) {
      stores.pageState.showModal({
        type: MODAL_TYPES.UPLOADING_XLS,
        filename: multipleFiles ? t('## files').replace('##', params.totalFiles) : params.name
      });
    }

    delete params.totalFiles;

    if (!library && params.base64Encoded) {
      let destination = params.destination || this.state.url;
      if (destination) {
        params = assign({ destination: destination }, params);
      }
    }

    dataInterface.postCreateImport(params).then((data) => {
      window.setTimeout((() => {
        dataInterface.getImportDetails({
          uid: data.uid,
        }).done((importData) => {
          if (importData.status === 'complete') {
            var assetData = importData.messages.updated || importData.messages.created;
            var assetUid = assetData && assetData.length > 0 && assetData[0].uid;
            if (multipleFiles) {
              this.searchDefault();
              // No message shown for multiple files when successful, to avoid overloading screen
            } else {
              if (!assetUid) {
                // TODO: use a more specific error message here
                alertify.error(t('XLSForm Import failed. Check that the XLSForm and/or the URL are valid, and try again using the "Replace form" icon.'));
                if (params.assetUid) {
                  hashHistory.push(`/forms/${params.assetUid}`);
                }
              } else {
                if (isProjectReplaceInForm) {
                  actions.resources.loadAsset({id: assetUid});
                } else if (library) {
                  this.searchDefault();
                } else {
                  hashHistory.push(`/forms/${assetUid}`);
                }
                notify(t('XLS Import completed'));
              }
            }
          } else if (importData.status === 'processing') {
            // If the import task didn't complete immediately, inform the user accordingly.
            alertify.warning(t('Your upload is being processed. This may take a few moments.'));
          } else if (importData.status === 'created') {
            alertify.warning(t('Your upload is queued for processing. This may take a few moments.'));
          } else if (importData.status === 'error') {
            const errLines = [];
            errLines.push(t('Import Failed!'));
            if (params.name) {
              errLines.push(`<code>Name: ${params.name}</code>`);
            }
            if (importData.messages.error) {
              errLines.push(`<code>${importData.messages.error_type}: ${escapeHtml(importData.messages.error)}</code>`);
            }
            alertify.error(errLines.join('<br/>'));
          } else {
            alertify.error(t('Import Failed!'));
          }
        }).fail((failData) => {
          alertify.error(t('Import Failed!'));
          log('import failed', failData);
        });
        stores.pageState.hideModal();
      }), 2500);
    }).fail((jqxhr) => {
      log('Failed to create import: ', jqxhr);
      alertify.error(t('Failed to create import.'));
    });
  },

  dropFiles (files, rejectedFiles, evt, pms = {}) {
    files.map((file) => {
      var reader = new FileReader();
      reader.onload = (e) => {
        let params = assign({
          base64Encoded: e.target.result,
          name: file.name,
          lastModified: file.lastModified,
          totalFiles: files.length
        }, pms);

        this._forEachDroppedFile(params);
      };
      reader.readAsDataURL(file);
    });

    for (var i = 0; i < rejectedFiles.length; i++) {
      if (rejectedFiles[i].type && rejectedFiles[i].name) {
        var errMsg = t('Upload error: could not recognize Excel file.');
        errMsg += ` (${t('Uploaded file name: ')} ${rejectedFiles[i].name})`;
        alertify.error(errMsg);
      } else {
        alertify.error(t('Could not recognize the dropped item(s).'));
        break;
      }
    }
  }
};

mixins.collectionList = {
  getInitialState () {
    // initial state is a copy of "stores.collections.initialState"
    return assign({}, stores.collections.initialState);
  },
  listCollections () {
    actions.resources.listCollections();
  },
  componentDidMount () {
    this.listenTo(stores.collections, this.collectionsChanged);
  },
  collectionsChanged (collections) {
    this.setState(collections);
  },
};

const renderCheckbox = (id, label, isImportant) => {
  let additionalClass = '';
  if (isImportant) {
    additionalClass += 'alertify-toggle-important';
  }
  return `<div class="alertify-toggle checkbox ${additionalClass}"><label class="checkbox__wrapper"><input type="checkbox" class="checkbox__input" id="${id}"><span class="checkbox__label">${label}</span></label></div>`;
};

mixins.clickAssets = {
  onActionButtonClick (action, uid, name) {
    this.click.asset[action].call(this, uid, name);
  },
  click: {
    asset: {
      clone: function(uid, name){
        let assetType = ASSET_TYPES[stores.selectedAsset.asset.asset_type].label || '';
        let newName = `${t('Clone of')} ${name}`;
        let dialog = alertify.dialog('prompt');
        let ok_button = dialog.elements.buttons.primary.firstChild;
        let opts = {
          title: `${t('Clone')} ${assetType}`,
          message: t('Enter the name of the cloned ##ASSET_TYPE##.').replace('##ASSET_TYPE##', assetType),
          value: newName,
          labels: {ok: t('Ok'), cancel: t('Cancel')},
          onok: (evt, value) => {
            ok_button.disabled = true;
            ok_button.innerText = t('Cloning...');
            actions.resources.cloneAsset({
              uid: uid,
              name: value,
            }, {
            onComplete: (asset) => {
              ok_button.disabled = false;
              dialog.destroy();
              hashHistory.push(`/forms/${asset.uid}/landing`);
              notify(t('cloned project created'));
            }
            });
            // keep the dialog open
            return false;
          },
          oncancel: () => {
            dialog.destroy();
          }
        };
        dialog.set(opts).show();
      },
      cloneAsTemplate: function(sourceUid, sourceName) {
        mixins.cloneAssetAsNewType.dialog({
          sourceUid: sourceUid,
          sourceName: sourceName,
          targetType: ASSET_TYPES.template.id,
          promptTitle: t('Create new template from this project'),
          promptMessage: t('Enter the name of the new template.')
        });
      },
      cloneAsSurvey: function(sourceUid, sourceName) {
        mixins.cloneAssetAsNewType.dialog({
          sourceUid: sourceUid,
          sourceName: sourceName,
          targetType: 'survey',
          promptTitle: t('Create new project from this template'),
          promptMessage: t('Enter the name of the new project.')
        });
      },
      edit: function (uid) {
        if (this.context.router.isActive('library')) {
          hashHistory.push(`/library/asset/${uid}/edit`);
        } else {
          hashHistory.push(`/forms/${uid}/edit`);
        }
      },
      delete: function(uid, name, callback) {
        const asset = stores.selectedAsset.asset || stores.allAssets.byUid[uid];
        let assetTypeLabel = ASSET_TYPES[asset.asset_type].label;

        let dialog = alertify.dialog('confirm');
        let deployed = asset.has_deployment;
        let msg, onshow;
        let onok = (evt, val) => {
          actions.resources.deleteAsset({uid: uid}, {
            onComplete: ()=> {
              notify(t('##ASSET_TYPE## deleted permanently').replace('##ASSET_TYPE##', assetTypeLabel));
              if (typeof callback === 'function') {
                callback();
              }
            }
          });
        };

        if (!deployed) {
          if (asset.asset_type !== ASSET_TYPES.survey.id) {
            msg = t('You are about to permanently delete this item from your library.');
          } else {
            msg = t('You are about to permanently delete this draft.');
          }
        } else {
          msg = `${t('You are about to permanently delete this form.')}`;
          if (asset.deployment__submission_count !== 0) {
            msg += `${renderCheckbox('dt1', t('All data gathered for this form will be deleted.'))}`;
          }
          msg += `${renderCheckbox('dt2', t('The form associated with this project will be deleted.'))}
            ${renderCheckbox('dt3', t('I understand that if I delete this project I will not be able to recover it.'), true)}
          `;
          onshow = (evt) => {
            let ok_button = dialog.elements.buttons.primary.firstChild;
            let $els = $('.alertify-toggle input');

            ok_button.disabled = true;
            $els.each(function () {$(this).prop('checked', false);});

            $els.change(function () {
              ok_button.disabled = false;
              $els.each(function () {
                if (!$(this).prop('checked')) {
                  ok_button.disabled = true;
                }
              });
            });
          };
        }
        let opts = {
          title: `${t('Delete')} ${assetTypeLabel} "${name}"`,
          message: msg,
          labels: {
            ok: t('Delete'),
            cancel: t('Cancel')
          },
          onshow: onshow,
          onok: onok,
          oncancel: () => {
            dialog.destroy();
            $('.alertify-toggle input').prop('checked', false);
          }
        };
        dialog.set(opts).show();
      },
      deploy: function(uid){
        let asset = stores.selectedAsset.asset;
        mixins.dmix.deployAsset(asset);
      },
      archive: function(assetOrUid, callback) {
        let asset;
        if (typeof assetOrUid === 'object') {
          asset = assetOrUid;
        } else {
          asset = stores.selectedAsset.asset || stores.allAssets.byUid[assetOrUid];
        }
        let dialog = alertify.dialog('confirm');
        let opts = {
          title: t('Archive Project'),
          message: `${t('Are you sure you want to archive this project?')} <br/><br/>
            <strong>${t('Your form will not accept submissions while it is archived.')}</strong>`,
          labels: {ok: t('Archive'), cancel: t('Cancel')},
          onok: (evt, val) => {
            actions.resources.setDeploymentActive({
              asset: asset,
              active: false
            });
            if (typeof callback === 'function') {
              callback();
            }
          },
          oncancel: () => {
            dialog.destroy();
          }
        };
        dialog.set(opts).show();
      },
      unarchive: function(assetOrUid, callback) {
        let asset;
        if (typeof assetOrUid === 'object') {
          asset = assetOrUid;
        } else {
          asset = stores.selectedAsset.asset || stores.allAssets.byUid[assetOrUid];
        }
        let dialog = alertify.dialog('confirm');
        let opts = {
          title: t('Unarchive Project'),
          message: `${t('Are you sure you want to unarchive this project?')}`,
          labels: {ok: t('Unarchive'), cancel: t('Cancel')},
          onok: (evt, val) => {
            actions.resources.setDeploymentActive({
              asset: asset,
              active: true
            });
            if (typeof callback === 'function') {
              callback();
            }
          },
          oncancel: () => {
            dialog.destroy();
          }
        };
        dialog.set(opts).show();
      },
      sharing: function(uid){
        stores.pageState.showModal({
          type: MODAL_TYPES.SHARING,
          assetid: uid
        });
      },
      refresh: function(uid) {
        stores.pageState.showModal({
          type: MODAL_TYPES.REPLACE_PROJECT,
          asset: stores.selectedAsset.asset
        });
      },
      translations: function(uid) {
        stores.pageState.showModal({
          type: MODAL_TYPES.FORM_LANGUAGES,
          assetUid: uid
        });
      }

    }
  },
};

mixins.permissions = {
  userCan (permName, asset) {
    if (!asset.permissions) {
      return false;
    }

    if (!stores.session.currentAccount) {
      return false;
    }

    const currentUsername = stores.session.currentAccount.username;
    if (asset.owner__username === currentUsername) {
      return true;
    }
<<<<<<< HEAD

    // TODO: should super user always have access to all UI?
    // if (stores.session.currentAccount.is_superuser)
    //   return true;

    // if permission is granted publicly, then grant it to current user
    const anonAccess = asset.permissions.some((perm) => {return perm.user__username === 'AnonymousUser' && perm.permission === permName;});
=======

    // if permission is granted publicly, then grant it to current user
    const anonAccess = asset.permissions.some((perm) => {
      return (
        perm.user === buildUserUrl(ANON_USERNAME) &&
        perm.permission === permConfig.getPermissionByCodename(permName).url
      );
    });
>>>>>>> 4a5b4ca0
    if (anonAccess) {
      return true;
    }

<<<<<<< HEAD
    const userPerms = asset.permissions.filter((perm) => {return perm.user__username === currentUsername;});
    return userPerms.some((p) => {return p.permission === permName;});
=======
    return asset.permissions.some((perm) => {
      return (
        perm.user === buildUserUrl(currentUsername) &&
        perm.permission === permConfig.getPermissionByCodename(permName).url
      );
    });
>>>>>>> 4a5b4ca0
  }
};

mixins.contextRouter = {
  isFormList () {
    return this.context.router.isActive('forms') && this.currentAssetID() === undefined;
  },
  isLibrary () {
    return this.context.router.isActive('library');
  },
  isLibraryList () {
    return this.context.router.isActive('library') && this.currentAssetID() === undefined;
  },
  isLibrarySingle () {
    return this.context.router.isActive('library') && this.currentAssetID() !== undefined;
  },
  isFormSingle () {
    return this.context.router.isActive('forms') && this.currentAssetID() !== undefined;
  },
  currentAssetID () {
    return this.context.router.params.assetid || this.context.router.params.uid;
  },
  currentAsset () {
    return stores.asset.data[this.currentAssetID()];
  },
  isActiveRoute (path, indexOnly = false) {
    return this.context.router.isActive(path, indexOnly);
  },
  isFormBuilder () {
<<<<<<< HEAD
    if (this.context.router.isActive('/library/new-asset')) {
=======
    if (this.context.router.isActive('/library/new'))
      return true;

    if (this.context.router.isActive('/library/new/template'))
      return true;

    if (this.context.router.params.assetid == undefined)
      return false;

    var assetid = this.context.router.params.assetid;
    if (this.context.router.isActive(`/library/${assetid}/edit`))
>>>>>>> 4a5b4ca0
      return true;
    }

    const uid = this.currentAssetID();
    return (
      uid !== undefined &&
      this.context.router.isActive(`/library/asset/${uid}/edit`) ||
      this.context.router.isActive(`/forms/${uid}/edit`)
    );
  }
};

/*
 * generates dialog when cloning an asset as new type
 */
mixins.cloneAssetAsNewType = {
  dialog(params) {
    const dialog = alertify.dialog('prompt');
    const opts = {
      title: params.promptTitle,
      message: params.promptMessage,
      value: params.sourceName,
      labels: {ok: t('Create'), cancel: t('Cancel')},
      onok: (evt, value) => {
        // disable buttons
        dialog.elements.buttons.primary.children[0].setAttribute('disabled', true);
        dialog.elements.buttons.primary.children[0].innerText = t('Please wait…');
        dialog.elements.buttons.primary.children[1].setAttribute('disabled', true);

        actions.resources.cloneAsset({
          uid: params.sourceUid,
          name: value,
          new_asset_type: params.targetType
        }, {
          onComplete: (asset) => {
            dialog.destroy();

            switch (asset.asset_type) {
              case ASSET_TYPES.survey.id:
                hashHistory.push(`/forms/${asset.uid}/landing`);
                break;
              case ASSET_TYPES.template.id:
              case ASSET_TYPES.block.id:
              case ASSET_TYPES.question.id:
                hashHistory.push('/library');
                break;
            }
          },
          onFailed: (asset) => {
            dialog.destroy();
            alertify.error(t('Failed to create new asset!'));
          }
        });

        // keep the dialog open
        return false;
      },
      oncancel: (evt, value) => {
        dialog.destroy();
      }
    };
    dialog.set(opts).show();
  }
};

export default mixins;<|MERGE_RESOLUTION|>--- conflicted
+++ resolved
@@ -682,15 +682,6 @@
     if (asset.owner__username === currentUsername) {
       return true;
     }
-<<<<<<< HEAD
-
-    // TODO: should super user always have access to all UI?
-    // if (stores.session.currentAccount.is_superuser)
-    //   return true;
-
-    // if permission is granted publicly, then grant it to current user
-    const anonAccess = asset.permissions.some((perm) => {return perm.user__username === 'AnonymousUser' && perm.permission === permName;});
-=======
 
     // if permission is granted publicly, then grant it to current user
     const anonAccess = asset.permissions.some((perm) => {
@@ -699,22 +690,16 @@
         perm.permission === permConfig.getPermissionByCodename(permName).url
       );
     });
->>>>>>> 4a5b4ca0
     if (anonAccess) {
       return true;
     }
 
-<<<<<<< HEAD
-    const userPerms = asset.permissions.filter((perm) => {return perm.user__username === currentUsername;});
-    return userPerms.some((p) => {return p.permission === permName;});
-=======
     return asset.permissions.some((perm) => {
       return (
         perm.user === buildUserUrl(currentUsername) &&
         perm.permission === permConfig.getPermissionByCodename(permName).url
       );
     });
->>>>>>> 4a5b4ca0
   }
 };
 
@@ -744,21 +729,7 @@
     return this.context.router.isActive(path, indexOnly);
   },
   isFormBuilder () {
-<<<<<<< HEAD
     if (this.context.router.isActive('/library/new-asset')) {
-=======
-    if (this.context.router.isActive('/library/new'))
-      return true;
-
-    if (this.context.router.isActive('/library/new/template'))
-      return true;
-
-    if (this.context.router.params.assetid == undefined)
-      return false;
-
-    var assetid = this.context.router.params.assetid;
-    if (this.context.router.isActive(`/library/${assetid}/edit`))
->>>>>>> 4a5b4ca0
       return true;
     }
 
