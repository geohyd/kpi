--- conflicted
+++ resolved
@@ -34,12 +34,8 @@
   escapeHtml,
   buildUserUrl,
   renderCheckbox
-<<<<<<< HEAD
-} from './utils';
+} from 'utils';
 import myLibraryStore from 'js/components/library/myLibraryStore';
-=======
-} from 'utils';
->>>>>>> 198bab24
 
 const IMPORT_CHECK_INTERVAL = 1000;
 
