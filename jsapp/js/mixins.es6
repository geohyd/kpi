/**
 * Mixins to be used via react-mixin plugin. These extend components with the
 * methods defined within the given mixin, using the component as `this`.
 *
 * NOTE: please try using mixins as less as possible - when needing a method
 * from here, move it out to separete file (utils?), import here to avoid
 * breaking the code and use the separete file instead of mixin.
 *
 * TODO: think about moving out of mixins, as they are deprecated in new React
 * versions and considered harmful (see
 * https://reactjs.org/blog/2016/07/13/mixins-considered-harmful.html).
 */

import _ from 'underscore';
import React from 'react';
import alertify from 'alertifyjs';
import {hashHistory} from 'react-router';
import assetUtils from 'js/assetUtils';
import {
  PROJECT_SETTINGS_CONTEXTS,
  MODAL_TYPES,
  ASSET_TYPES,
  ANON_USERNAME,
<<<<<<< HEAD
  ROUTES,
=======
  PERMISSIONS_CODENAMES
>>>>>>> 74b541c5
} from './constants';
import {dataInterface} from './dataInterface';
import {stores} from './stores';
import {actions} from './actions';
import permConfig from 'js/components/permissions/permConfig';
import {
  log,
  assign,
  notify,
  escapeHtml,
  buildUserUrl,
  renderCheckbox
} from 'utils';
import myLibraryStore from 'js/components/library/myLibraryStore';

const IMPORT_CHECK_INTERVAL = 1000;

var mixins = {};

mixins.dmix = {
  afterCopy() {
    notify(t('copied to clipboard'));
  },
  saveCloneAs (evt) {
    let version_id = evt.currentTarget.dataset.versionId;
    let name = `${t('Clone of')} ${this.state.name}`;

    let dialog = alertify.dialog('prompt');
    let opts = {
      title: `${t('Clone')} ${ASSET_TYPES.survey.label}`,
      message: t('Enter the name of the cloned ##ASSET_TYPE##.').replace('##ASSET_TYPE##', ASSET_TYPES.survey.label),
      value: name,
      labels: {ok: t('Ok'), cancel: t('Cancel')},
      onok: (evt, value) => {
        const uid = this.props.params.assetid || this.props.params.uid;
        actions.resources.cloneAsset({
          uid: uid,
          name: value,
          version_id: version_id,
        }, {
          onComplete: (asset) => {
            dialog.destroy();
            hashHistory.push(`/forms/${asset.uid}`);
          }
        });

        // keep the dialog open
        return false;
      },
      oncancel: () => {
        dialog.destroy();
      }
    };
    dialog.set(opts).show();
  },
  cloneAsTemplate: function(evt) {
    const sourceUid = evt.currentTarget.dataset.assetUid;
    const sourceName = evt.currentTarget.dataset.assetName;
    mixins.cloneAssetAsNewType.dialog({
      sourceUid: sourceUid,
      sourceName: sourceName,
      targetType: ASSET_TYPES.template.id,
      promptTitle: t('Create new template from this project'),
      promptMessage: t('Enter the name of the new template.')
    });
  },
  _deployAssetFirstTime (asset) {
    let deployment_alert = alertify.warning(t('deploying to kobocat...'), 60);
    actions.resources.deployAsset(asset, false, {
      onDone: () => {
        notify(t('deployed form'));
        actions.resources.loadAsset({id: asset.uid});
        hashHistory.push(`/forms/${asset.uid}`);
        if (deployment_alert && typeof deployment_alert.dismiss === 'function') {
          deployment_alert.dismiss();
        }
      },
      onFail: () => {
        if (deployment_alert && typeof deployment_alert.dismiss === 'function') {
          deployment_alert.dismiss();
        }
      }
    });
  },
  _redeployAsset (asset) {
    const dialog = alertify.dialog('confirm');
    let opts = {
      title: t('Overwrite existing deployment'),
      message: t(
        'This form has already been deployed. Are you sure you ' +
        'want overwrite the existing deployment? ' +
        '<br/><br/><strong>This action cannot be undone.</strong>'
      ),
      labels: {ok: t('Ok'), cancel: t('Cancel')},
      onok: (evt, val) => {
        let ok_button = dialog.elements.buttons.primary.firstChild;
        ok_button.disabled = true;
        ok_button.innerText = t('Deploying...');
        actions.resources.deployAsset(asset, true, {
          onDone: () => {
            notify(t('redeployed form'));
            actions.resources.loadAsset({id: asset.uid});
            if (dialog && typeof dialog.destroy === 'function') {
              dialog.destroy();
            }
          },
          onFail: () => {
            if (dialog && typeof dialog.destroy === 'function') {
              dialog.destroy();
            }
          }
        });
        // keep the dialog open
        return false;
      },
      oncancel: () => {
        dialog.destroy();
      }
    };
    dialog.set(opts).show();
  },
  deployAsset (asset) {
    if (!asset || asset.asset_type !== ASSET_TYPES.survey.id) {
        if (this.state && this.state.asset_type === ASSET_TYPES.survey.id) {
          asset = this.state;
        } else {
          console.error('Neither the arguments nor the state supplied an asset.');
          return;
        }
    }
    if (!asset.has_deployment) {
      this._deployAssetFirstTime(asset);
    } else {
      this._redeployAsset(asset);
    }
  },
  archiveAsset (uid, callback) {
    mixins.clickAssets.click.asset.archive(uid, callback);
  },
  unarchiveAsset (uid = null, callback) {
    if (uid === null) {
      mixins.clickAssets.click.asset.unarchive(this.state, callback);
    } else {
      mixins.clickAssets.click.asset.unarchive(uid, callback);
    }
  },
  deleteAsset(assetOrUid, name, callback) {
    mixins.clickAssets.click.asset.delete(assetOrUid, name, callback);
  },
  toggleDeploymentHistory () {
    this.setState({
      historyExpanded: !this.state.historyExpanded,
    });
  },
  summaryDetails () {
    return (
      <pre>
        <code>
          {this.state.asset_type}
          <br />
          {`[${Object.keys(this.state).join(', ')}]`}
          <br />
          {JSON.stringify(this.state.summary, null, 4)}
        </code>
      </pre>
      );
  },
  asJson(){
    return (
        <pre>
          <code>
            {JSON.stringify(this.state, null, 4)}
          </code>
        </pre>
      );
  },
  dmixAssetStoreChange (data) {
    const uid = this._getAssetUid();
    const asset = data[uid];
    if (asset) {
      this.setState(assign({}, data[uid]));
    }
  },
  _getAssetUid () {
    if (this.props.params) {
      return this.props.params.assetid || this.props.params.uid;
    } else if (this.props.formAsset) {
      return this.props.formAsset.uid;
    } else {
      return this.props.uid;
    }
  },
  // TODO
  // Fix `componentWillUpdate` and `componentDidMount` asset loading flow.
  // Ideally we should build a single overaching component that would
  // handle loading of the asset in all necessary cases in a way that all
  // interested parties could use without duplication or confusion and with
  // indication when the loading starts and when ends.
  componentWillUpdate(newProps) {
    if (
      this.props.params &&
      this.props.params.assetid &&
      newProps.params &&
      newProps.params.assetid &&
      this.props.params.assetid !== newProps.params.assetid
    ) {
      // This case is used by other components (header.es6 is one such component)
      // in a not clear way to gain a data on new asset.
      actions.resources.loadAsset({id: newProps.params.assetid});
    }
  },
  componentDidMount () {
    this.listenTo(stores.asset, this.dmixAssetStoreChange);

    const uid = this._getAssetUid();

    if (this.props.randdelay && uid) {
      window.setTimeout(() => {
        actions.resources.loadAsset({id: uid});
      }, Math.random() * 3000);
    } else if (uid) {
      actions.resources.loadAsset({id: uid});
    }
  }
};

/*
 * helper function for apply*ToAsset droppable mixin methods
 * returns an interval-driven promise
 */
const applyImport = (params) => {
  const applyPromise = new Promise((resolve, reject) => {
    actions.resources.createImport(params, (data) => {
      const doneCheckInterval = setInterval(() => {
        dataInterface.getImportDetails({
          uid: data.uid,
        }).done((importData) => {
          switch (importData.status) {
            case 'complete': {
              const finalData = importData.messages.updated || importData.messages.created;
              if (finalData && finalData.length > 0 && finalData[0].uid) {
                clearInterval(doneCheckInterval);
                resolve(finalData[0]);
              } else {
                clearInterval(doneCheckInterval);
                reject(importData);
              }
              break;
            }
            case 'processing':
            case 'created': {
              // TODO: notify promise awaiter about delay (after multiple interval rounds)
              break;
            }
            case 'error':
            default: {
              clearInterval(doneCheckInterval);
              reject(importData);
            }
          }
        }).fail((failData) => {
          clearInterval(doneCheckInterval);
          reject(failData);
        });
      }, IMPORT_CHECK_INTERVAL);
    });
  });
  return applyPromise;
};

mixins.droppable = {
  /*
   * returns an interval-driven promise
   */
  applyFileToAsset(file, asset) {
    const applyPromise = new Promise((resolve, reject) => {
      const reader = new FileReader();
      reader.onload = (evt) => {
        const params = {
          destination: asset.url,
          assetUid: asset.uid,
          name: file.name,
          base64Encoded: evt.target.result,
          lastModified: file.lastModified,
          totalFiles: 1
        };

        applyImport(params).then(
          (data) => {resolve(data);},
          (data) => {reject(data);}
        );
      };
      reader.readAsDataURL(file);
    });
    return applyPromise;
  },

  /*
   * returns an interval-driven promise
   */
  applyUrlToAsset(url, asset) {
    const applyPromise = new Promise((resolve, reject) => {
      const params = {
        destination: asset.url,
        url: url,
        name: asset.name,
        assetUid: asset.uid
      };

      applyImport(params).then(
        (data) => {resolve(data);},
        (data) => {reject(data);}
      );
    });
    return applyPromise;
  },

  _forEachDroppedFile(params = {}) {
    let router = this.context.router;
    let isProjectReplaceInForm = (
      this.props.context === PROJECT_SETTINGS_CONTEXTS.REPLACE
      && router.isActive('forms')
      && router.params.uid !== undefined
    );
    var isLibrary = router.isActive('library');
    var multipleFiles = params.totalFiles > 1 ? true : false;
    params = assign({library: isLibrary}, params);

    if (params.base64Encoded) {
      stores.pageState.showModal({
        type: MODAL_TYPES.UPLOADING_XLS,
        filename: multipleFiles ? t('## files').replace('##', params.totalFiles) : params.name
      });
    }

    delete params.totalFiles;

    if (!isLibrary && params.base64Encoded) {
      let destination = params.destination || this.state.url;
      if (destination) {
        params = assign({ destination: destination }, params);
      }
    }

    actions.resources.createImport(params, (data) => {
      // TODO get rid of this barbaric method of waiting a magic number of seconds
      // to check if import was done - possibly while doing
      // https://github.com/kobotoolbox/kpi/issues/476
      window.setTimeout(() => {
        dataInterface.getImportDetails({
          uid: data.uid,
        }).done((importData) => {
          if (importData.status === 'complete') {
            var assetData = importData.messages.updated || importData.messages.created;
            var assetUid = assetData && assetData.length > 0 && assetData[0].uid;
            if (!isLibrary && multipleFiles) {
              this.searchDefault();
              // No message shown for multiple files when successful, to avoid overloading screen
            } else if (!assetUid) {
              // TODO: use a more specific error message here
              alertify.error(t('XLSForm Import failed. Check that the XLSForm and/or the URL are valid, and try again using the "Replace form" icon.'));
              if (params.assetUid) {
                hashHistory.push(`/forms/${params.assetUid}`);
              }
            } else {
              if (isProjectReplaceInForm) {
                actions.resources.loadAsset({id: assetUid});
              } else if (!isLibrary) {
                hashHistory.push(`/forms/${assetUid}`);
              }
              notify(t('XLS Import completed'));
            }
          } else if (importData.status === 'processing') {
            // If the import task didn't complete immediately, inform the user accordingly.
            alertify.warning(t('Your upload is being processed. This may take a few moments.'));
          } else if (importData.status === 'created') {
            alertify.warning(t('Your upload is queued for processing. This may take a few moments.'));
          } else if (importData.status === 'error') {
            const errLines = [];
            errLines.push(t('Import Failed!'));
            if (params.name) {
              errLines.push(`<code>Name: ${params.name}</code>`);
            }
            if (importData.messages.error) {
              errLines.push(`<code>${importData.messages.error_type}: ${escapeHtml(importData.messages.error)}</code>`);
            }
            alertify.error(errLines.join('<br/>'));
          } else {
            alertify.error(t('Import Failed!'));
          }
        }).fail((failData) => {
          alertify.error(t('Import Failed!'));
          log('import failed', failData);
        });
        stores.pageState.hideModal();
      }, 2500);
    }, (jqxhr) => {
      log('Failed to create import: ', jqxhr);
      alertify.error(t('Failed to create import.'));
    });
  },

  dropFiles (files, rejectedFiles, evt, pms = {}) {
    files.map((file) => {
      var reader = new FileReader();
      reader.onload = (e) => {
        let params = assign({
          base64Encoded: e.target.result,
          name: file.name,
          lastModified: file.lastModified,
          totalFiles: files.length
        }, pms);

        this._forEachDroppedFile(params);
      };
      reader.readAsDataURL(file);
    });

    for (var i = 0; i < rejectedFiles.length; i++) {
      if (rejectedFiles[i].type && rejectedFiles[i].name) {
        var errMsg = t('Upload error: could not recognize Excel file.');
        errMsg += ` (${t('Uploaded file name: ')} ${rejectedFiles[i].name})`;
        alertify.error(errMsg);
      } else {
        alertify.error(t('Could not recognize the dropped item(s).'));
        break;
      }
    }
  }
};

mixins.clickAssets = {
  onActionButtonClick (action, uid, name) {
    this.click.asset[action].call(this, uid, name);
  },
  click: {
    asset: {
      clone: function(assetOrUid) {
        let asset;
        if (typeof assetOrUid === 'object') {
          asset = assetOrUid;
        } else {
          asset = stores.selectedAsset.asset || stores.allAssets.byUid[assetOrUid];
        }
        let assetTypeLabel = ASSET_TYPES[asset.asset_type].label;

        let newName;
        const displayName = assetUtils.getAssetDisplayName(asset);
        // propose new name only if source asset name is not empty
        if (displayName.original) {
          newName = `${t('Clone of')} ${displayName.original}`;
        }

        let dialog = alertify.dialog('prompt');
        let ok_button = dialog.elements.buttons.primary.firstChild;
        let opts = {
          title: `${t('Clone')} ${assetTypeLabel}`,
          message: t('Enter the name of the cloned ##ASSET_TYPE##.').replace('##ASSET_TYPE##', assetTypeLabel),
          value: newName,
          labels: {ok: t('Ok'), cancel: t('Cancel')},
          onok: (evt, value) => {
            ok_button.disabled = true;
            ok_button.innerText = t('Cloning...');

            let canAddToParent = false;
            if (asset.parent) {
              const foundParentAsset = myLibraryStore.findAssetByUrl(asset.parent);
              canAddToParent = (
                typeof foundParentAsset !== 'undefined' &&
                mixins.permissions.userCan(PERMISSIONS_CODENAMES.change_asset, foundParentAsset)
              );
            }

            actions.resources.cloneAsset({
              uid: asset.uid,
              name: value,
              parent: canAddToParent ? asset.parent : undefined
            }, {
            onComplete: (asset) => {
              ok_button.disabled = false;
              dialog.destroy();

              // TODO when on collection landing page and user clones this
              // collection's child asset, instead of navigating to cloned asset
              // landing page, it would be better to stay here and refresh data
              // (if the clone will keep the parent asset)
              let goToUrl;
              if (asset.asset_type === ASSET_TYPES.survey.id) {
                goToUrl = `/forms/${asset.uid}/landing`;
              } else {
                goToUrl = `/library/asset/${asset.uid}`;
              }

              hashHistory.push(goToUrl);
              notify(t('cloned ##ASSET_TYPE## created').replace('##ASSET_TYPE##', assetTypeLabel));
            }
            });
            // keep the dialog open
            return false;
          },
          oncancel: () => {
            dialog.destroy();
          }
        };
        dialog.set(opts).show();
      },
      cloneAsTemplate: function(sourceUid, sourceName) {
        mixins.cloneAssetAsNewType.dialog({
          sourceUid: sourceUid,
          sourceName: sourceName,
          targetType: ASSET_TYPES.template.id,
          promptTitle: t('Create new template from this project'),
          promptMessage: t('Enter the name of the new template.')
        });
      },
      cloneAsSurvey: function(sourceUid, sourceName) {
        mixins.cloneAssetAsNewType.dialog({
          sourceUid: sourceUid,
          sourceName: sourceName,
          targetType: ASSET_TYPES.survey.id,
          promptTitle: t('Create new project from this template'),
          promptMessage: t('Enter the name of the new project.')
        });
      },
      edit: function (uid) {
        if (this.context.router.isActive('library')) {
          hashHistory.push(`/library/asset/${uid}/edit`);
        } else {
          hashHistory.push(`/forms/${uid}/edit`);
        }
      },
      delete: function(assetOrUid, name, callback) {
        let asset;
        if (typeof assetOrUid === 'object') {
          asset = assetOrUid;
        } else {
          asset = stores.selectedAsset.asset || stores.allAssets.byUid[assetOrUid];
        }
        let assetTypeLabel = ASSET_TYPES[asset.asset_type].label;

        const safeName = _.escape(name);

        let dialog = alertify.dialog('confirm');
        let deployed = asset.has_deployment;
        let msg, onshow;
        let onok = (evt, val) => {
          actions.resources.deleteAsset({uid: asset.uid, assetType: asset.asset_type}, {
            onComplete: ()=> {
              notify(t('##ASSET_TYPE## deleted permanently').replace('##ASSET_TYPE##', assetTypeLabel));
              if (typeof callback === 'function') {
                callback();
              }
            }
          });
        };

        if (!deployed) {
          if (asset.asset_type !== ASSET_TYPES.survey.id) {
            msg = t('You are about to permanently delete this item from your library.');
          } else {
            msg = t('You are about to permanently delete this draft.');
          }
        } else {
          msg = `${t('You are about to permanently delete this form.')}`;
          if (asset.deployment__submission_count !== 0) {
            msg += `${renderCheckbox('dt1', t('All data gathered for this form will be deleted.'))}`;
          }
          msg += `${renderCheckbox('dt2', t('The form associated with this project will be deleted.'))}
            ${renderCheckbox('dt3', t('I understand that if I delete this project I will not be able to recover it.'), true)}
          `;
          onshow = (evt) => {
            let ok_button = dialog.elements.buttons.primary.firstChild;
            let $els = $('.alertify-toggle input');

            ok_button.disabled = true;
            $els.each(function () {$(this).prop('checked', false);});

            $els.change(function () {
              ok_button.disabled = false;
              $els.each(function () {
                if (!$(this).prop('checked')) {
                  ok_button.disabled = true;
                }
              });
            });
          };
        }
        let opts = {
          title: `${t('Delete')} ${assetTypeLabel} "${safeName}"`,
          message: msg,
          labels: {
            ok: t('Delete'),
            cancel: t('Cancel')
          },
          onshow: onshow,
          onok: onok,
          oncancel: () => {
            dialog.destroy();
            $('.alertify-toggle input').prop('checked', false);
          }
        };
        dialog.set(opts).show();
      },
      deploy: function(uid){
        let asset = stores.selectedAsset.asset;
        mixins.dmix.deployAsset(asset);
      },
      archive: function(assetOrUid, callback) {
        let asset;
        if (typeof assetOrUid === 'object') {
          asset = assetOrUid;
        } else {
          asset = stores.selectedAsset.asset || stores.allAssets.byUid[assetOrUid];
        }
        let dialog = alertify.dialog('confirm');
        let opts = {
          title: t('Archive Project'),
          message: `${t('Are you sure you want to archive this project?')} <br/><br/>
            <strong>${t('Your form will not accept submissions while it is archived.')}</strong>`,
          labels: {ok: t('Archive'), cancel: t('Cancel')},
          onok: (evt, val) => {
            actions.resources.setDeploymentActive({
              asset: asset,
              active: false
            });
            if (typeof callback === 'function') {
              callback();
            }
          },
          oncancel: () => {
            dialog.destroy();
          }
        };
        dialog.set(opts).show();
      },
      unarchive: function(assetOrUid, callback) {
        let asset;
        if (typeof assetOrUid === 'object') {
          asset = assetOrUid;
        } else {
          asset = stores.selectedAsset.asset || stores.allAssets.byUid[assetOrUid];
        }
        let dialog = alertify.dialog('confirm');
        let opts = {
          title: t('Unarchive Project'),
          message: `${t('Are you sure you want to unarchive this project?')}`,
          labels: {ok: t('Unarchive'), cancel: t('Cancel')},
          onok: (evt, val) => {
            actions.resources.setDeploymentActive({
              asset: asset,
              active: true
            });
            if (typeof callback === 'function') {
              callback();
            }
          },
          oncancel: () => {
            dialog.destroy();
          }
        };
        dialog.set(opts).show();
      },
      sharing: function(uid){
        stores.pageState.showModal({
          type: MODAL_TYPES.SHARING,
          assetid: uid
        });
      },
      refresh: function(uid) {
        stores.pageState.showModal({
          type: MODAL_TYPES.REPLACE_PROJECT,
          asset: stores.selectedAsset.asset
        });
      },
      translations: function(uid) {
        stores.pageState.showModal({
          type: MODAL_TYPES.FORM_LANGUAGES,
          assetUid: uid
        });
      },
      encryption: function(uid) {
        stores.pageState.showModal({
          type: MODAL_TYPES.ENCRYPT_FORM,
          assetUid: uid
        });
      }

    }
  },
};

mixins.permissions = {
  userCan (permName, asset) {
    if (!asset.permissions) {
      return false;
    }

    if (!stores.session.currentAccount) {
      return false;
    }

    const currentUsername = stores.session.currentAccount.username;
    if (asset.owner__username === currentUsername) {
      return true;
    }

    // if permission is granted publicly, then grant it to current user
    const anonAccess = asset.permissions.some((perm) => {
      return (
        perm.user === buildUserUrl(ANON_USERNAME) &&
        perm.permission === permConfig.getPermissionByCodename(permName).url
      );
    });
    if (anonAccess) {
      return true;
    }

    return asset.permissions.some((perm) => {
      return (
        perm.user === buildUserUrl(currentUsername) &&
        perm.permission === permConfig.getPermissionByCodename(permName).url
      );
    });
  }
};

mixins.contextRouter = {
  isFormList() {
    return this.context.router.isActive(ROUTES.FORMS) && this.currentAssetID() === undefined;
  },
  isLibrary() {
    return this.context.router.isActive(ROUTES.LIBRARY);
  },
  isMyLibrary() {
    return this.context.router.isActive(ROUTES.MY_LIBRARY);
  },
  isPublicCollections() {
    return this.context.router.isActive(ROUTES.PUBLIC_COLLECTIONS);
  },
  isLibraryList() {
    return this.context.router.isActive(ROUTES.LIBRARY) && this.currentAssetID() === undefined;
  },
  isLibrarySingle() {
    return this.context.router.isActive(ROUTES.LIBRARY) && this.currentAssetID() !== undefined;
  },
  isFormSingle() {
    return this.context.router.isActive(ROUTES.FORMS) && this.currentAssetID() !== undefined;
  },
  currentAssetID() {
    return this.context.router.params.assetid || this.context.router.params.uid;
  },
  currentAsset() {
    return stores.asset.data[this.currentAssetID()];
  },
  isActiveRoute(path, indexOnly = false) {
    return this.context.router.isActive(path, indexOnly);
  },
  isFormBuilder() {
    if (this.context.router.isActive(ROUTES.NEW_LIBRARY_ITEM)) {
      return true;
    }

    const uid = this.currentAssetID();
    return (
      uid !== undefined &&
      this.context.router.isActive(ROUTES.EDIT_LIBRARY_ITEM.replace(':uid', uid)) ||
      this.context.router.isActive(ROUTES.NEW_LIBRARY_ITEM.replace(':uid', uid)) ||
      this.context.router.isActive(ROUTES.FORM_EDIT.replace(':uid', uid))
    );
  }
};

/*
 * generates dialog when cloning an asset as new type
 */
mixins.cloneAssetAsNewType = {
  dialog(params) {
    const dialog = alertify.dialog('prompt');
    const opts = {
      title: params.promptTitle,
      message: params.promptMessage,
      value: _.escape(params.sourceName),
      labels: {ok: t('Create'), cancel: t('Cancel')},
      onok: (evt, value) => {
        // disable buttons
        dialog.elements.buttons.primary.children[0].setAttribute('disabled', true);
        dialog.elements.buttons.primary.children[0].innerText = t('Please wait…');
        dialog.elements.buttons.primary.children[1].setAttribute('disabled', true);

        actions.resources.cloneAsset({
          uid: params.sourceUid,
          name: value,
          new_asset_type: params.targetType
        }, {
          onComplete: (asset) => {
            dialog.destroy();

            switch (asset.asset_type) {
              case ASSET_TYPES.survey.id:
                hashHistory.push(ROUTES.FORM_LANDING.replace(':uid', asset.uid));
                break;
              case ASSET_TYPES.template.id:
              case ASSET_TYPES.block.id:
              case ASSET_TYPES.question.id:
                hashHistory.push(ROUTES.LIBRARY);
                break;
            }
          },
          onFailed: (asset) => {
            dialog.destroy();
            alertify.error(t('Failed to create new asset!'));
          }
        });

        // keep the dialog open
        return false;
      },
      oncancel: (evt, value) => {
        dialog.destroy();
      }
    };
    dialog.set(opts).show();
  }
};

export default mixins;<|MERGE_RESOLUTION|>--- conflicted
+++ resolved
@@ -21,11 +21,8 @@
   MODAL_TYPES,
   ASSET_TYPES,
   ANON_USERNAME,
-<<<<<<< HEAD
+  PERMISSIONS_CODENAMES,
   ROUTES,
-=======
-  PERMISSIONS_CODENAMES
->>>>>>> 74b541c5
 } from './constants';
 import {dataInterface} from './dataInterface';
 import {stores} from './stores';
