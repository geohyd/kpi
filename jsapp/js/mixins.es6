/**
 * Mixins to be used via react-mixin plugin. These extend components with the
 * methods defined within the given mixin, using the component as `this`.
 *
 * NOTE: please try using mixins as less as possible - when needing a method
 * from here, move it out to separete file (utils?), import here to avoid
 * breaking the code and use the separete file instead of mixin.
 *
 * TODO: think about moving out of mixins, as they are deprecated in new React
 * versions and considered harmful (see
 * https://reactjs.org/blog/2016/07/13/mixins-considered-harmful.html).
 */

import React from 'react';
import Reflux from 'reflux';
import alertify from 'alertifyjs';
import {Link, hashHistory} from 'react-router';
import DocumentTitle from 'react-document-title';
import classNames from 'classnames';

import {
  PROJECT_SETTINGS_CONTEXTS,
  MODAL_TYPES,
  ASSET_TYPES
} from './constants';
import {dataInterface} from './dataInterface';
import stores from './stores';
import bem from './bem';
import actions from './actions';
import ui from './ui';
import $ from 'jquery';

import {
  anonUsername,
  formatTime,
  currentLang,
  log,
  t,
  assign,
  notify,
  stringToColor,
  escapeHtml
} from './utils';

import icons from '../xlform/src/view.icons';

const IMPORT_CHECK_INTERVAL = 1000;

var mixins = {};

mixins.dmix = {
  afterCopy() {
    notify(t('copied to clipboard'));
  },
  saveCloneAs (evt) {
    let version_id = evt.currentTarget.dataset.versionId;
    let name = `${t('Clone of')} ${this.state.name}`;

    let dialog = alertify.dialog('prompt');
    let opts = {
      title: `${t('Clone')} ${ASSET_TYPES.survey.label}`,
      message: t('Enter the name of the cloned ##ASSET_TYPE##.').replace('##ASSET_TYPE##', ASSET_TYPES.survey.label),
      value: name,
      labels: {ok: t('Ok'), cancel: t('Cancel')},
      onok: (evt, value) => {
        const uid = this.props.params.assetid || this.props.params.uid;
        actions.resources.cloneAsset({
          uid: uid,
          name: value,
          version_id: version_id,
        }, {
          onComplete: (asset) => {
            dialog.destroy();
            hashHistory.push(`/forms/${asset.uid}`);
          }
        });

        // keep the dialog open
        return false;
      },
      oncancel: () => {
        dialog.destroy();
      }
    };
    dialog.set(opts).show();
  },
  cloneAsTemplate: function(evt) {
    const sourceUid = evt.currentTarget.dataset.assetUid;
    const sourceName = evt.currentTarget.dataset.assetName;
    mixins.cloneAssetAsNewType.dialog({
      sourceUid: sourceUid,
      sourceName: sourceName,
      targetType: ASSET_TYPES.template.id,
      promptTitle: t('Create new template from this project'),
      promptMessage: t('Enter the name of the new template.')
    });
  },
  _deployAssetFirstTime (asset) {
    let deployment_alert = alertify.warning(t('deploying to kobocat...'), 60);
    actions.resources.deployAsset(asset, false, {
      onDone: () => {
        notify(t('deployed form'));
        actions.resources.loadAsset({id: asset.uid});
        hashHistory.push(`/forms/${asset.uid}`);
        if (deployment_alert && typeof deployment_alert.dismiss === 'function') {
          deployment_alert.dismiss();
        }
      },
      onFail: () => {
        if (deployment_alert && typeof deployment_alert.dismiss === 'function') {
          deployment_alert.dismiss();
        }
      }
    });
  },
  _redeployAsset (asset) {
    const dialog = alertify.dialog('confirm');
    let opts = {
      title: t('Overwrite existing deployment'),
      message: t(
        'This form has already been deployed. Are you sure you ' +
        'want overwrite the existing deployment? ' +
        '<br/><br/><strong>This action cannot be undone.</strong>'
      ),
      labels: {ok: t('Ok'), cancel: t('Cancel')},
      onok: (evt, val) => {
        let ok_button = dialog.elements.buttons.primary.firstChild;
        ok_button.disabled = true;
        ok_button.innerText = t('Deploying...');
        actions.resources.deployAsset(asset, true, {
          onDone: () => {
            notify(t('redeployed form'));
            actions.resources.loadAsset({id: asset.uid});
            if (dialog && typeof dialog.destroy === 'function') {
              dialog.destroy();
            }
          },
          onFail: () => {
            if (dialog && typeof dialog.destroy === 'function') {
              dialog.destroy();
            }
          }
        });
        // keep the dialog open
        return false;
      },
      oncancel: () => {
        dialog.destroy();
      }
    };
    dialog.set(opts).show();
  },
  deployAsset (asset) {
    if (!asset || asset.kind !== 'asset') {
        if (this.state && this.state.kind === 'asset') {
          asset = this.state;
        } else {
          console.error('Neither the arguments nor the state supplied an asset.');
          return;
        }
    }
    if (!asset.has_deployment) {
      this._deployAssetFirstTime(asset);
    } else {
      this._redeployAsset(asset);
    }
  },
  archiveAsset (uid, callback) {
    mixins.clickAssets.click.asset.archive(uid, callback);
  },
  unarchiveAsset (uid = null, callback) {
    if (uid === null) {
      mixins.clickAssets.click.asset.unarchive(this.state, callback);
    } else {
      mixins.clickAssets.click.asset.unarchive(uid, callback);
    }
  },
  deleteAsset (uid, name, callback) {
    mixins.clickAssets.click.asset.delete(uid, name, callback);
  },
  toggleDeploymentHistory () {
    this.setState({
      historyExpanded: !this.state.historyExpanded,
    });
  },
  summaryDetails () {
    return (
      <pre>
        <code>
          {this.state.asset_type}
          <br />
          {`[${Object.keys(this.state).join(', ')}]`}
          <br />
          {JSON.stringify(this.state.summary, null, 4)}
        </code>
      </pre>
      );
  },
  asJson(){
    return (
        <pre>
          <code>
            {JSON.stringify(this.state, null, 4)}
          </code>
        </pre>
      );
  },
  dmixAssetStoreChange (data) {
    const uid = this._getAssetUid();
    const asset = data[uid];
    if (asset) {
      this.setState(assign({}, data[uid]));
    }
  },
  _getAssetUid () {
    if (this.props.params) {
      return this.props.params.assetid || this.props.params.uid;
    } else if (this.props.formAsset) {
      return this.props.formAsset.uid;
    } else {
      return this.props.uid;
    }
  },
  componentDidMount () {
    this.listenTo(stores.asset, this.dmixAssetStoreChange);

    const uid = this._getAssetUid();

    if (this.props.randdelay && uid) {
      window.setTimeout(() => {
        actions.resources.loadAsset({id: uid});
      }, Math.random() * 3000);
    } else if (uid) {
      actions.resources.loadAsset({id: uid});
    }
  }
};

/*
 * helper function for apply*ToAsset droppable mixin methods
 * returns an interval-driven promise
 */
const applyImport = (params) => {
  const applyPromise = new Promise((resolve, reject) => {
    dataInterface.postCreateImport(params).then((data) => {
      const doneCheckInterval = setInterval(() => {
        dataInterface.getImportDetails({
          uid: data.uid,
        }).done((importData) => {
          switch (importData.status) {
            case 'complete': {
              const finalData = importData.messages.updated || importData.messages.created;
              if (finalData && finalData.length > 0 && finalData[0].uid) {
                clearInterval(doneCheckInterval);
                resolve(finalData[0]);
              } else {
                clearInterval(doneCheckInterval);
                reject(importData);
              }
              break;
            }
            case 'processing':
            case 'created': {
              // TODO: notify promise awaiter about delay (after multiple interval rounds)
              break;
            }
            case 'error':
            default: {
              clearInterval(doneCheckInterval);
              reject(importData);
            }
          }
        }).fail((failData) => {
          clearInterval(doneCheckInterval);
          reject(failData);
        });
      }, IMPORT_CHECK_INTERVAL);
    });
  });
  return applyPromise;
};

mixins.droppable = {
  /*
   * returns an interval-driven promise
   */
  applyFileToAsset(file, asset) {
    const applyPromise = new Promise((resolve, reject) => {
      const reader = new FileReader();
      reader.onload = (evt) => {
        const params = {
          destination: asset.url,
          assetUid: asset.uid,
          name: file.name,
          base64Encoded: evt.target.result,
          lastModified: file.lastModified,
          totalFiles: 1
        };

        applyImport(params).then(
          (data) => {resolve(data);},
          (data) => {reject(data);}
        );
      };
      reader.readAsDataURL(file);
    });
    return applyPromise;
  },

  /*
   * returns an interval-driven promise
   */
  applyUrlToAsset(url, asset) {
    const applyPromise = new Promise((resolve, reject) => {
      const params = {
        destination: asset.url,
        url: url,
        name: asset.name,
        assetUid: asset.uid
      };

      applyImport(params).then(
        (data) => {resolve(data);},
        (data) => {reject(data);}
      );
    });
    return applyPromise;
  },

  _forEachDroppedFile (params = {}) {
    let router = this.context.router;
    let isProjectReplaceInForm = (
      this.props.context === PROJECT_SETTINGS_CONTEXTS.REPLACE
      && router.isActive('forms')
      && router.params.assetid !== undefined
    );
    var library = router.isActive('library');
    var multipleFiles = params.totalFiles > 1 ? true : false;
    params = assign({library: library}, params);

    if (params.base64Encoded) {
      stores.pageState.showModal({
        type: MODAL_TYPES.UPLOADING_XLS,
        filename: multipleFiles ? t('## files').replace('##', params.totalFiles) : params.name
      });
    }

    delete params.totalFiles;

    if (!library && params.base64Encoded) {
      let destination = params.destination || this.state.url;
      if (destination) {
        params = assign({ destination: destination }, params);
      }
    }

    dataInterface.postCreateImport(params).then((data) => {
      window.setTimeout((() => {
        dataInterface.getImportDetails({
          uid: data.uid,
        }).done((importData) => {
          if (importData.status === 'complete') {
            var assetData = importData.messages.updated || importData.messages.created;
            var assetUid = assetData && assetData.length > 0 && assetData[0].uid;
            if (multipleFiles) {
              this.searchDefault();
              // No message shown for multiple files when successful, to avoid overloading screen
            } else {
              if (!assetUid) {
                // TODO: use a more specific error message here
                alertify.error(t('XLSForm Import failed. Check that the XLSForm and/or the URL are valid, and try again using the "Replace form" icon.'));
                if (params.assetUid) {
                  hashHistory.push(`/forms/${params.assetUid}`);
                }
              } else {
                if (isProjectReplaceInForm) {
                  actions.resources.loadAsset({id: assetUid});
                } else if (library) {
                  this.searchDefault();
                } else {
                  hashHistory.push(`/forms/${assetUid}`);
                }
                notify(t('XLS Import completed'));
              }
            }
          } else if (importData.status === 'processing') {
            // If the import task didn't complete immediately, inform the user accordingly.
            alertify.warning(t('Your upload is being processed. This may take a few moments.'));
          } else if (importData.status === 'created') {
            alertify.warning(t('Your upload is queued for processing. This may take a few moments.'));
          } else if (importData.status === 'error') {
            const errLines = [];
            errLines.push(t('Import Failed!'));
            if (params.name) {
              errLines.push(`<code>Name: ${params.name}</code>`);
            }
            if (importData.messages.error) {
              errLines.push(`<code>${importData.messages.error_type}: ${escapeHtml(importData.messages.error)}</code>`);
            }
            alertify.error(errLines.join('<br/>'));
          } else {
            alertify.error(t('Import Failed!'));
          }
        }).fail((failData) => {
          alertify.error(t('Import Failed!'));
          log('import failed', failData);
        });
        stores.pageState.hideModal();
      }), 2500);
    }).fail((jqxhr) => {
      log('Failed to create import: ', jqxhr);
      alertify.error(t('Failed to create import.'));
    });
  },

  dropFiles (files, rejectedFiles, evt, pms = {}) {
    files.map((file) => {
      var reader = new FileReader();
      reader.onload = (e) => {
        let params = assign({
          base64Encoded: e.target.result,
          name: file.name,
          lastModified: file.lastModified,
          totalFiles: files.length
        }, pms);

        this._forEachDroppedFile(params);
      };
      reader.readAsDataURL(file);
    });

    for (var i = 0; i < rejectedFiles.length; i++) {
      if (rejectedFiles[i].type && rejectedFiles[i].name) {
        var errMsg = t('Upload error: could not recognize Excel file.');
        errMsg += ` (${t('Uploaded file name: ')} ${rejectedFiles[i].name})`;
        alertify.error(errMsg);
      } else {
        alertify.error(t('Could not recognize the dropped item(s).'));
        break;
      }
    }
  }
};

mixins.collectionList = {
  getInitialState () {
    // initial state is a copy of "stores.collections.initialState"
    return assign({}, stores.collections.initialState);
  },
  listCollections () {
    actions.resources.listCollections();
  },
  componentDidMount () {
    this.listenTo(stores.collections, this.collectionsChanged);
  },
  collectionsChanged (collections) {
    this.setState(collections);
  },
};

const renderCheckbox = (id, label, isImportant) => {
  let additionalClass = '';
  if (isImportant) {
    additionalClass += 'alertify-toggle-important';
  }
  return `<div class="alertify-toggle checkbox ${additionalClass}"><label class="checkbox__wrapper"><input type="checkbox" class="checkbox__input" id="${id}"><span class="checkbox__label">${label}</span></label></div>`;
};

mixins.clickAssets = {
  onActionButtonClick (action, uid, name) {
    this.click.asset[action].call(this, uid, name);
  },
  click: {
    asset: {
      clone: function(uid, name){
        let assetType = ASSET_TYPES[stores.selectedAsset.asset.asset_type].label || '';
        let newName = `${t('Clone of')} ${name}`;
        let dialog = alertify.dialog('prompt');
        let ok_button = dialog.elements.buttons.primary.firstChild;
        let opts = {
          title: `${t('Clone')} ${assetType}`,
          message: t('Enter the name of the cloned ##ASSET_TYPE##.').replace('##ASSET_TYPE##', assetType),
          value: newName,
          labels: {ok: t('Ok'), cancel: t('Cancel')},
          onok: (evt, value) => {
            ok_button.disabled = true;
            ok_button.innerText = t('Cloning...');
            actions.resources.cloneAsset({
              uid: uid,
              name: value,
            }, {
            onComplete: (asset) => {
              ok_button.disabled = false;
              dialog.destroy();
              hashHistory.push(`/forms/${asset.uid}/landing`);
              notify(t('cloned project created'));
            }
            });
            // keep the dialog open
            return false;
          },
          oncancel: () => {
            dialog.destroy();
          }
        };
        dialog.set(opts).show();
      },
      cloneAsTemplate: function(sourceUid, sourceName) {
        mixins.cloneAssetAsNewType.dialog({
          sourceUid: sourceUid,
          sourceName: sourceName,
          targetType: ASSET_TYPES.template.id,
          promptTitle: t('Create new template from this project'),
          promptMessage: t('Enter the name of the new template.')
        });
      },
      cloneAsSurvey: function(sourceUid, sourceName) {
        mixins.cloneAssetAsNewType.dialog({
          sourceUid: sourceUid,
          sourceName: sourceName,
          targetType: 'survey',
          promptTitle: t('Create new project from this template'),
          promptMessage: t('Enter the name of the new project.')
        });
      },
      edit: function (uid) {
        if (this.context.router.isActive('library')) {
          hashHistory.push(`/library/asset/${uid}/edit`);
        } else {
          hashHistory.push(`/forms/${uid}/edit`);
        }
      },
      delete: function(uid, name, callback) {
        const asset = stores.selectedAsset.asset || stores.allAssets.byUid[uid];
        let assetTypeLabel = ASSET_TYPES[asset.asset_type].label;

        let dialog = alertify.dialog('confirm');
        let deployed = asset.has_deployment;
        let msg, onshow;
        let onok = (evt, val) => {
          actions.resources.deleteAsset({uid: uid}, {
<<<<<<< HEAD
            onComplete: () => {
              notify(`${assetTypeLabel} ${t('deleted permanently')}`);
=======
            onComplete: ()=> {
              notify(t('##ASSET_TYPE## deleted permanently').replace('##ASSET_TYPE##', assetTypeLabel));
>>>>>>> 112e15e9
              if (typeof callback === 'function') {
                callback();
              }
            }
          });
        };

        if (!deployed) {
          if (asset.asset_type !== ASSET_TYPES.survey.id) {
            msg = t('You are about to permanently delete this item from your library.');
          } else {
            msg = t('You are about to permanently delete this draft.');
          }
        } else {
          msg = `${t('You are about to permanently delete this form.')}`;
          if (asset.deployment__submission_count !== 0) {
            msg += `${renderCheckbox('dt1', t('All data gathered for this form will be deleted.'))}`;
          }
          msg += `${renderCheckbox('dt2', t('The form associated with this project will be deleted.'))}
            ${renderCheckbox('dt3', t('I understand that if I delete this project I will not be able to recover it.'), true)}
          `;
          onshow = (evt) => {
            let ok_button = dialog.elements.buttons.primary.firstChild;
            let $els = $('.alertify-toggle input');

            ok_button.disabled = true;
            $els.each(function () {$(this).prop('checked', false);});

            $els.change(function () {
              ok_button.disabled = false;
              $els.each(function () {
                if (!$(this).prop('checked')) {
                  ok_button.disabled = true;
                }
              });
            });
          };
        }
        let opts = {
          title: `${t('Delete')} ${assetTypeLabel} "${name}"`,
          message: msg,
          labels: {
            ok: t('Delete'),
            cancel: t('Cancel')
          },
          onshow: onshow,
          onok: onok,
          oncancel: () => {
            dialog.destroy();
            $('.alertify-toggle input').prop('checked', false);
          }
        };
        dialog.set(opts).show();
      },
      deploy: function(uid){
        let asset = stores.selectedAsset.asset;
        mixins.dmix.deployAsset(asset);
      },
      archive: function(assetOrUid, callback) {
        let asset;
        if (typeof assetOrUid === 'object') {
          asset = assetOrUid;
        } else {
          asset = stores.selectedAsset.asset || stores.allAssets.byUid[assetOrUid];
        }
        let dialog = alertify.dialog('confirm');
        let opts = {
          title: t('Archive Project'),
          message: `${t('Are you sure you want to archive this project?')} <br/><br/>
            <strong>${t('Your form will not accept submissions while it is archived.')}</strong>`,
          labels: {ok: t('Archive'), cancel: t('Cancel')},
          onok: (evt, val) => {
            actions.resources.setDeploymentActive({
              asset: asset,
              active: false
            });
            if (typeof callback === 'function') {
              callback();
            }
          },
          oncancel: () => {
            dialog.destroy();
          }
        };
        dialog.set(opts).show();
      },
      unarchive: function(assetOrUid, callback) {
        let asset;
        if (typeof assetOrUid === 'object') {
          asset = assetOrUid;
        } else {
          asset = stores.selectedAsset.asset || stores.allAssets.byUid[assetOrUid];
        }
        let dialog = alertify.dialog('confirm');
        let opts = {
          title: t('Unarchive Project'),
          message: `${t('Are you sure you want to unarchive this project?')}`,
          labels: {ok: t('Unarchive'), cancel: t('Cancel')},
          onok: (evt, val) => {
            actions.resources.setDeploymentActive({
              asset: asset,
              active: true
            });
            if (typeof callback === 'function') {
              callback();
            }
          },
          oncancel: () => {
            dialog.destroy();
          }
        };
        dialog.set(opts).show();
      },
      sharing: function(uid){
        stores.pageState.showModal({
          type: MODAL_TYPES.SHARING,
          assetid: uid
        });
      },
      refresh: function(uid) {
        stores.pageState.showModal({
          type: MODAL_TYPES.REPLACE_PROJECT,
          asset: stores.selectedAsset.asset
        });
      },
      translations: function(uid) {
        stores.pageState.showModal({
          type: MODAL_TYPES.FORM_LANGUAGES,
          assetUid: uid
        });
      }

    }
  },
};

mixins.permissions = {
  removePerm (permName, permObject, content_object_uid) {
    actions.permissions.removePerm({
      permission_url: permObject.url,
      content_object_uid: content_object_uid
    });
  },
  // PM: temporarily disabled
  // removeCollectionPublicPerm (collection, publicPerm) {
  //   return (evt) => {
  //     evt.preventDefault();
  //     if (collection.discoverable_when_public) {
  //       actions.permissions.setCollectionDiscoverability(
  //         collection.uid, false
  //       );
  //     }
  //     actions.permissions.removePerm({
  //       permission_url: publicPerm.url,
  //       content_object_uid: collection.uid
  //     });
  //   };
  // },
  setPerm (permName, props) {
    actions.permissions.assignPerm({
      username: props.username,
      uid: props.uid,
      kind: props.kind,
      objectUrl: props.objectUrl,
      role: permName
    });
  },
  userCan (permName, asset) {
    if (!asset.permissions) {
      return false;
    }

    if (!stores.session.currentAccount) {
      return false;
    }

    const currentUsername = stores.session.currentAccount.username;
    if (asset.owner__username === currentUsername) {
      return true;
    }

    // TODO: should super user always have access to all UI?
    // if (stores.session.currentAccount.is_superuser)
    //   return true;

    // if permission is granted publicly, then grant it to current user
    const anonAccess = asset.permissions.some((perm) => {return perm.user__username === 'AnonymousUser' && perm.permission === permName;});
    if (anonAccess) {
      return true;
    }

    const userPerms = asset.permissions.filter((perm) => {return perm.user__username === currentUsername;});
    return userPerms.some((p) => {return p.permission === permName;});
  }
};

mixins.contextRouter = {
  isFormList () {
    return this.context.router.isActive('forms') && this.currentAssetID() === undefined;
  },
  isLibrary () {
    return this.context.router.isActive('library');
  },
  isLibraryList () {
    return this.context.router.isActive('library') && this.currentAssetID() === undefined;
  },
  isLibrarySingle () {
    return this.context.router.isActive('library') && this.currentAssetID() !== undefined;
  },
  isFormSingle () {
    return this.context.router.isActive('forms') && this.currentAssetID() !== undefined;
  },
  currentAssetID () {
    return this.context.router.params.assetid || this.context.router.params.uid;
  },
  currentAsset () {
    return stores.asset.data[this.currentAssetID()];
  },
  isActiveRoute (path, indexOnly = false) {
    return this.context.router.isActive(path, indexOnly);
  },
  isFormBuilder () {
    if (this.context.router.isActive('/library/new-asset')) {
      return true;
    }

    const uid = this.currentAssetID();
    return (
      uid !== undefined &&
      this.context.router.isActive(`/library/asset/${uid}/edit`) ||
      this.context.router.isActive(`/forms/${uid}/edit`)
    );
  }
};

/*
 * generates dialog when cloning an asset as new type
 */
mixins.cloneAssetAsNewType = {
  dialog(params) {
    const dialog = alertify.dialog('prompt');
    const opts = {
      title: params.promptTitle,
      message: params.promptMessage,
      value: params.sourceName,
      labels: {ok: t('Create'), cancel: t('Cancel')},
      onok: (evt, value) => {
        // disable buttons
        dialog.elements.buttons.primary.children[0].setAttribute('disabled', true);
        dialog.elements.buttons.primary.children[0].innerText = t('Please wait…');
        dialog.elements.buttons.primary.children[1].setAttribute('disabled', true);

        actions.resources.cloneAsset({
          uid: params.sourceUid,
          name: value,
          new_asset_type: params.targetType
        }, {
          onComplete: (asset) => {
            dialog.destroy();

            switch (asset.asset_type) {
              case ASSET_TYPES.survey.id:
                hashHistory.push(`/forms/${asset.uid}/landing`);
                break;
              case ASSET_TYPES.template.id:
              case ASSET_TYPES.block.id:
              case ASSET_TYPES.question.id:
                hashHistory.push('/library');
                break;
            }
          },
          onFailed: (asset) => {
            dialog.destroy();
            alertify.error(t('Failed to create new asset!'));
          }
        });

        // keep the dialog open
        return false;
      },
      oncancel: (evt, value) => {
        dialog.destroy();
      }
    };
    dialog.set(opts).show();
  }
};

export default mixins;<|MERGE_RESOLUTION|>--- conflicted
+++ resolved
@@ -539,13 +539,8 @@
         let msg, onshow;
         let onok = (evt, val) => {
           actions.resources.deleteAsset({uid: uid}, {
-<<<<<<< HEAD
-            onComplete: () => {
-              notify(`${assetTypeLabel} ${t('deleted permanently')}`);
-=======
             onComplete: ()=> {
               notify(t('##ASSET_TYPE## deleted permanently').replace('##ASSET_TYPE##', assetTypeLabel));
->>>>>>> 112e15e9
               if (typeof callback === 'function') {
                 callback();
               }
