/**
 * Mixins to be used via react-mixin plugin. These extend components with the
 * methods defined within the given mixin, using the component as `this`.
 *
 * NOTE: please try using mixins as less as possible - when needing a method
 * from here, move it out to separete file (utils?), import here to avoid
 * breaking the code and use the separete file instead of mixin.
 *
 * TODO: think about moving out of mixins, as they are deprecated in new React
 * versions and considered harmful (see
 * https://reactjs.org/blog/2016/07/13/mixins-considered-harmful.html).
 */

import _ from 'underscore';
import React from 'react';
import alertify from 'alertifyjs';
import {hashHistory} from 'react-router';
import assetUtils from 'js/assetUtils';
import {
  PROJECT_SETTINGS_CONTEXTS,
  MODAL_TYPES,
  ASSET_TYPES,
  ANON_USERNAME,
  PERMISSIONS_CODENAMES,
  ROUTES,
} from './constants';
import {dataInterface} from './dataInterface';
import {stores} from './stores';
import {actions} from './actions';
import permConfig from 'js/components/permissions/permConfig';
import {
  log,
  assign,
  notify,
  escapeHtml,
  buildUserUrl,
  renderCheckbox
} from 'utils';
import myLibraryStore from 'js/components/library/myLibraryStore';

const IMPORT_CHECK_INTERVAL = 1000;

var mixins = {};

mixins.dmix = {
  afterCopy() {
    notify(t('copied to clipboard'));
  },
  saveCloneAs (evt) {
    let version_id = evt.currentTarget.dataset.versionId;
    let name = `${t('Clone of')} ${this.state.name}`;

    let dialog = alertify.dialog('prompt');
    let opts = {
      title: `${t('Clone')} ${ASSET_TYPES.survey.label}`,
      message: t('Enter the name of the cloned ##ASSET_TYPE##.').replace('##ASSET_TYPE##', ASSET_TYPES.survey.label),
      value: name,
      labels: {ok: t('Ok'), cancel: t('Cancel')},
      onok: (evt, value) => {
        const uid = this.props.params.assetid || this.props.params.uid;
        actions.resources.cloneAsset({
          uid: uid,
          name: value,
          version_id: version_id,
        }, {
          onComplete: (asset) => {
            dialog.destroy();
            hashHistory.push(`/forms/${asset.uid}`);
          }
        });

        // keep the dialog open
        return false;
      },
      oncancel: () => {
        dialog.destroy();
      }
    };
    dialog.set(opts).show();
  },
  cloneAsTemplate: function(evt) {
    const sourceUid = evt.currentTarget.dataset.assetUid;
    const sourceName = evt.currentTarget.dataset.assetName;
    mixins.cloneAssetAsNewType.dialog({
      sourceUid: sourceUid,
      sourceName: sourceName,
      targetType: ASSET_TYPES.template.id,
      promptTitle: t('Create new template from this project'),
      promptMessage: t('Enter the name of the new template.')
    });
  },
  _deployAssetFirstTime (asset) {
    let deployment_alert = alertify.warning(t('deploying to kobocat...'), 60);
    actions.resources.deployAsset(asset, false, {
      onDone: () => {
        notify(t('deployed form'));
        actions.resources.loadAsset({id: asset.uid});
        hashHistory.push(`/forms/${asset.uid}`);
        if (deployment_alert && typeof deployment_alert.dismiss === 'function') {
          deployment_alert.dismiss();
        }
      },
      onFail: () => {
        if (deployment_alert && typeof deployment_alert.dismiss === 'function') {
          deployment_alert.dismiss();
        }
      }
    });
  },
  _redeployAsset (asset) {
    const dialog = alertify.dialog('confirm');
    let opts = {
      title: t('Overwrite existing deployment'),
      message: t(
        'This form has already been deployed. Are you sure you ' +
        'want overwrite the existing deployment? ' +
        '<br/><br/><strong>This action cannot be undone.</strong>'
      ),
      labels: {ok: t('Ok'), cancel: t('Cancel')},
      onok: (evt, val) => {
        let ok_button = dialog.elements.buttons.primary.firstChild;
        ok_button.disabled = true;
        ok_button.innerText = t('Deploying...');
        actions.resources.deployAsset(asset, true, {
          onDone: () => {
            notify(t('redeployed form'));
            actions.resources.loadAsset({id: asset.uid});
            if (dialog && typeof dialog.destroy === 'function') {
              dialog.destroy();
            }
          },
          onFail: () => {
            if (dialog && typeof dialog.destroy === 'function') {
              dialog.destroy();
            }
          }
        });
        // keep the dialog open
        return false;
      },
      oncancel: () => {
        dialog.destroy();
      }
    };
    dialog.set(opts).show();
  },
  deployAsset (asset) {
    if (!asset || asset.asset_type !== ASSET_TYPES.survey.id) {
        if (this.state && this.state.asset_type === ASSET_TYPES.survey.id) {
          asset = this.state;
        } else {
          console.error('Neither the arguments nor the state supplied an asset.');
          return;
        }
    }
    if (!asset.has_deployment) {
      this._deployAssetFirstTime(asset);
    } else {
      this._redeployAsset(asset);
    }
  },
  archiveAsset (uid, callback) {
    mixins.clickAssets.click.asset.archive(uid, callback);
  },
  unarchiveAsset (uid = null, callback) {
    if (uid === null) {
      mixins.clickAssets.click.asset.unarchive(this.state, callback);
    } else {
      mixins.clickAssets.click.asset.unarchive(uid, callback);
    }
  },
  deleteAsset(assetOrUid, name, callback) {
    mixins.clickAssets.click.asset.delete(assetOrUid, name, callback);
  },
  toggleDeploymentHistory () {
    this.setState({
      historyExpanded: !this.state.historyExpanded,
    });
  },
  summaryDetails () {
    return (
      <pre>
        <code>
          {this.state.asset_type}
          <br />
          {`[${Object.keys(this.state).join(', ')}]`}
          <br />
          {JSON.stringify(this.state.summary, null, 4)}
        </code>
      </pre>
      );
  },
  asJson(){
    return (
        <pre>
          <code>
            {JSON.stringify(this.state, null, 4)}
          </code>
        </pre>
      );
  },
  dmixAssetStoreChange (data) {
    const uid = this._getAssetUid();
    const asset = data[uid];
    if (asset) {
      this.setState(assign({}, data[uid]));
    }
  },
  _getAssetUid () {
    if (this.props.params) {
      return this.props.params.assetid || this.props.params.uid;
    } else if (this.props.formAsset) {
      // formAsset case is being used strictly for projectSettings component to
      // cause the componentDidMount callback to load the full asset (i.e. one
      // that includes `content`).
      return this.props.formAsset.uid;
    } else {
      return this.props.uid;
    }
  },
  // TODO
  // Fix `componentWillUpdate` and `componentDidMount` asset loading flow.
  // Ideally we should build a single overaching component that would
  // handle loading of the asset in all necessary cases in a way that all
  // interested parties could use without duplication or confusion and with
  // indication when the loading starts and when ends.
  componentWillUpdate(newProps) {
    if (
      this.props.params?.uid !== newProps.params?.uid
    ) {
      // This case is used by other components (header.es6 is one such component)
      // in a not clear way to gain a data on new asset.
      actions.resources.loadAsset({id: newProps.params.uid});
    }
  },
  componentDidMount() {
    this.listenTo(stores.asset, this.dmixAssetStoreChange);

    const uid = this._getAssetUid();
    if (uid) {
      actions.resources.loadAsset({id: uid});
    }
  },
<<<<<<< HEAD
=======
  removeSharing: function() {
    mixins.clickAssets.click.asset.removeSharing(this.props.params.uid);
  },
>>>>>>> 8e8f7864
};

/*
 * helper function for apply*ToAsset droppable mixin methods
 * returns an interval-driven promise
 */
const applyImport = (params) => {
  const applyPromise = new Promise((resolve, reject) => {
    actions.resources.createImport(params, (data) => {
      const doneCheckInterval = setInterval(() => {
        dataInterface.getImportDetails({
          uid: data.uid,
        }).done((importData) => {
          switch (importData.status) {
            case 'complete': {
              const finalData = importData.messages.updated || importData.messages.created;
              if (finalData && finalData.length > 0 && finalData[0].uid) {
                clearInterval(doneCheckInterval);
                resolve(finalData[0]);
              } else {
                clearInterval(doneCheckInterval);
                reject(importData);
              }
              break;
            }
            case 'processing':
            case 'created': {
              // TODO: notify promise awaiter about delay (after multiple interval rounds)
              break;
            }
            case 'error':
            default: {
              clearInterval(doneCheckInterval);
              reject(importData);
            }
          }
        }).fail((failData) => {
          clearInterval(doneCheckInterval);
          reject(failData);
        });
      }, IMPORT_CHECK_INTERVAL);
    });
  });
  return applyPromise;
};

mixins.droppable = {
  /*
   * returns an interval-driven promise
   */
  applyFileToAsset(file, asset) {
    const applyPromise = new Promise((resolve, reject) => {
      const reader = new FileReader();
      reader.onload = (evt) => {
        const params = {
          destination: asset.url,
          assetUid: asset.uid,
          name: file.name,
          base64Encoded: evt.target.result,
          lastModified: file.lastModified,
          totalFiles: 1
        };

        applyImport(params).then(
          (data) => {resolve(data);},
          (data) => {reject(data);}
        );
      };
      reader.readAsDataURL(file);
    });
    return applyPromise;
  },

  /*
   * returns an interval-driven promise
   */
  applyUrlToAsset(url, asset) {
    const applyPromise = new Promise((resolve, reject) => {
      const params = {
        destination: asset.url,
        url: url,
        name: asset.name,
        assetUid: asset.uid
      };

      applyImport(params).then(
        (data) => {resolve(data);},
        (data) => {reject(data);}
      );
    });
    return applyPromise;
  },

  _forEachDroppedFile(params = {}) {
    let router = this.context.router;
    let isProjectReplaceInForm = (
      this.props.context === PROJECT_SETTINGS_CONTEXTS.REPLACE
      && router.isActive('forms')
      && router.params.uid !== undefined
    );
    var isLibrary = router.isActive('library');
    var multipleFiles = params.totalFiles > 1 ? true : false;
    params = assign({library: isLibrary}, params);

    if (params.base64Encoded) {
      stores.pageState.showModal({
        type: MODAL_TYPES.UPLOADING_XLS,
        filename: multipleFiles ? t('## files').replace('##', params.totalFiles) : params.name
      });
    }

    delete params.totalFiles;

    if (!isLibrary && params.base64Encoded) {
      let destination = params.destination || this.state.url;
      if (destination) {
        params = assign({ destination: destination }, params);
      }
    }

    actions.resources.createImport(params, (data) => {
      // TODO get rid of this barbaric method of waiting a magic number of seconds
      // to check if import was done - possibly while doing
      // https://github.com/kobotoolbox/kpi/issues/476
      window.setTimeout(() => {
        dataInterface.getImportDetails({
          uid: data.uid,
        }).done((importData) => {
          if (importData.status === 'complete') {
            var assetData = importData.messages.updated || importData.messages.created;
            var assetUid = assetData && assetData.length > 0 && assetData[0].uid;
            if (!isLibrary && multipleFiles) {
              this.searchDefault();
              // No message shown for multiple files when successful, to avoid overloading screen
            } else if (!assetUid) {
              // TODO: use a more specific error message here
              alertify.error(t('XLSForm Import failed. Check that the XLSForm and/or the URL are valid, and try again using the "Replace form" icon.'));
              if (params.assetUid) {
                hashHistory.push(`/forms/${params.assetUid}`);
              }
            } else {
              if (isProjectReplaceInForm) {
                actions.resources.loadAsset({id: assetUid});
              } else if (!isLibrary) {
                hashHistory.push(`/forms/${assetUid}`);
              }
              notify(t('XLS Import completed'));
            }
          } else if (importData.status === 'processing') {
            // If the import task didn't complete immediately, inform the user accordingly.
            alertify.warning(t('Your upload is being processed. This may take a few moments.'));
          } else if (importData.status === 'created') {
            alertify.warning(t('Your upload is queued for processing. This may take a few moments.'));
          } else if (importData.status === 'error') {
            const errLines = [];
            errLines.push(t('Import Failed!'));
            if (params.name) {
              errLines.push(`<code>Name: ${params.name}</code>`);
            }
            if (importData.messages.error) {
              errLines.push(`<code>${importData.messages.error_type}: ${escapeHtml(importData.messages.error)}</code>`);
            }
            alertify.error(errLines.join('<br/>'));
          } else {
            alertify.error(t('Import Failed!'));
          }
        }).fail((failData) => {
          alertify.error(t('Import Failed!'));
          log('import failed', failData);
        });
        stores.pageState.hideModal();
      }, 2500);
    }, (jqxhr) => {
      log('Failed to create import: ', jqxhr);
      alertify.error(t('Failed to create import.'));
    });
  },

  dropFiles(files, rejectedFiles, evt, pms = {}) {
    files.map((file) => {
      var reader = new FileReader();
      reader.onload = (e) => {
        let params = assign({
          name: file.name,
          base64Encoded: e.target.result,
          lastModified: file.lastModified,
          totalFiles: files.length,
        }, pms);

        this._forEachDroppedFile(params);
      };
      reader.readAsDataURL(file);
    });

    for (var i = 0; i < rejectedFiles.length; i++) {
      if (rejectedFiles[i].type && rejectedFiles[i].name) {
        var errMsg = t('Upload error: could not recognize Excel file.');
        errMsg += ` (${t('Uploaded file name: ')} ${rejectedFiles[i].name})`;
        alertify.error(errMsg);
      } else {
        alertify.error(t('Could not recognize the dropped item(s).'));
        break;
      }
    }
  },
};

mixins.clickAssets = {
  onActionButtonClick (action, uid, name) {
    this.click.asset[action].call(this, uid, name);
  },
  click: {
    asset: {
      clone: function(assetOrUid) {
        let asset;
        if (typeof assetOrUid === 'object') {
          asset = assetOrUid;
        } else {
          asset = stores.selectedAsset.asset || stores.allAssets.byUid[assetOrUid];
        }
        let assetTypeLabel = ASSET_TYPES[asset.asset_type].label;

        let newName;
        const displayName = assetUtils.getAssetDisplayName(asset);
        // propose new name only if source asset name is not empty
        if (displayName.original) {
          newName = `${t('Clone of')} ${displayName.original}`;
        }

        let dialog = alertify.dialog('prompt');
        let ok_button = dialog.elements.buttons.primary.firstChild;
        let opts = {
          title: `${t('Clone')} ${assetTypeLabel}`,
          message: t('Enter the name of the cloned ##ASSET_TYPE##.').replace('##ASSET_TYPE##', assetTypeLabel),
          value: newName,
          labels: {ok: t('Ok'), cancel: t('Cancel')},
          onok: (evt, value) => {
            ok_button.disabled = true;
            ok_button.innerText = t('Cloning...');

            let canAddToParent = false;
            if (asset.parent) {
              const foundParentAsset = myLibraryStore.findAssetByUrl(asset.parent);
              canAddToParent = (
                typeof foundParentAsset !== 'undefined' &&
                mixins.permissions.userCan(PERMISSIONS_CODENAMES.change_asset, foundParentAsset)
              );
            }

            actions.resources.cloneAsset({
              uid: asset.uid,
              name: value,
              parent: canAddToParent ? asset.parent : undefined
            }, {
            onComplete: (asset) => {
              ok_button.disabled = false;
              dialog.destroy();

              // TODO when on collection landing page and user clones this
              // collection's child asset, instead of navigating to cloned asset
              // landing page, it would be better to stay here and refresh data
              // (if the clone will keep the parent asset)
              let goToUrl;
              if (asset.asset_type === ASSET_TYPES.survey.id) {
                goToUrl = `/forms/${asset.uid}/landing`;
              } else {
                goToUrl = `/library/asset/${asset.uid}`;
              }

              hashHistory.push(goToUrl);
              notify(t('cloned ##ASSET_TYPE## created').replace('##ASSET_TYPE##', assetTypeLabel));
            }
            });
            // keep the dialog open
            return false;
          },
          oncancel: () => {
            dialog.destroy();
          }
        };
        dialog.set(opts).show();
      },
      cloneAsTemplate: function(sourceUid, sourceName) {
        mixins.cloneAssetAsNewType.dialog({
          sourceUid: sourceUid,
          sourceName: sourceName,
          targetType: ASSET_TYPES.template.id,
          promptTitle: t('Create new template from this project'),
          promptMessage: t('Enter the name of the new template.')
        });
      },
      cloneAsSurvey: function(sourceUid, sourceName) {
        mixins.cloneAssetAsNewType.dialog({
          sourceUid: sourceUid,
          sourceName: sourceName,
          targetType: ASSET_TYPES.survey.id,
          promptTitle: t('Create new project from this template'),
          promptMessage: t('Enter the name of the new project.')
        });
      },
      edit: function (uid) {
        if (this.context.router.isActive('library')) {
          hashHistory.push(`/library/asset/${uid}/edit`);
        } else {
          hashHistory.push(`/forms/${uid}/edit`);
        }
      },
      delete: function(assetOrUid, name, callback) {
        let asset;
        if (typeof assetOrUid === 'object') {
          asset = assetOrUid;
        } else {
          asset = stores.selectedAsset.asset || stores.allAssets.byUid[assetOrUid];
        }
        let assetTypeLabel = ASSET_TYPES[asset.asset_type].label;

        const safeName = _.escape(name);

        let dialog = alertify.dialog('confirm');
        let deployed = asset.has_deployment;
        let msg, onshow;
        let onok = (evt, val) => {
          actions.resources.deleteAsset({uid: asset.uid, assetType: asset.asset_type}, {
            onComplete: ()=> {
              notify(t('##ASSET_TYPE## deleted permanently').replace('##ASSET_TYPE##', assetTypeLabel));
              if (typeof callback === 'function') {
                callback();
              }
            }
          });
        };

        if (!deployed) {
          if (asset.asset_type !== ASSET_TYPES.survey.id) {
            msg = t('You are about to permanently delete this item from your library.');
          } else {
            msg = t('You are about to permanently delete this draft.');
          }
        } else {
          msg = `${t('You are about to permanently delete this form.')}`;
          if (asset.deployment__submission_count !== 0) {
            msg += `${renderCheckbox('dt1', t('All data gathered for this form will be deleted.'))}`;
          }
          msg += `${renderCheckbox('dt2', t('The form associated with this project will be deleted.'))}
            ${renderCheckbox('dt3', t('I understand that if I delete this project I will not be able to recover it.'), true)}
          `;
          onshow = (evt) => {
            let ok_button = dialog.elements.buttons.primary.firstChild;
            let $els = $('.alertify-toggle input');

            ok_button.disabled = true;
            $els.each(function () {$(this).prop('checked', false);});

            $els.change(function () {
              ok_button.disabled = false;
              $els.each(function () {
                if (!$(this).prop('checked')) {
                  ok_button.disabled = true;
                }
              });
            });
          };
        }
        let opts = {
          title: `${t('Delete')} ${assetTypeLabel} "${safeName}"`,
          message: msg,
          labels: {
            ok: t('Delete'),
            cancel: t('Cancel')
          },
          onshow: onshow,
          onok: onok,
          oncancel: () => {
            dialog.destroy();
            $('.alertify-toggle input').prop('checked', false);
          }
        };
        dialog.set(opts).show();
      },
      deploy: function(uid){
        let asset = stores.selectedAsset.asset;
        mixins.dmix.deployAsset(asset);
      },
      archive: function(assetOrUid, callback) {
        let asset;
        if (typeof assetOrUid === 'object') {
          asset = assetOrUid;
        } else {
          asset = stores.selectedAsset.asset || stores.allAssets.byUid[assetOrUid];
        }
        let dialog = alertify.dialog('confirm');
        let opts = {
          title: t('Archive Project'),
          message: `${t('Are you sure you want to archive this project?')} <br/><br/>
            <strong>${t('Your form will not accept submissions while it is archived.')}</strong>`,
          labels: {ok: t('Archive'), cancel: t('Cancel')},
          onok: (evt, val) => {
            actions.resources.setDeploymentActive({
              asset: asset,
              active: false
            });
            if (typeof callback === 'function') {
              callback();
            }
          },
          oncancel: () => {
            dialog.destroy();
          }
        };
        dialog.set(opts).show();
      },
      unarchive: function(assetOrUid, callback) {
        let asset;
        if (typeof assetOrUid === 'object') {
          asset = assetOrUid;
        } else {
          asset = stores.selectedAsset.asset || stores.allAssets.byUid[assetOrUid];
        }
        let dialog = alertify.dialog('confirm');
        let opts = {
          title: t('Unarchive Project'),
          message: `${t('Are you sure you want to unarchive this project?')}`,
          labels: {ok: t('Unarchive'), cancel: t('Cancel')},
          onok: (evt, val) => {
            actions.resources.setDeploymentActive({
              asset: asset,
              active: true
            });
            if (typeof callback === 'function') {
              callback();
            }
          },
          oncancel: () => {
            dialog.destroy();
          }
        };
        dialog.set(opts).show();
      },
      sharing: function(uid){
        stores.pageState.showModal({
          type: MODAL_TYPES.SHARING,
          assetid: uid
        });
      },
      refresh: function(uid) {
        stores.pageState.showModal({
          type: MODAL_TYPES.REPLACE_PROJECT,
          asset: stores.selectedAsset.asset
        });
      },
      translations: function(uid) {
        stores.pageState.showModal({
          type: MODAL_TYPES.FORM_LANGUAGES,
          assetUid: uid
        });
      },
      encryption: function(uid) {
        stores.pageState.showModal({
          type: MODAL_TYPES.ENCRYPT_FORM,
          assetUid: uid
        });
      },
      removeSharing: function(uid) {
        /**
         * Extends `removeAllPermissions` from `userPermissionRow.es6`:
         * Checks for permissions from current user before finding correct
         * "most basic" permission to remove.
         */
        const asset = stores.selectedAsset.asset || stores.allAssets.byUid[uid];
        const userViewAssetPerm = asset.permissions.find((perm) => {
          // Get permissions url related to current user
          var permUserUrl = perm.user.split('/');
          return (
            permUserUrl[permUserUrl.length - 2] === stores.session.currentAccount.username &&
            perm.permission === permConfig.getPermissionByCodename(PERMISSIONS_CODENAMES.view_asset).url
          );
        });

        let dialog = alertify.dialog('confirm');
        let opts = {
          title: t('Remove shared form'),
          message: `${t('Are you sure you want to remove this shared form?')}`,
          labels: {ok: t('Remove'), cancel: t('Cancel')},
          onok: (evt, val) => {
            // Only non-owners should have the asset removed from their asset list.
            // This menu option is only open to non-owners so we don't need to check again.
            let isNonOwner = true;
            actions.permissions.removeAssetPermission(uid, userViewAssetPerm.url, isNonOwner);
          },
          oncancel: () => {
            dialog.destroy();
          }
        };
        dialog.set(opts).show();
      },

    }
  },
};

mixins.permissions = {
  userCan (permName, asset) {
    if (!asset.permissions) {
      return false;
    }

    if (!stores.session.currentAccount) {
      return false;
    }

    const currentUsername = stores.session.currentAccount.username;
    if (asset.owner__username === currentUsername) {
      return true;
    }

    // if permission is granted publicly, then grant it to current user
    const anonAccess = asset.permissions.some((perm) => {
      return (
        perm.user === buildUserUrl(ANON_USERNAME) &&
        perm.permission === permConfig.getPermissionByCodename(permName).url
      );
    });
    if (anonAccess) {
      return true;
    }

    return asset.permissions.some((perm) => {
      return (
        perm.user === buildUserUrl(currentUsername) &&
        perm.permission === permConfig.getPermissionByCodename(permName).url
      );
    });
  }
};

mixins.contextRouter = {
  isFormList() {
    return this.context.router.isActive(ROUTES.FORMS) && this.currentAssetID() === undefined;
  },
  isLibrary() {
    return this.context.router.isActive(ROUTES.LIBRARY);
  },
  isMyLibrary() {
    return this.context.router.isActive(ROUTES.MY_LIBRARY);
  },
  isPublicCollections() {
    return this.context.router.isActive(ROUTES.PUBLIC_COLLECTIONS);
  },
  isLibraryList() {
    return this.context.router.isActive(ROUTES.LIBRARY) && this.currentAssetID() === undefined;
  },
  isLibrarySingle() {
    return this.context.router.isActive(ROUTES.LIBRARY) && this.currentAssetID() !== undefined;
  },
  isFormSingle() {
    return this.context.router.isActive(ROUTES.FORMS) && this.currentAssetID() !== undefined;
  },
  currentAssetID() {
    return this.context.router.params.assetid || this.context.router.params.uid;
  },
  currentAsset() {
    return stores.asset.data[this.currentAssetID()];
  },
  isActiveRoute(path, indexOnly = false) {
    return this.context.router.isActive(path, indexOnly);
  },
  isFormBuilder() {
    if (this.context.router.isActive(ROUTES.NEW_LIBRARY_ITEM)) {
      return true;
    }

    const uid = this.currentAssetID();
    return (
      uid !== undefined &&
      this.context.router.isActive(ROUTES.EDIT_LIBRARY_ITEM.replace(':uid', uid)) ||
      this.context.router.isActive(ROUTES.NEW_LIBRARY_ITEM.replace(':uid', uid)) ||
      this.context.router.isActive(ROUTES.FORM_EDIT.replace(':uid', uid))
    );
  }
};

/*
 * generates dialog when cloning an asset as new type
 */
mixins.cloneAssetAsNewType = {
  dialog(params) {
    const dialog = alertify.dialog('prompt');
    const opts = {
      title: params.promptTitle,
      message: params.promptMessage,
      value: _.escape(params.sourceName),
      labels: {ok: t('Create'), cancel: t('Cancel')},
      onok: (evt, value) => {
        // disable buttons
        dialog.elements.buttons.primary.children[0].setAttribute('disabled', true);
        dialog.elements.buttons.primary.children[0].innerText = t('Please wait…');
        dialog.elements.buttons.primary.children[1].setAttribute('disabled', true);

        actions.resources.cloneAsset({
          uid: params.sourceUid,
          name: value,
          new_asset_type: params.targetType
        }, {
          onComplete: (asset) => {
            dialog.destroy();

            switch (asset.asset_type) {
              case ASSET_TYPES.survey.id:
                hashHistory.push(ROUTES.FORM_LANDING.replace(':uid', asset.uid));
                break;
              case ASSET_TYPES.template.id:
              case ASSET_TYPES.block.id:
              case ASSET_TYPES.question.id:
                hashHistory.push(ROUTES.LIBRARY);
                break;
            }
          },
          onFailed: (asset) => {
            dialog.destroy();
            alertify.error(t('Failed to create new asset!'));
          }
        });

        // keep the dialog open
        return false;
      },
      oncancel: (evt, value) => {
        dialog.destroy();
      }
    };
    dialog.set(opts).show();
  }
};

export default mixins;<|MERGE_RESOLUTION|>--- conflicted
+++ resolved
@@ -241,12 +241,9 @@
       actions.resources.loadAsset({id: uid});
     }
   },
-<<<<<<< HEAD
-=======
   removeSharing: function() {
     mixins.clickAssets.click.asset.removeSharing(this.props.params.uid);
   },
->>>>>>> 8e8f7864
 };
 
 /*
