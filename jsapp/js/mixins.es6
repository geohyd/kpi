/*eslint no-unused-vars:0*/
import React from 'react';
import Reflux from 'reflux';
import alertify from 'alertifyjs';
import {Link, hashHistory} from 'react-router';
import DocumentTitle from 'react-document-title';
import classNames from 'classnames';

import {dataInterface} from './dataInterface';
import stores from './stores';
import bem from './bem';
import actions from './actions';
import ui from './ui';
import $ from 'jquery';

import {
  anonUsername,
  formatTime,
  currentLang,
  log,
  t,
  assign,
  notify,
  stringToColor
} from './utils';

import icons from '../xlform/src/view.icons';

var mixins = {};

mixins.dmix = {
  afterCopy() {
    notify(t('copied to clipboard'));
  },
  saveCloneAs (evt) {
    let version_id = evt.currentTarget.dataset.versionId;
    let name = `${t('Clone of')} ${this.state.name}`;

    let dialog = alertify.dialog('prompt');
    let opts = {
      title: t('Clone form'),
      message: t('Enter the name of the cloned form'),
      value: name,
      labels: {ok: t('Ok'), cancel: t('Cancel')},
      onok: (evt, value) => {
        let uid = this.props.params.assetid;
        actions.resources.cloneAsset({
          uid: uid,
          name: value,
          version_id: version_id,
        }, {
          onComplete: (asset) => {
            dialog.destroy();
            hashHistory.push(`/forms/${asset.uid}`);
          }
        });

        // keep the dialog open
        return false;
      },
      oncancel: () => {
        dialog.destroy();
      }
    };
    dialog.set(opts).show();

  },
  reDeployConfirm (asset, onComplete) {
    let dialog = alertify.dialog('confirm');
    let opts = {
      title: t('Overwrite existing deployment'),
      message: t(
        'This form has already been deployed. Are you sure you ' +
        'want overwrite the existing deployment? ' +
        '<br/><br/><strong>This action cannot be undone.</strong>'
      ),
      labels: {ok: t('Ok'), cancel: t('Cancel')},
      onok: (evt, val) => {
        let ok_button = dialog.elements.buttons.primary.firstChild;
        ok_button.disabled = true;
        ok_button.innerText = t('Deploying...');
        actions.resources.deployAsset(asset, true, dialog, {
          onComplete: () => {
            notify(t('redeployed form'));
            actions.resources.loadAsset({id: asset.uid});
          }
        });
        // keep the dialog open
        return false;
      },
      oncancel: () => {
        dialog.destroy();
      }
    };
    dialog.set(opts).show();
  },
  deployAsset (asset, onComplete) {
    if (!asset || asset.kind != 'asset') {
        if (this.state && this.state.kind == 'asset') {
          asset = this.state;
        } else {
          console.error(
            'Neither the arguments nor the state supplied an asset.');
          return;
        }
    }
    if (!asset.has_deployment) {
      // There's no existing deployment for this asset
      let deployment_alert = alertify.warning(t('deploying to kobocat...'), 60);
      actions.resources.deployAsset(asset, false, deployment_alert, {
        onComplete: () => {
          notify(t('deployed form'));
          actions.resources.loadAsset({id: asset.uid});
          hashHistory.push(`/forms/${asset.uid}`);
        }
      });
    } else {
      // We are about to overwrite(!) an existing deployment
      this.reDeployConfirm(asset, onComplete);
    }
  },
  unarchiveAsset () {
    mixins.clickAssets.click.asset.unarchive.call(this, this.state);
  },
  toggleDeploymentHistory () {
    this.setState({
      historyExpanded: !this.state.historyExpanded,
    });
  },
  summaryDetails () {
    return (
      <pre>
        <code>
          {this.state.asset_type}
          <br />
          {`[${Object.keys(this.state).join(', ')}]`}
          <br />
          {JSON.stringify(this.state.summary, null, 4)}
        </code>
      </pre>
      );
  },
  asJson(){
    return (
        <pre>
          <code>
            {JSON.stringify(this.state, null, 4)}
          </code>
        </pre>
      );
  },
  dmixAssetStoreChange (data) {
    var uid = this.props.params.assetid || this.props.uid || this.props.params.uid,
      asset = data[uid];
    if (asset) {
      this.setState(assign({}, data[uid]));
    }
  },
  componentDidMount () {
    this.listenTo(stores.asset, this.dmixAssetStoreChange);

    var uid = this.props.params.assetid || this.props.uid || this.props.params.uid;
    if (this.props.randdelay && uid) {
      window.setTimeout(()=>{
        actions.resources.loadAsset({id: uid});
      }, Math.random() * 3000);
    } else if (uid) {
      actions.resources.loadAsset({id: uid});
    }
  }
};

mixins.droppable = {
  _forEachDroppedFile (params={}) {
    let router = this.context.router;
    let isXLSReplaceInForm = this.props.context == 'replaceXLS' && router.isActive('forms') && router.params.assetid != undefined;
    var library = router.isActive('library');
    params = assign({library: library}, params);

    if (params.base64Encoded) {
      stores.pageState.showModal({
        type: 'uploading-xls',
        filename: params.name
      });
    }
<<<<<<< HEAD

    if (!library && params.base64Encoded) {
      let destination = params.destination || this.state.url;
      params = assign({destination: destination}, params);
    }

=======

    if (!library && params.base64Encoded) {
      let destination = params.destination || this.state.url;
      params = assign({destination: destination}, params);
    }

>>>>>>> 19f6139d
    dataInterface.postCreateImport(params).then((data)=> {
      window.setTimeout((()=>{
        dataInterface.getImportDetails({
          uid: data.uid,
        }).done((importData/*, status, jqxhr*/) => {
          if (importData.status === 'complete') {
            var assetData = importData.messages.updated || importData.messages.created;
            var assetUid = assetData && assetData.length > 0 && assetData[0].uid;
            if (!assetUid) {
              // TODO: use a more specific error message here
              alertify.error(t('XLSForm Import failed. Check that the XLSForm and/or the URL are valid, and try again using the "Replace with XLS" icon.'));
              if (params.assetUid)
                hashHistory.push(`/forms/${params.assetUid}`);
            } else {
              if (isXLSReplaceInForm) {
                actions.resources.loadAsset({id: assetUid});
              } else if (library) {
                this.searchDefault();
              } else {
                hashHistory.push(`/forms/${assetUid}`);
              }
              notify(t('XLS Import completed'));
            }
          }
          // If the import task didn't complete immediately, inform the user accordingly.
          else if (importData.status === 'processing') {
            alertify.warning(t('Your upload is being processed. This may take a few moments.'));
          } else if (importData.status === 'created') {
            alertify.warning(t('Your upload is queued for processing. This may take a few moments.'));
          } else if (importData.status === 'error')  {
            let error_message = t('Import Failure.');
            if (importData.messages.error)
              error_message = `<strong>${t('Import Failure.')}</strong><br><code><strong>${importData.messages.error_type}</strong><br>${importData.messages.error}</code>`;
            alertify.error(error_message);
          } else {
            alertify.error(t('Import Failure.'));
          }
        }).fail((failData)=>{
          alertify.error(t('Import Failed.'));
          log('import failed', failData);
        });
        stores.pageState.hideModal();
      }), 2500);
    }).fail((jqxhr)=> {
      log('Failed to create import: ', jqxhr);
      alertify.error(t('Failed to create import.'));
    });
  },
  dropFiles (files, rejectedFiles, pms={}) {
    files.map((file) => {
      var reader = new FileReader();
      reader.onload = (e)=> {
        let params = assign({
          base64Encoded: e.target.result,
          name: file.name,
          lastModified: file.lastModified,
        }, pms);

        this._forEachDroppedFile(params);
      };
      reader.readAsDataURL(file);
    });

    rejectedFiles.map((rej) => {
      var errMsg = t('Upload error: could not recognize Excel file.');
      alertify.error(errMsg);
    });
  }
};

mixins.collectionList = {
  getInitialState () {
    // initial state is a copy of "stores.collections.initialState"
    return assign({}, stores.collections.initialState);
  },
  listCollections () {
    actions.resources.listCollections();
  },
  componentDidMount () {
    this.listenTo(stores.collections, this.collectionsChanged);
  },
  collectionsChanged (collections) {
    this.setState(collections);
  },
};

mixins.clickAssets = {
  onActionButtonClick (action, uid, name) {
    this.click.asset[action].call(this, uid, name);
  },
  click: {
    asset: {
      clone: function(uid, name){
        let newName = `${t('Clone of')} ${name}`;
        let dialog = alertify.dialog('prompt');
        let opts = {
          title: t('Clone form'),
          message: t('Enter the name of the cloned form'),
          value: newName,
          labels: {ok: t('Ok'), cancel: t('Cancel')},
          onok: (evt, value) => {
            actions.resources.cloneAsset({
              uid: uid,
              name: value,
            }, {
            onComplete: (asset) => {
              dialog.destroy();
              notify(t('cloned project created'));
              this.refreshSearch && this.refreshSearch();
            }
            });
            // keep the dialog open
            return false;
          },
          oncancel: () => {
            dialog.destroy();
          }
        };
        dialog.set(opts).show();

      },
      edit: function (uid) {
        if (this.context.router.isActive('library'))
          hashHistory.push(`/library/${uid}/edit`);
        else
          hashHistory.push(`/forms/${uid}/edit`);
      },
      delete: function(uid){
        let asset = stores.selectedAsset.asset;
        var assetTypeLabel = t('project');

        if (asset.asset_type != 'survey') {
          assetTypeLabel = t('library item');
        }

        let dialog = alertify.dialog('confirm');
        let deployed = asset.has_deployment;
        let msg, onshow;
        let onok = (evt, val) => {
          actions.resources.deleteAsset({uid: uid}, {
            onComplete: ()=> {
              notify(`${assetTypeLabel} ${t('deleted permanently')}`);
              $('.alertify-toggle input').prop("checked", false);
            }
          });
        };

        if (!deployed) {
          if (asset.asset_type != 'survey')
            msg = t('You are about to permanently delete this item from your library.');
          else
            msg = t('You are about to permanently delete this draft.');
        } else {
          msg = `
            ${t('You are about to permanently delete this form.')}
            <div class="alertify-toggle"><input type="checkbox" id="dt1"/> <label for="dt1">${t('All data gathered for this form will be deleted.')}</label></div>
            <div class="alertify-toggle"><input type="checkbox" id="dt2"/> <label for="dt2">${t('All questions created for this form will be deleted.')}</label></div>
            <div class="alertify-toggle"><input type="checkbox" id="dt3"/> <label for="dt3">${t('The form associated with this project will be deleted.')}</label></div>
            <div class="alertify-toggle alertify-toggle-important"><input type="checkbox" id="dt4"/> <label for="dt4">${t('I understand that if I delete this project I will not be able to recover it.')}</label></div>
          `;
          onshow = (evt) => {
            let ok_button = dialog.elements.buttons.primary.firstChild;
            let $els = $('.alertify-toggle input');
            ok_button.disabled = true;
            $els.change(function () {
              ok_button.disabled = false;
              $els.each(function ( index ) {
                if (!$(this).prop('checked')) {
                  ok_button.disabled = true;
                }
              });
            });
          };
        }
        let opts = {
          title: `${t('Delete')} ${assetTypeLabel}`,
          message: msg,
          labels: {
            ok: t('Delete'),
            cancel: t('Cancel')
          },
          onshow: onshow,
          onok: onok,
          oncancel: () => {
            dialog.destroy();
            $('.alertify-toggle input').prop("checked", false);
          }
        };
        dialog.set(opts).show();
      },
      deploy: function(uid){
        let asset = stores.selectedAsset.asset;
        mixins.dmix.deployAsset(asset);
      },
      archive: function(uid) {
        let asset = stores.selectedAsset.asset;
        let dialog = alertify.dialog('confirm');
        let opts = {
          title: t('Archive Project'),
          message: `${t('Are you sure you want to archive this project?')} <br/><br/>
            <strong>${t('Your form will not accept submissions while it is archived.')}</strong>`,
          labels: {ok: t('Archive'), cancel: t('Cancel')},
          onok: (evt, val) => {
            actions.resources.setDeploymentActive(
              {
                asset: asset,
                active: false
              },
              {onComplete: ()=> {
                this.refreshSearch && this.refreshSearch();
                notify(t('archived project'));
              }}
            );
          },
          oncancel: () => {
            dialog.destroy();
          }
        };
        dialog.set(opts).show();
      },
      unarchive: function(assetOrUid) {
        let asset = (typeof assetOrUid == 'object') ? assetOrUid : stores.selectedAsset.asset;
        let dialog = alertify.dialog('confirm');
        let opts = {
          title: t('Unarchive Project'),
          message: `${t('Are you sure you want to unarchive this project?')}`,
          labels: {ok: t('Unarchive'), cancel: t('Cancel')},
          onok: (evt, val) => {
            actions.resources.setDeploymentActive(
              {
                asset: asset,
                active: true
              },
              {onComplete: ()=> {
                actions.resources.loadAsset({id: asset.uid});
                this.refreshSearch && this.refreshSearch();
                notify(t('unarchived project'));
              }}
            );
          },
          oncancel: () => {
            dialog.destroy();
          }
        };
        dialog.set(opts).show();
      },
      sharing: function(uid){
        stores.pageState.showModal({
          type: 'sharing',
          assetid: uid
        });
      },
      refresh: function(uid) {
        stores.pageState.showModal({
          type: 'replace-xls',
          asset: stores.selectedAsset.asset
        });
      }

    }
  },
};

mixins.permissions = {
  removePerm (permName, permObject, content_object_uid) {
    actions.permissions.removePerm({
      permission_url: permObject.url,
      content_object_uid: content_object_uid
    });
  },
  // PM: temporarily disabled
  // removeCollectionPublicPerm (collection, publicPerm) {
  //   return (evt) => {
  //     evt.preventDefault();
  //     if (collection.discoverable_when_public) {
  //       actions.permissions.setCollectionDiscoverability(
  //         collection.uid, false
  //       );
  //     }
  //     actions.permissions.removePerm({
  //       permission_url: publicPerm.url,
  //       content_object_uid: collection.uid
  //     });
  //   };
  // },
  setPerm (permName, props) {
    actions.permissions.assignPerm({
      username: props.username,
      uid: props.uid,
      kind: props.kind,
      objectUrl: props.objectUrl,
      role: permName
    });
  },
  userCan (permName, asset) {
    if (!asset.permissions)
      return false;

    if (!stores.session.currentAccount)
      return false;

    const currentUsername = stores.session.currentAccount.username;
    if (asset.owner__username === currentUsername)
      return true;

    // TODO: should super user always have access to all UI?
    // if (stores.session.currentAccount.is_superuser)
    //   return true;

    // if permission is granted publicly, then grant it to current user
    const anonAccess = asset.permissions.some(perm => perm.user__username === 'AnonymousUser' && perm.permission === permName);
    if (anonAccess)
      return true;

    const userPerms = asset.permissions.filter(perm => perm.user__username === currentUsername);
    return userPerms.some(p => p.permission === permName);
  }
};

mixins.contextRouter = {
  isFormList () {
    return this.context.router.isActive('forms') && this.context.router.params.assetid == undefined;
  },
  isLibrary () {
    return this.context.router.isActive('library');
  },
  isFormSingle () {
    return this.context.router.isActive('forms') && this.context.router.params.assetid != undefined;
  },
  currentAssetID () {
    return this.context.router.params.assetid;
  },
  isActiveRoute (path, indexOnly = false) {
    return this.context.router.isActive(path, indexOnly);
  },
  isFormBuilder () {
    if (this.context.router.isActive(`/library/new`))
      return true;

    if (this.context.router.params.assetid == undefined)
      return false

    var assetid = this.context.router.params.assetid;
    if (this.context.router.isActive(`/library/${assetid}/edit`))
      return true;

    return this.context.router.isActive(`/forms/${assetid}/edit`);
  },

}
export default mixins;<|MERGE_RESOLUTION|>--- conflicted
+++ resolved
@@ -183,21 +183,11 @@
         filename: params.name
       });
     }
-<<<<<<< HEAD
-
     if (!library && params.base64Encoded) {
       let destination = params.destination || this.state.url;
       params = assign({destination: destination}, params);
     }
 
-=======
-
-    if (!library && params.base64Encoded) {
-      let destination = params.destination || this.state.url;
-      params = assign({destination: destination}, params);
-    }
-
->>>>>>> 19f6139d
     dataInterface.postCreateImport(params).then((data)=> {
       window.setTimeout((()=>{
         dataInterface.getImportDetails({
