module.exports = do ->
  _t = require('utils').t
  replaceSupportEmail = require('utils').replaceSupportEmail

  expandingSpacerHtml = """
      <div class="survey__row__spacer  row clearfix expanding-spacer-between-rows expanding-spacer-between-rows--depr">
        <div class="js-expand-row-selector btn btn--addrow btn--block  btn-xs  btn-default  add-row-btn"
            ><i class="fa fa-plus"></i></div>
        <div class="line">&nbsp;</div>
      </div>
  """

  groupSettingsView = ->
    """
      <section class="card__settings  row-extras row-extras--depr">
        <i class="card__settings-close fa fa-times js-toggle-card-settings"></i>
        <ul class="card__settings__tabs">
          <li class="heading"><i class="fa fa-cog"></i> #{_t("Settings")}</li>
          <li data-card-settings-tab-id="all" class="card__settings__tabs__tab--active">#{_t("All group settings")}</li>
          <li data-card-settings-tab-id="skip-logic" class="">#{_t("Skip Logic")}</li>
        </ul>
        <div class="card__settings__content">
          <div class="card__settings__fields card__settings__fields--active card__settings__fields--all">
          </div>
          <div class="card__settings__fields card__settings__fields--skip-logic"></div>
        </div>
      </section>
    """
  rowSettingsView = ()->
    """
      <section class="card__settings  row-extras row-extras--depr">
        <i class="card__settings-close fa fa-times js-toggle-card-settings"></i>
        <ul class="card__settings__tabs">
          <li class="heading"><i class="fa fa-cog"></i> #{_t("Settings")}</li>
          <li data-card-settings-tab-id="question-options" class="card__settings__tabs__tab--active">#{_t("Question Options")}</li>
          <li data-card-settings-tab-id="skip-logic" class="">#{_t("Skip Logic")}</li>
          <li data-card-settings-tab-id="validation-criteria" class="">#{_t("Validation Criteria")}</li>
          <li data-card-settings-tab-id="response-type" class="card__settings__tab--response-type">#{_t("Response Type")}</li>
        </ul>
        <div class="card__settings__content">
          <ul class="card__settings__fields card__settings__fields--active card__settings__fields--question-options">
          </ul>

          <ul class="card__settings__fields card__settings__fields--skip-logic">
          </ul>

          <ul class="card__settings__fields card__settings__fields--validation-criteria">
          </ul>

          <ul class="card__settings__fields card__settings__fields--response-type">
          </ul>
        </div>
      </section>
    """

  xlfRowView = (surveyView) ->
      template = """
      <div class="survey__row__item survey__row__item--question card js-select-row">
        <div class="card__header">
          <div class="card__header--shade"><span></span></div>
          <div class="card__indicator">
            <div class="noop card__indicator__icon"><i class="fa fa-fw card__header-icon"></i></div>
          </div>
          <div class="card__text">
            <input type="text" placeholder="#{_t("Question label is required")}" class="card__header-title js-cancel-select-row js-cancel-sort">
            <input type="text" placeholder="#{_t("Question hint")}" class="card__header-hint js-cancel-select-row js-cancel-sort">
          </div>
          <div class="card__buttons">
            <span class="card__buttons__button card__buttons__button--settings card__buttons__button--gray js-toggle-card-settings" data-button-name="settings"><i class="fa fa-cog"></i></span>
            <span class="card__buttons__button card__buttons__button--delete card__buttons__button--red js-delete-row" data-button-name="delete"><i class="fa fa-trash-o"></i></span>
      """
      if surveyView.features.multipleQuestions
        template += """<span class="card__buttons__button card__buttons__button--copy card__buttons__button--blue js-clone-question" data-button-name="duplicate"><i class="fa fa-copy"></i></span>
                  <span class="card__buttons__button card__buttons__button--add card__buttons__button--gray-green js-add-to-question-library" data-button-name="add-to-library"><i class="fa fa-folder-o"><i class="fa fa-plus"></i></i></span>"""

      return template + """
          </div>
        </div>
      </div>
      #{expandingSpacerHtml}
      """

  groupView = ()->
    """
    <div class="survey__row__item survey__row__item--group group card js-select-row">
      <header class="group__header">
        <i class="group__caret js-toggle-group-expansion fa fa-fw fa-caret-down"></i>
        <input type="text" placeholder="#{_t("Group title is required")}" class="card__header-title js-cancel-select-row js-cancel-sort">
        <div class="group__header__buttons">
          <span class="group__header__buttons__button group__header__buttons__button--settings js-toggle-card-settings"><i class="fa fa-cog"></i></span>
          <span class="group__header__buttons__button group__header__buttons__button--delete js-delete-group"><i class="fa fa-trash-o"></i></span>
        </div>
      </header>
      <ul class="group__rows">
      </ul>
    </div>
    #{expandingSpacerHtml}
    """

  koboMatrixView = () ->
      template = """
      <div class="survey__row__item survey__row__item--question card js-select-row">
        <div class="card__header">
          <div class="card__header--shade"><span></span></div>
          <div class="card__indicator">
            <div class="noop card__indicator__icon"><i class="fa fa-fw card__header-icon fa-table"></i></div>
          </div>
          <div class="card__text">
            <input type="text" placeholder="#{_t("Question label is required")}" class="card__header-title js-cancel-select-row js-cancel-sort">
          </div>
          <div class="card__buttons">
            <span class="card__buttons__button card__buttons__button--settings card__buttons__button--gray js-toggle-card-settings" data-button-name="settings"><i class="fa fa-cog"></i></span>
            <span class="card__buttons__button card__buttons__button--delete card__buttons__button--red js-delete-row" data-button-name="delete"><i class="fa fa-trash-o"></i></span>
          </div>
        </div>
        <p class="kobomatrix-warning">#{_t("Note: The Matrix question type only works in Enketo web forms using the 'grid' style.")}</p>

        <div class="card__kobomatrix">
      """
      return template + """
        </div>
      </div>
      #{expandingSpacerHtml}
      """

  scoreView = (template_args={})->
    fillers = []
    cols = []
    for col in template_args.score_choices
      fillers.push """<td class="scorecell__radio"><input type="radio" disabled="disabled"></td>"""
      autoname_class = ""
      autoname_attr = ""
      if col.autoname
        autoname_class = "scorecell__name--automatic"
        autoname_attr = """data-automatic-name="#{col.autoname}" """
      namecell = """
        <p class="scorecell__name #{autoname_class}" #{autoname_attr} contenteditable="true" title="Option value">#{col.name or ''}</p>
      """
      cols.push """
        <th class="scorecell__col" data-cid="#{col.cid}">
          <span class="scorecell__label" contenteditable="true">#{col.label}</span><button class="scorecell__delete js-delete-scorecol">&times;</button>
          #{namecell}
        </th>
        """
    thead_html = cols.join('')
    fillers = fillers.join('')
    tbody_html = for row in template_args.score_rows
      autoname_attr = ""
      autoname_class = ""
      if row.autoname
        autoname_class = "scorelabel__name--automatic"
        autoname_attr = """data-automatic-name="#{row.autoname}" """

      scorelabel__name = """
        <span class="scorelabel__name #{autoname_class}" #{autoname_attr} contenteditable="true" title="#{_t("Row name")}">#{row.name or ''}</span>
      """

      """
      <tr data-row-cid="#{row.cid}">
        <td class="scorelabel">
          <span class="scorelabel__edit" contenteditable="true">#{row.label}</span>
          <button class="scorerow__delete js-delete-scorerow">&times;</button>
          <br>
          #{scorelabel__name}
        </td>
        #{fillers}
      </tr>
      """
    table_html = """
    <table class="score_preview__table">
      <thead>
        <th class="scorecell--empty"></th>
        #{thead_html}
        <th class="scorecell--add"><span>+</span></th>
      </thead>
      <tbody>
        #{tbody_html.join('')}
      </tbody>
      <tfoot>
        <tr>
        <td class="scorerow--add"><button>+</button></td>
        </tr>
      </tfoot>
    </table>
    """
    """
    <div class="score_preview">
      #{table_html}
    </div>
    """
  rankView = (s, template_args={})->
    rank_levels_lis = for item in template_args.rank_levels
      autoclass = ""
      autoattr = ""
      autoattr = """data-automatic-name="#{item.automatic}" """
      if item.set_automatic
        autoclass = "rank_items__name--automatic"
      """
      <li class="rank_items__level" data-cid="#{item.cid}">
        <span class="rank_items__level__label">#{item.label}</span><button class="rankcell__delete js-delete-rankcell">&times;</button>
        <br>
        <span class="rank_items__name #{autoclass}" #{autoattr}>#{item.name or ''}</span>
      </li>
      """
    rank_rows_lis = for item in template_args.rank_rows
      autoclass = ""
      autoattr = ""
      autoattr = """data-automatic-name="#{item.automatic}" """
      if item.set_automatic
        autoclass = "rank_items__name--automatic"
      """
      <li class="rank_items__item" data-cid="#{item.cid}">
        <span class="rank_items__item__label">#{item.label}</span><button class="rankcell__delete js-delete-rankcell">&times;</button>
        <br>
        <span class="rank_items__name #{autoclass}" #{autoattr}>#{item.name or ''}</span>
      </li>
      """
    rank_constraint_message_html = """
    <li class="rank_items__constraint_wrap">
      <p class="rank_items__constraint_explanation">
        #{_t("A constraint message to be read in case of error:")}
      </p>
      <p class="rank_items__constraint_message">
        #{template_args.rank_constraint_msg}
      </p>
    </li>
    """

    rank_constraint_message_li = """
      #{rank_constraint_message_html}
    """
    """
    <div class="rank_preview clearfix">
      <ol class="rank__rows">
        #{rank_rows_lis.join('')}
        <li class="rank_items__add rank_items__add--item"><button>+</button></li>
      </ol>
      <ul class="rank__levels">
        #{rank_levels_lis.join('')}
        <li class="rank_items__add rank_items__add--level"><button>+</button></li>
        #{rank_constraint_message_li}
      </ul>
    </div>
    """
  mandatorySettingSelector = (uniqueName, currentValue) ->
    if currentValue is 'true' or currentValue is 'false'
      modifier = currentValue
    else
      modifier = 'custom'

    """
    <div class="card__settings__fields__field">
<<<<<<< HEAD
      <label>#{_t('Mandatory response')}:</label>
      <span class="settings__input">
        <div class="radio">
          <label class="radio__row mandatory-setting__row mandatory-setting__row--true">
            <input
              class="radio__input js-mandatory-setting-radio"
              type="radio"
              name="#{uniqueName}"
              value="true" #{if modifier is 'true' then 'checked' else ''}
            >
            <span class="radio__label">#{_t('Yes')}</span>
          </label>
          <label class="radio__row mandatory-setting__row mandatory-setting__row--false">
            <input
              class="radio__input js-mandatory-setting-radio"
              type="radio"
              name="#{uniqueName}"
              value="false" #{if modifier is 'false' then 'checked' else ''}
            >
            <span class="radio__label">#{_t('No')}</span>
          </label>
          <label class="radio__row mandatory-setting__row mandatory-setting__row--custom">
            <input
              class="radio__input js-mandatory-setting-radio"
              type="radio"
              name="#{uniqueName}"
              value="custom" #{if modifier is 'custom' then 'checked' else ''}
            >
            <span class="radio__label">#{_t('Custom logic')}</span>
            <label class="text-box text-box--on-white">
              <input
                type="text"
                class="text-box__input js-mandatory-setting-custom-text"
                value="#{currentValue}"
                placeholder="#{_t('Mandatory when this formula is true')}"
              >
            </label>
          </label>
        </div>
      </span>
    </div>
    """

  paramsSettingsField = ->
    """
    <div class="card__settings__fields__field params-view__settings-wrapper">
      <label>#{_t('Parameters')}:</label>
=======
      <label>#{_t("Parameters")}:</label>
>>>>>>> 008d4fd5
      <span class="settings__input">
        <div class="params-view"></div>
      </span>
    </div>
    """

  paramsSimple = ->
    """
    <div class="params-view__simple-wrapper">
      <div class="params-view"></div>
    </div>
    """

  selectQuestionExpansion = ->
    """
    <div class="card--selectquestion__expansion row__multioptions js-cancel-sort">
      <div class="list-view">
        <ul></ul>
      </div>
    </div>
    """

  expandChoiceList = ()->
    """
    <span class="card__buttons__multioptions js-toggle-row-multioptions js-cancel-select-row"><i class='right-and-down-caret' /></span>
    """

  rowErrorView = (atts)->
    """
    <div class="card card--error">
      #{_t("Row could not be displayed:")} <pre>#{atts}</pre>
      <em>#{replaceSupportEmail(_t("This question could not be imported. Please re-create it manually. Please contact us at help@kobotoolbox.org so we can fix this bug!"))}</em>
    </div>
    #{expandingSpacerHtml}
    """

  xlfRowView: xlfRowView
  expandChoiceList: expandChoiceList
  mandatorySettingSelector: mandatorySettingSelector
  paramsSettingsField: paramsSettingsField
  paramsSimple: paramsSimple
  selectQuestionExpansion: selectQuestionExpansion
  groupView: groupView
  rowErrorView: rowErrorView
  koboMatrixView: koboMatrixView
  scoreView: scoreView
  rankView: rankView
  groupSettingsView: groupSettingsView
  rowSettingsView: rowSettingsView<|MERGE_RESOLUTION|>--- conflicted
+++ resolved
@@ -250,7 +250,6 @@
 
     """
     <div class="card__settings__fields__field">
-<<<<<<< HEAD
       <label>#{_t('Mandatory response')}:</label>
       <span class="settings__input">
         <div class="radio">
@@ -298,9 +297,6 @@
     """
     <div class="card__settings__fields__field params-view__settings-wrapper">
       <label>#{_t('Parameters')}:</label>
-=======
-      <label>#{_t("Parameters")}:</label>
->>>>>>> 008d4fd5
       <span class="settings__input">
         <div class="params-view"></div>
       </span>
