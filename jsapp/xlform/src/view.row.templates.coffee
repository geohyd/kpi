module.exports = do ->
  _t = require('utils').t
  replaceSupportEmail = require('utils').replaceSupportEmail

  expandingSpacerHtml = """
      <div class="survey__row__spacer  row clearfix expanding-spacer-between-rows expanding-spacer-between-rows--depr">
        <div class="js-expand-row-selector btn btn--addrow btn--block  btn-xs  btn-default  add-row-btn"
            ><i class="fa fa-plus"></i></div>
        <div class="line">&nbsp;</div>
      </div>
  """

  groupSettingsView = ->
    """
      <section class="card__settings  row-extras row-extras--depr">
        <i class="card__settings-close fa fa-times js-toggle-card-settings"></i>
        <ul class="card__settings__tabs">
          <li class="heading"><i class="fa fa-cog"></i> #{_t("Settings")}</li>
          <li data-card-settings-tab-id="all" class="card__settings__tabs__tab--active">#{_t("All group settings")}</li>
          <li data-card-settings-tab-id="skip-logic" class="">#{_t("Skip Logic")}</li>
        </ul>
        <div class="card__settings__content">
          <div class="card__settings__fields card__settings__fields--active card__settings__fields--all">
          </div>
          <div class="card__settings__fields card__settings__fields--skip-logic"></div>
        </div>
      </section>
    """
  rowSettingsView = ()->
    """
      <section class="card__settings  row-extras row-extras--depr">
        <i class="card__settings-close fa fa-times js-toggle-card-settings"></i>
        <ul class="card__settings__tabs">
          <li class="heading"><i class="fa fa-cog"></i> #{_t("Settings")}</li>
          <li data-card-settings-tab-id="question-options" class="card__settings__tabs__tab--active">#{_t("Question Options")}</li>
          <li data-card-settings-tab-id="skip-logic" class="">#{_t("Skip Logic")}</li>
          <li data-card-settings-tab-id="validation-criteria" class="">#{_t("Validation Criteria")}</li>
          <li data-card-settings-tab-id="response-type" class="card__settings__tab--response-type">#{_t("Response Type")}</li>
        </ul>
        <div class="card__settings__content">
          <ul class="card__settings__fields card__settings__fields--active card__settings__fields--question-options">
          </ul>

          <ul class="card__settings__fields card__settings__fields--skip-logic">
          </ul>

          <ul class="card__settings__fields card__settings__fields--validation-criteria">
          </ul>

          <ul class="card__settings__fields card__settings__fields--response-type">
          </ul>
        </div>
      </section>
    """

  xlfRowView = (surveyView) ->
      template = """
      <div class="survey__row__item survey__row__item--question card js-select-row">
        <div class="card__header">
          <div class="card__header--shade"><span></span></div>
          <div class="card__indicator">
            <div class="noop card__indicator__icon"><i class="fa fa-fw card__header-icon"></i></div>
          </div>
          <div class="card__text">
            <input type="text" placeholder="#{_t("Question title is required")}" class="card__header-title js-cancel-select-row js-cancel-sort">
            <input type="text" placeholder="#{_t("Question hint")}" class="card__header-hint js-cancel-select-row js-cancel-sort">
          </div>
          <div class="card__buttons">
            <span class="card__buttons__button card__buttons__button--settings card__buttons__button--gray js-toggle-card-settings" data-button-name="settings"><i class="fa fa-cog"></i></span>
            <span class="card__buttons__button card__buttons__button--delete card__buttons__button--red js-delete-row" data-button-name="delete"><i class="fa fa-trash-o"></i></span>
      """
      if surveyView.features.multipleQuestions
        template += """<span class="card__buttons__button card__buttons__button--copy card__buttons__button--blue js-clone-question" data-button-name="duplicate"><i class="fa fa-copy"></i></span>
                  <span class="card__buttons__button card__buttons__button--add card__buttons__button--gray-green js-add-to-question-library" data-button-name="add-to-library"><i class="fa fa-folder-o"><i class="fa fa-plus"></i></i></span>"""

      return template + """
          </div>
        </div>
      </div>
      #{expandingSpacerHtml}
      """

  groupView = (g)->
    """
    <div class="survey__row__item survey__row__item--group group card js-select-row">
      <header class="group__header">
        <i class="group__caret js-toggle-group-expansion fa fa-fw fa-caret-down"></i>
        <span class="group__label js-cancel-select-row js-cancel-sort">#{g.getValue('label')}</span>
          <div class="group__header__buttons">
            <span class="group__header__buttons__button group__header__buttons__button--settings js-toggle-card-settings"><i class="fa fa-cog"></i></span>
            <span class="group__header__buttons__button group__header__buttons__button--delete js-delete-group"><i class="fa fa-trash-o"></i></span>
          </div>
      </header>
      <ul class="group__rows">
      </ul>
    </div>
    #{expandingSpacerHtml}
    """

  koboMatrixView = () ->
      template = """
      <div class="survey__row__item survey__row__item--question card js-select-row">
        <div class="card__header">
          <div class="card__header--shade"><span></span></div>
          <div class="card__indicator">
            <div class="noop card__indicator__icon"><i class="fa fa-fw card__header-icon fa-table"></i></div>
          </div>
          <div class="card__text">
            <input type="text" placeholder="#{_t("Question title is required")}" class="card__header-title js-cancel-select-row js-cancel-sort">
          </div>
          <div class="card__buttons">
            <span class="card__buttons__button card__buttons__button--settings card__buttons__button--gray js-toggle-card-settings" data-button-name="settings"><i class="fa fa-cog"></i></span>
            <span class="card__buttons__button card__buttons__button--delete card__buttons__button--red js-delete-row" data-button-name="delete"><i class="fa fa-trash-o"></i></span>
          </div>
        </div>
        <p class="kobomatrix-warning">#{_t("Note: The Matrix question type only works in Enketo web forms using the 'grid' style.")}</p>

        <div class="card__kobomatrix">
      """
      return template + """
        </div>
      </div>
      #{expandingSpacerHtml}
      """

  scoreView = (template_args={})->
    fillers = []
    cols = []
    for col in template_args.score_choices
      fillers.push """<td class="scorecell__radio"><input type="radio" disabled="disabled"></td>"""
      autoname_class = ""
      autoname_attr = ""
      if col.autoname
        autoname_class = "scorecell__name--automatic"
        autoname_attr = """data-automatic-name="#{col.autoname}" """
      namecell = """
        <p class="scorecell__name #{autoname_class}" #{autoname_attr} contenteditable="true" title="Option value">#{col.name or ''}</p>
      """
      cols.push """
        <th class="scorecell__col" data-cid="#{col.cid}">
          <span class="scorecell__label" contenteditable="true">#{col.label}</span><button class="scorecell__delete js-delete-scorecol">&times;</button>
          #{namecell}
        </th>
        """
    thead_html = cols.join('')
    fillers = fillers.join('')
    tbody_html = for row in template_args.score_rows
      autoname_attr = ""
      autoname_class = ""
      if row.autoname
        autoname_class = "scorelabel__name--automatic"
        autoname_attr = """data-automatic-name="#{row.autoname}" """

      scorelabel__name = """
        <span class="scorelabel__name #{autoname_class}" #{autoname_attr} contenteditable="true" title="#{_t("Row name")}">#{row.name or ''}</span>
      """

      """
      <tr data-row-cid="#{row.cid}">
        <td class="scorelabel">
          <span class="scorelabel__edit" contenteditable="true">#{row.label}</span>
          <button class="scorerow__delete js-delete-scorerow">&times;</button>
          <br>
          #{scorelabel__name}
        </td>
        #{fillers}
      </tr>
      """
    table_html = """
    <table class="score_preview__table">
      <thead>
        <th class="scorecell--empty"></th>
        #{thead_html}
        <th class="scorecell--add"><span>+</span></th>
      </thead>
      <tbody>
        #{tbody_html.join('')}
      </tbody>
      <tfoot>
        <tr>
        <td class="scorerow--add"><button>+</button></td>
        </tr>
      </tfoot>
    </table>
    """
    """
    <div class="score_preview">
      #{table_html}
    </div>
    """
  rankView = (s, template_args={})->
    rank_levels_lis = for item in template_args.rank_levels
      autoclass = ""
      autoattr = ""
      autoattr = """data-automatic-name="#{item.automatic}" """
      if item.set_automatic
        autoclass = "rank_items__name--automatic"
      """
      <li class="rank_items__level" data-cid="#{item.cid}">
        <span class="rank_items__level__label">#{item.label}</span><button class="rankcell__delete js-delete-rankcell">&times;</button>
        <br>
        <span class="rank_items__name #{autoclass}" #{autoattr}>#{item.name or ''}</span>
      </li>
      """
    rank_rows_lis = for item in template_args.rank_rows
      autoclass = ""
      autoattr = ""
      autoattr = """data-automatic-name="#{item.automatic}" """
      if item.set_automatic
        autoclass = "rank_items__name--automatic"
      """
      <li class="rank_items__item" data-cid="#{item.cid}">
        <span class="rank_items__item__label">#{item.label}</span><button class="rankcell__delete js-delete-rankcell">&times;</button>
        <br>
        <span class="rank_items__name #{autoclass}" #{autoattr}>#{item.name or ''}</span>
      </li>
      """
    rank_constraint_message_html = """
    <li class="rank_items__constraint_wrap">
      <p class="rank_items__constraint_explanation">
        #{_t("A constraint message to be read in case of error:")}
      </p>
      <p class="rank_items__constraint_message">
        #{template_args.rank_constraint_msg}
      </p>
    </li>
    """

    rank_constraint_message_li = """
      #{rank_constraint_message_html}
    """
    """
    <div class="rank_preview clearfix">
      <ol class="rank__rows">
        #{rank_rows_lis.join('')}
        <li class="rank_items__add rank_items__add--item"><button>+</button></li>
      </ol>
      <ul class="rank__levels">
        #{rank_levels_lis.join('')}
        <li class="rank_items__add rank_items__add--level"><button>+</button></li>
        #{rank_constraint_message_li}
      </ul>
    </div>
    """

  paramsSettingsField = ->
    """
    <div class="card__settings__fields__field">
      <label>#{_t('Parameters')}:</label>
      <span class="settings__input">
        <div class="params-view"></div>
      </span>
    </div>
    """

<<<<<<< HEAD
  mandatorySettingSelector = (uniqueName, currentValue) ->
    if currentValue is 'true'
      modifier = 'true'
    else if currentValue is 'false'
      modifier = 'false'
    else
      modifier = 'custom'

    """
    <div class="card__settings__fields__field mandatory-setting">
      <label>#{_t('Mandatory response')}:</label>
      <span class="settings__input">
        <div class="radio">
          <label class="radio__row mandatory-setting__row mandatory-setting__row--true">
            <input
              class="radio__input js-mandatory-setting-radio"
              type="radio"
              name="#{uniqueName}"
              value="true" #{if modifier is 'true' then 'checked' else ''}
            >
            <span class="radio__label">#{_t('Yes')}</span>
          </label>
          <label class="radio__row mandatory-setting__row mandatory-setting__row--false">
            <input
              class="radio__input js-mandatory-setting-radio"
              type="radio"
              name="#{uniqueName}"
              value="false" #{if modifier is 'false' then 'checked' else ''}
            >
            <span class="radio__label">#{_t('No')}</span>
          </label>
          <label class="radio__row mandatory-setting__row mandatory-setting__row--custom">
            <input
              class="radio__input js-mandatory-setting-radio"
              type="radio"
              name="#{uniqueName}"
              value="custom" #{if modifier is 'custom' then 'checked' else ''}
            >
            <span class="radio__label">
              #{_t('Custom logic')}

              <label class="text-box">
                <input type="text" class="text-box__input js-mandatory-setting-custom-text" value="#{currentValue}">
              </label>
            </span>
          </label>
        </div>
      </span>
=======
  paramsSimple = ->
    """
    <div class="params-view__simple-wrapper">
      <div class="params-view"></div>
>>>>>>> cfa495e2
    </div>
    """

  selectQuestionExpansion = ->
    """
    <div class="card--selectquestion__expansion row__multioptions js-cancel-sort">
      <div class="list-view">
        <ul></ul>
      </div>
    </div>
    """

  expandChoiceList = ()->
    """
    <span class="card__buttons__multioptions js-toggle-row-multioptions js-cancel-select-row"><i class='right-and-down-caret' /></span>
    """

  rowErrorView = (atts)->
    """
    <div class="card card--error">
      #{_t("Row could not be displayed:")} <pre>#{atts}</pre>
      <em>#{replaceSupportEmail(_t("This question could not be imported. Please re-create it manually. Please contact us at help@kobotoolbox.org so we can fix this bug!"))}</em>
    </div>
    #{expandingSpacerHtml}
    """

  xlfRowView: xlfRowView
  expandChoiceList: expandChoiceList
  mandatorySettingSelector: mandatorySettingSelector
  paramsSettingsField: paramsSettingsField
  paramsSimple: paramsSimple
  selectQuestionExpansion: selectQuestionExpansion
  groupView: groupView
  rowErrorView: rowErrorView
  koboMatrixView: koboMatrixView
  scoreView: scoreView
  rankView: rankView
  groupSettingsView: groupSettingsView
  rowSettingsView: rowSettingsView<|MERGE_RESOLUTION|>--- conflicted
+++ resolved
@@ -253,7 +253,6 @@
     </div>
     """
 
-<<<<<<< HEAD
   mandatorySettingSelector = (uniqueName, currentValue) ->
     if currentValue is 'true'
       modifier = 'true'
@@ -302,12 +301,13 @@
           </label>
         </div>
       </span>
-=======
+    </div>
+    """
+
   paramsSimple = ->
     """
     <div class="params-view__simple-wrapper">
       <div class="params-view"></div>
->>>>>>> cfa495e2
     </div>
     """
 
