_ = require('underscore')
Backbone = require('backbone')
constants = require('../../js/constants')

module.exports = do ->
  _t = require("utils").t

  addIconToRow = (typeDef, group) ->
    iconDetails.push({
      label: typeDef.label,
      iconClassName: "k-icon k-icon-#{typeDef.icon}",
      iconClassNameLocked: "k-icon k-icon-#{typeDef.icon}-lock",
      grouping: group,
      id: typeDef.id
    })
    return

  iconDetails = []
  # row 1
  addIconToRow(constants.QUESTION_TYPES.select_one,  "r1")
  addIconToRow(constants.QUESTION_TYPES.select_multiple, "r1")
  addIconToRow(constants.QUESTION_TYPES.text, "r1")
  addIconToRow(constants.QUESTION_TYPES.integer, "r1")
  # row 2
  addIconToRow(constants.QUESTION_TYPES.decimal, "r2")
  addIconToRow(constants.QUESTION_TYPES.date, "r2")
  addIconToRow(constants.QUESTION_TYPES.time, "r2")
  addIconToRow(constants.QUESTION_TYPES.datetime, "r2")
  # row 3
  addIconToRow(constants.QUESTION_TYPES.geopoint, "r3")
  addIconToRow(constants.QUESTION_TYPES.image, "r3")
  addIconToRow(constants.QUESTION_TYPES.audio, "r3")
  addIconToRow(constants.QUESTION_TYPES.video, "r3")
  # row 4
  addIconToRow(constants.QUESTION_TYPES.geotrace, "r4")
  addIconToRow(constants.QUESTION_TYPES.note, "r4")
  addIconToRow(constants.QUESTION_TYPES.barcode, "r4")
  addIconToRow(constants.QUESTION_TYPES.acknowledge, "r4")
  # row 5
  addIconToRow(constants.QUESTION_TYPES.geoshape, "r5")
  addIconToRow(constants.QUESTION_TYPES.score, "r5")
  addIconToRow(constants.QUESTION_TYPES.kobomatrix, "r5")
  addIconToRow(constants.QUESTION_TYPES.rank, "r5")
  # row 6
  addIconToRow(constants.QUESTION_TYPES.calculate, "r6")
  addIconToRow(constants.QUESTION_TYPES.hidden, "r6")
  addIconToRow(constants.QUESTION_TYPES.file, "r6")
  addIconToRow(constants.QUESTION_TYPES.range, "r6")
  # row 7
<<<<<<< HEAD
  addIconToRow(constants.QUESTION_TYPES['external-xml'], "r7")
=======
  addIconToRow(constants.QUESTION_TYPES['xml-external'], "r7")
>>>>>>> b09eaffe

  class QtypeIcon extends Backbone.Model
    defaults: {
      iconClassname: "k-icon"
    }

  class QtypeIconCollection extends Backbone.Collection
    model: QtypeIcon
    grouped: () ->
      unless @_groups
        @_groups = []
        grp_keys = []
        @each (model) =>
          grping = model.get("grouping")
          grp_keys.push(grping)  unless grping in grp_keys
          ii = grp_keys.indexOf(grping)
          @_groups[ii] or @_groups[ii] = []
          @_groups[ii].push(model)
      _.zip.apply(null, @_groups)

  new QtypeIconCollection(iconDetails)<|MERGE_RESOLUTION|>--- conflicted
+++ resolved
@@ -47,11 +47,7 @@
   addIconToRow(constants.QUESTION_TYPES.file, "r6")
   addIconToRow(constants.QUESTION_TYPES.range, "r6")
   # row 7
-<<<<<<< HEAD
-  addIconToRow(constants.QUESTION_TYPES['external-xml'], "r7")
-=======
   addIconToRow(constants.QUESTION_TYPES['xml-external'], "r7")
->>>>>>> b09eaffe
 
   class QtypeIcon extends Backbone.Model
     defaults: {
