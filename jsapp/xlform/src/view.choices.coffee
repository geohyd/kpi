--- conflicted
+++ resolved
@@ -88,22 +88,13 @@
     render: ->
       @t = $("<i class=\"fa fa-trash-o js-remove-option\">")
       @pw = $("<div class=\"editable-wrapper js-cancel-select-row\">")
-<<<<<<< HEAD
-      @p = $("<input placeholder=\"#{_t("This option has no name")}\" class=\"js-cancel-select-row option-view-input\">")
-      @c = $("<code><label>#{_t("XML value:")}</label> <input type=\"text\" class=\"js-cancel-select-row\"></input></code>")
-=======
       @p = $("<input class=\"js-cancel-select-row\">")
       @c = $("<code><label>#{_t("XML value:")}</label> <input type=\"text\" placeholder=\"AUTOMATIC\"  class=\"js-cancel-select-row\"></input></code>")
->>>>>>> ccbd30c8
       @d = $('<div>')
       if @model
         @p.val @model.get("label") || 'Empty'
         @$el.attr("data-option-id", @model.cid)
-<<<<<<< HEAD
-        $('input', @c).val @model.get("name") || 'AUTOMATIC'
-=======
         $('input', @c).val @model.get("name")
->>>>>>> ccbd30c8
         @model.set('setManually', true)
       else
         @model = new $choices.Option()
