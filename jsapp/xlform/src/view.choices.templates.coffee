--- conflicted
+++ resolved
@@ -5,11 +5,7 @@
       """<div class="card__addoptions">
           <div class="card__addoptions__layer"></div>
             <ul><li class="multioptions__option  xlf-option-view xlf-option-view--depr">
-<<<<<<< HEAD
-              <div><div tabIndex="0" class="editable-wrapper"><span class="editable editable-click">+ #{_t("Click to add another response...")}</span></div><code><label>#{_t("XML value:")}</label> <span>#{_t("AUTOMATIC")}</span></code></div>
-=======
               <div><div class="editable-wrapper"><span class="editable editable-click">+ #{_t("Click to add another response...")}</span></div><code><label>#{_t("XML value:")}</label> <span>#{_t("AUTOMATIC")}</span></code></div>
->>>>>>> aedad426
             </li></ul>
         </div>"""
 
