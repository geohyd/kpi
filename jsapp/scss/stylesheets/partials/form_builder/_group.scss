// ==========================================================================
// Groups
// ==========================================================================

$formbuilder-group-bg: $kobo-whitegray;

.group {
    padding: 4px 10px;
    margin-bottom: 15px;
    background-color: $formbuilder-group-bg;
    border: 1px solid $kobo-midgray;
    font-size: 13px;

    // make space for the .btn--addrow on the left
    .card, .row__questiontypes {
        margin-left: 0px;
    }
}

.group__name {
    font-weight: 600;
}

.group__header {
    border-bottom: 1px solid $kobo-midgray;
    position: relative;
    margin: -4px -10px 0;
    padding: 12px;
    min-height: 50px;
    .group__label {
        font-size: 16px;
        font-weight: 600;
    }
    input {
        width: 94%;
        font-weight: normal;
        display: inline;
        border: none;
        border-radius: none;
        background: none;
        font-size: 16px;
        font-weight: 600;
        padding:0px;
        height: auto;
        vertical-align: inherit;
    }
}

.group__rows {
    margin-top: 6px;
}

.group__header__buttons {
    border: $cardBorderStyle;
    border-width: 0 0 0 1px;
    position: absolute;
    top: 0px;
    right: 0;
    width: $s-fb-row-buttons-width;
    height: 100%;
    cursor: pointer;
}

.group__header__buttons__button {
    display: block;
    font-size: 13px;
    height: 22px;
    line-height: 22px;
    width: 26px;
    text-align: center;

    &.group__header__buttons__button--gray {
        color: $kobo-darkgray;
    }
    &.group__header__buttons__button--red {
        color: $kobo-red;
    }
    &.group__header__buttons__button--activated {
        color: $kobo-darkgray;
        background-color: $kobo-lightgray;
    }
<<<<<<< HEAD
=======

    .k-icon {
      font-size: 18px;
    }
>>>>>>> 2c4e2d86
}

// Overrides
// --------------------------------------------------------------------------

.group {
    // .group is conflicting with .card in this one rule
    line-height: 1.4;

    // .group__settings displayed only in .group--expanded-settings
    > .card__settings {
        display: none;
    }
    &.card--expanded-settings {
        padding:4px 0px;
        padding-bottom: 0px;
        > .card__settings {
            display: block;
            background-color: $kobo-white;
            border:none;
            margin-top:1px;
            &:after {
                content: "";
                border:none;
            }
            &:before {
                content: "";
                border:none;
            }
        }
        .group__rows {
            display: none;
        }
        .group__header {
            margin:-4px 0px 0px;
        }
        .group__header__buttons__button--settings {
            background: $kobo-lightgray;
        }
    }

}

// when inside .group--shrunk, .group__caret is displayed differently
// when inside .group--shrunk, .group__rows is smaller, .survey__rows are hidden
.group__caret {
    cursor: pointer;
    color: $kobo-darkgray;

    &.k-icon {
      font-size: 18px;
      vertical-align: -4px;
    }
}
.group--shrunk {
    border-bottom: none;
    padding-bottom: 0px;
    .group__rows {
        display: none;
    }
    .survey__row {
        display: none;
    }
}

.group__rows .group {
    background: darken($formbuilder-group-bg, 3%);
    margin-bottom: 12px;

    .group__rows .group {
        background: darken($formbuilder-group-bg, 6%);

        .group__rows .group {
            background: darken($formbuilder-group-bg, 9%);

            .group__rows .group {
                background: darken($formbuilder-group-bg, 12%);
            }
        }
    }
}<|MERGE_RESOLUTION|>--- conflicted
+++ resolved
@@ -79,13 +79,10 @@
         color: $kobo-darkgray;
         background-color: $kobo-lightgray;
     }
-<<<<<<< HEAD
-=======
 
     .k-icon {
       font-size: 18px;
     }
->>>>>>> 2c4e2d86
 }
 
 // Overrides
