@use "scss/_variables";
@use "sass:color";
@use '~kobo-common/src/styles/colors';

// ==========================================================================
// Registration Forms
// ==========================================================================

.registration__bg {
  background: url("../img/signup_photo.jpg");
  background-size: cover;
  background-repeat: none;
  width: 100%;
  min-height: 100%;
  position: relative;
  color: colors.$kobo-gray-96;
  padding: 20px;
  padding-bottom: 5px;

  form.language-switcher {
    margin: 0 auto;
    position: relative;
    max-width: 400px;
    text-align: right;
    margin-bottom: 10px;
    margin-top: -5px;
  }

  form.registration {
    margin: 0 auto;
    position: relative;
    max-width: 400px;
    background: rgba(colors.$kobo-gray-24, 0.8);
    padding: 20px 30px;
    border-radius: 10px;

    label {
      display: inline-block;
      margin-bottom: 2px;
    }

    a {
      color: colors.$kobo-mid-blue;
      text-decoration: underline;
      text-decoration-skip-ink: none;
      text-decoration-color: rgba(colors.$kobo-mid-blue, 0.5);

      &:hover {
        // Darken by 6%, like kobo-button hover
        color: color.scale(colors.$kobo-mid-blue, $lightness: -6%);
        text-decoration-color: rgba(color.scale(colors.$kobo-mid-blue, $lightness: -6%), 0.5);
      }
    }

    hr {
      border-top: 1px solid colors.$kobo-storm;
    }

    // accounts/{{provider}}/login variant
    // For "Connect" and "Log in" with SSO provider
    &.registration--provider-login {
      max-width: 480px;

      h1 {
        text-align: center;
      }

      .or-go-back {
        margin-top: 32px;
        margin-bottom: 0;
        padding-left: 48px;
      }
    }

    // accounts/social/signup variant
    &.registration--social {
      max-width: 500px; // to be revised
      padding-bottom: 60px;

      h1 {
        font-weight: bold;
      }

      ul#id_gender {
        margin-top: -12px;
        & > li {
          display: inline-block;
          padding: 4px 12px 4px 4px;
        }
      }
    }

    // SSO section styles
    .registration__sso {
      font-size: variables.$base-font-size;
      padding-bottom: 20px;

      // Login page variant
      &.registration__sso--login {
        h2 {
          margin-top: 20px;
          font-size: variables.$base-font-size;
          text-align: center;
        }

        p {
          font-size: 0.8em;
          text-align: center;
        }
      }

      // Registration page variant
      &.registration__sso--signup {
        h2 {
          margin-top: 20px;
          font-size: variables.$base-font-size;
        }

        p {
          font-size: 0.8em;
        }
      }

      ul.socialaccount_providers {
        display: flex;
        flex-direction: column;
        justify-content: space-between;
        gap: 8px;
      }
    }

    // Special button variant only used for SSO
    .kobo-button.kobo-button--sso {
      background-color: colors.$kobo-mid-blue;
      color: colors.$kobo-dark-blue;

      &:focus {
        outline-offset: 0;
      }
    }
  }

  a:focus-visible {
    // ux/accessibility: bring back the tabfocus ring
    outline-color: colors.$kobo-cloud;              // Ours (fallback)
    outline-color: Highlight;                // Firefox
    outline-color: -webkit-focus-ring-color; // Chrome & Safari
    outline-offset: 4px;
    outline-style: auto;
  }

  .registration--logo {
    margin-left: 10%;
    margin-right: 10%;
    text-align: center;
    margin-bottom: 15px;
    max-width: 100%;

    img {
      max-width: 170px;
      height: auto;
    }
  }

  h1 {
    font-weight: 400;
    font-size: 1.8em;
    line-height: 1.2em;
    margin: 0.8em 0;
  }

  input[type=text],
  input[type=password],
  input[type=email],
  select {
    color: $layout-text-color;
  }

  p.help {
    clear: both;
    opacity: 0.7;
    font-size: 12px;
    line-height: 1.2em;
    margin-bottom: 0px;
  }
}

.registration__row {
  margin-top: 0;
  margin-bottom: 16px;
}

.registration select,
.registration input {
   // unify heights and margin
  height: 38px;
  margin-top: 2px;
  margin-bottom: 0;
}
.registration input[type=text],
.registration input[type=password],
.registration input[type=submit],
.registration input[type=email],
.registration select {
  width: 100%;
  display: block;
  padding: 8px 10px;
  border: none;
  border-radius: 6px;
  font-size: variables.$base-font-size;
  border-bottom: 3px solid transparent;
  background-color: colors.$kobo-cloud;

  &:focus {
    border-bottom-color: colors.$kobo-blue;
    background-color: colors.$kobo-white;
  }
  &[readonly] {
    // Dim readonly fields
    background-color: rgba(colors.$kobo-cloud, 0.7);
  }
}
.registration select {
  &:focus {
    // emulate border-bottom for select inputs
    box-shadow: inset 0 -3px colors.$kobo-blue;
  }
}
.registration ul#id_gender {
  // temporary :focus style, til this becomes a dropdown
  border-radius: 6px;
  transition: background-color 0.5s, box-shadow 0.5s;
  &:focus-within {
    background-color: rgba(colors.$kobo-cloud, 0.05);
    box-shadow: inset 0 -3px colors.$kobo-blue;
    transition: background-color 0.5s, box-shadow 0.5s;
  }
}

.registration button[type="submit"] {
  margin-top: 28px;

  &:focus {
    outline: 2px solid colors.$kobo-cloud;
  }
}

.registration {
  select {
    border-bottom: none;
  }

  span.required {
    color: colors.$kobo-red;
    margin-left: 3px;
  }


  .password1 {
    margin-top: 10px;
    padding-top: 10px;
    border-top: 1px solid rgba(colors.$kobo-white, 0.1);
  }

  .passwordreset__cancel {
    color: colors.$kobo-white;
    width: 45%;
    float: left;
    display: block;
    text-align: center;
    height: 40px;
    line-height: 40px;
    font-weight: 600;
    font-size: 12px;
  }

  .gender {
    clear: both;
    margin-bottom: 5px;
  }

  .gender > ul {
    margin: 0;
    padding: 0;
    margin-bottom: 5px;
    padding-top: 4px;

    li {
      display: inline-block;
      margin-right: 16px;

      input {
        margin-right: 4px;
      }
    }
  }

  ul.errorlist {
    padding: 0px;
    color: colors.$kobo-red;
    margin: 8px 0px;
  }
}

.registration--register {
  .registration--logo {
    text-align: left;
    margin: 0;
    margin-left: -5px;
  }

  h1 {
    margin-top: 0em;
  }

  div.field {
    margin-bottom: 12px;
  }

  input[type=submit] {
    margin-top: 20px;
  }
}

.registration .registration__kc-domain + input {
  display: inline-block;
}

.registration .registration__kc-domain {
  font-size: 13px;
  letter-spacing: -0.04em;
  display: inline-block;
}

.registration__orlogin {
  padding-top: 10px;
  text-align: center;
}

.registration__create-or-forgot {
  margin: 20px 0;
  display: flex;
  flex-direction: row;
  justify-content: space-between;
  flex-wrap: wrap;
  gap: 10px;
}

.registration__footer {
  clear: both;
  text-align: center;
  margin: 20px 10px 10px 10px;
  text-shadow: colors.$kobo-gray-14 0 0 2px; // contrast against photo background

  a {
    color: colors.$kobo-white;

    &:hover {
      color: colors.$kobo-cloud;
    }
  }

  .registration__legal {
    margin: 0 20px;
    display: flex;
    flex-direction: row;
    justify-content: center;
    flex-wrap: wrap;
    gap: 20px;
  }
}

.error-message {
  font-size: variables.$base-font-size;
  color: colors.$kobo-red;
  background-color: rgba(colors.$kobo-red, 0.075);
}

.registration__credit {
  position: absolute;
  bottom: 5px;
  right: 5px;
  font-size: 11px;

  a {
    opacity: 0.8;
    color: colors.$kobo-white;

    &:hover {
      opacity: 1;
    }
  }
}

.registration__message {
  font-size: 16px;
  text-align: center;
}

@media screen and (min-width: 768px) {
  .registration__bg {
    form.registration {
      padding: 30px 40px;
      margin-top: 10px;
    }

    form.registration--login {
      margin-top: 40px;
    }

    form.registration--register,
    form.registration--complete {
      width: 80%;
      max-width: 860px;
    }

    form.language-switcher {
      max-width: 400px;

      &[data-path="/accounts/signup/"] {
        max-width: 860px;
      }
    }

    form.registration--register {
      padding: 30px;

      .registration--logo {
        width: 48%;
        float: right;

        > * {
          padding-left: 60px;
        }
      }
    }

    .registration__first-half {
      width: 52%;
      float: left;

      // Flexbox helps us maintain a layout when some fields may be customized
      // or removed.
      display: flex;
      flex-flow: row wrap;
      justify-content: space-between;
      align-items: flex-end;
      column-gap: 4%;
      > * {
        min-width: 80%; // By default, rows are wide enough to get their own row,
        flex: 1; // and when they do, they grow to occupy full available width.
      }
      > .name,
      > .username,
      > .email,
      > .country,
      > .organization,
      > .organization_website,
      > .organization_type,
      > .sector {
        min-width: 40%; // These fields can sit next to each other in pairs.
      }
<<<<<<< HEAD
      > .newsletter_subscription {
        input[type='checkbox'] {
          float: left;
          margin-right: 10px;
          margin-top: 4px;
        }
=======
      > .password1,
      > .password2 {
        flex: 0; // Let these be shorter to match designs
>>>>>>> 4b782e2c
      }
    }

    .registration__second-half {
      width: 48%;
      float: right;

      > * {
        padding-left: 60px;
      }

      p {
        font-size: 15px;
        line-height: 1.3em;
      }
    }

    .registration--logo img {
      max-height: 100px;
    }
  }

  .registration .registration__kc-domain {
    font-size: variables.$base-font-size;
    letter-spacing: 0em;
  }
}

@media screen and (max-width: 767px) {
  .registration__bg {
    form.registration--register {
      display: flex;
      flex-direction: column;

      h1 {
        text-align: center;
        margin-top: 0.5em;
      }

      .registration--logo {
        display: block;
        text-align: center;
        order: 1;
      }

      .registration__first-half {
        order: 3;
      }

      .registration__second-half {
        order: 2;
      }
    }
  }
}<|MERGE_RESOLUTION|>--- conflicted
+++ resolved
@@ -460,18 +460,16 @@
       > .sector {
         min-width: 40%; // These fields can sit next to each other in pairs.
       }
-<<<<<<< HEAD
+      > .password1,
+      > .password2 {
+        flex: 0; // Let these be shorter to match designs
+      }
       > .newsletter_subscription {
         input[type='checkbox'] {
           float: left;
           margin-right: 10px;
-          margin-top: 4px;
-        }
-=======
-      > .password1,
-      > .password2 {
-        flex: 0; // Let these be shorter to match designs
->>>>>>> 4b782e2c
+          margin-top: -8.5px;
+        }
       }
     }
 
