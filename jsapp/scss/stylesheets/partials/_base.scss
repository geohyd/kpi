--- conflicted
+++ resolved
@@ -75,22 +75,9 @@
 
 :focus {
   outline: none;
-<<<<<<< HEAD
-=======
 }
-
-// ::-moz-selection {
-//     background: #b3d4fc;
-//     text-shadow: none;
-// }
-
-// ::selection {
-//     background: #b3d4fc;
-//     text-shadow: none;
-// }
 
 i {
   // we use <i> for icons and we want to avoid any focus styles
   outline: none !important;
->>>>>>> a7cd4002
 }