$s-flexed-row-button-width: 100px;
$s-flexed-row-select-width: 200px;
$s-gray-row-spacing: 10px;

.form-modal--sharing-form {
  h2 {
    margin: 0;
    font-size: 14px;
    color: $kobo-black;
    font-weight: 500;
  }

  .user-row + button {
    margin-top: 15px;
  }

  .form-modal__item--share-settings {
    h2 {
      margin-bottom: 12px;
    }
  }
}

.copy-team-permissions {
  margin-bottom: 30px;

  &.copy-team-permissions--opened .copy-team-permissions-opener .k-icon::before {
    transform: rotate(-90deg);
  }

  .kobo-select {
    flex: 1;
  }

  .copy-team-permissions-opener {
    cursor: pointer;
    color: $kobo-blue;
    border: 0;
    background: transparent;
    padding-left: 0;
    padding-right: 0;
    font-weight: 500;
    height: 20px;
    line-height: 20px;
    min-height: 20px;
    margin-bottom: 10px;

<<<<<<< HEAD
    &:hover {
      color: $kobo-blue-dark;
    }

=======
>>>>>>> 4f36d966
    &:active {
      transform: translateY(1px);
    }

    .k-icon {
      font-size: 14px;
      margin: 0 3px;
      vertical-align: middle;

      &::before {
        transform: rotate(90deg);
      }
    }
  }
}

.user-row {
  border-bottom: 1px solid $kobo-lightgray;
  padding-bottom: 5px;
  padding-top: 5px;

  &.user-row--deleted {
    display: none;
  }

  &.user-row--pending {
    pointer-events: none;
    opacity: 0.5;
  }

  .user-row__info {
    display: flex;
    flex-direction: row;
    align-items: center;
    min-height: 50px;

    > .mdl-button {
      min-width: 32px;
    }
  }

  .user-row__avatar {
    margin-right: 12px;
  }

  .user-row__name {
    flex: 2;
    line-height: 2.2em;
  }

  .user-row__perms {
    min-width: 160px;
    text-align: right;
    padding: 0 10px 0 15px;

    .user-row__perm {
      display: inline;

      &:not(:last-of-type)::after {
        content: ' · ';
      }
    }
  }

  .user-row__editor {
    margin-top: 5px;
  }
}

// -----------------------------------------------------------------------------
// UserAssetPermsEditor
// -----------------------------------------------------------------------------

.form-modal__item--copy-team-permissions {
  position: relative;

  .user-permissions-editor-closer {
    position: absolute;
    top: 5px;
    right: 5px;
  }
}

.user-permissions-editor {
  .react-tagsinput-input {
    background-color: $kobo-white;
  }

  .user-permissions-editor__row {
    &:not(:last-child) {
      margin-bottom: 10px;
    }

    &.user-permissions-editor__row--username {
      width: calc(100% - 32px);
    }
  }

  .user-permissions-editor__sub-row {
    padding-left: 30px;
    position: relative;

    &::before {
      content: '';
      position: absolute;
      top: 0;
      left: 10px;
      width: 15px;
      height: 15px;
      border-left: 1px solid $kobo-lightgray;
      border-bottom: 1px solid $kobo-lightgray;
      border-radius: 2px;
    }
  }
}

// -----------------------------------------------------------------------------
// common parts
// -----------------------------------------------------------------------------

.user-row__editor,
.form-modal__item--gray-row {
  background: $kobo-whitegray;
  padding: 15px;
}

.form-modal__item--flexed-row {
  display: flex;
  flex-direction: row;
  align-items: flex-start;
  position: relative;

  > *:not(:first-child) {
    margin-left: $s-gray-row-spacing;
  }

  .kobo-select {
    min-width: $s-flexed-row-select-width;

    .kobo-select__control {
      height: 40px;
    }
  }

  > input[type="text"] {
    flex: 1;
    padding: $s-gray-row-spacing;
    height: 40px;
  }

  button {
    min-width: $s-flexed-row-button-width;
  }
}

.form-modal__item--shareable-link {
  margin-top: 10px;
}<|MERGE_RESOLUTION|>--- conflicted
+++ resolved
@@ -45,13 +45,10 @@
     min-height: 20px;
     margin-bottom: 10px;
 
-<<<<<<< HEAD
     &:hover {
       color: $kobo-blue-dark;
     }
 
-=======
->>>>>>> 4f36d966
     &:active {
       transform: translateY(1px);
     }
