.form-view__group--description-cols {
  padding: 20px;
  display: flex;

  > .form-view__cell {
    width: 50%;

    .form-view__label {
      font-size: 12px;
      opacity: 0.6;
    }
  }
}

.form-view__row--summary-description {
  .form-view__cell--description:not(:first-child) {
    border-top: 1px solid $divider-color;
  }
}

.form-view__group--summary-details-cols {
  display: flex;
  align-items: flex-start;

  > .form-view__cell {
    padding: 15px 20px;
    flex-grow: 1;

    &:first-child {
      flex-grow: 2;
    }

    .form-view__label {
      font-size: 12px;
      opacity: 0.6;
    }
  }
}

.form-view__cell--subs-graph {
  padding: 30px;
  padding-bottom: 0px;

  .form-view__cell--subs-graph-toggle {
    padding-bottom: 20px;

    a + a {
      margin-left: 15px;
    }

    a {
      display: inline-block;
      padding: 8px;
      color: $cool-blue;
      cursor: pointer;
      font-size: 16px;
      background: transparent;

      &.active {
        color: $cool-gray;
<<<<<<< HEAD
        background: $c-desert-storm;
=======
        background: $cool-whitegray;
>>>>>>> 7cfbd9b6
        position: relative;

        &:after {
          width: 0;
          height: 0;
          border-left: 10px solid transparent;
          border-right: 10px solid transparent;
<<<<<<< HEAD
          border-top: 10px solid $c-desert-storm;
=======
          border-top: 10px solid $cool-whitegray;
>>>>>>> 7cfbd9b6
          content: '';
          position: absolute;
          bottom: -9px;
          left: 50%;
          margin-left: -10px;
        }
      }
    }
  }
}

.form-view__group--submission-stats {
  padding: 30px;
  display: flex;

  .form-view__cell {
    background: $cool-whitegray;
    padding: 20px;
    flex: 2;
    margin-right: 10px;

    &:last-child {
      flex: 1;
      margin-right: 0px;
    }
  }

  .subs-graph-number {
    font-size: 32px;
    font-weight: 600;
    color: $cool-green;
  }
}

.form-view__cell--data-tabs {
  a {
    display: block;
    padding: 6px 10px;
    color: $cool-gray;
    border-bottom: 1px solid $divider-color;
    position: relative;

    &:last-child {
      border-bottom: none;
    }

    &:hover {
      background: $cool-whitegray;
    }

    i {
      font-size: 32px;
      margin-right: 6px;
      vertical-align: middle;

      &.fa {
        font-size: 24px;
        position: absolute;
        right: 10px;
        top: 50%;
        margin-top: -12px;
        line-height: 24px;
      }
    }
  }
}

.form-view__row--team {
  position: relative;

  .form-view__cell--box {
    display: flex;
    justify-content: flex-start;
    flex-wrap: wrap;
  }

  .user-row {
    margin: 0;
    border-bottom: 0px;
    margin-right: 0px;
  }

  a.team-sharing-button {
    cursor: pointer;
    color: $cool-gray;
    position: absolute;
    right: 0px;
    top: -6px;

    i {
      font-size: 32px;
    }

    &:hover {
      color: $cool-blue;
    }
  }
}

.form-view__cell--summary-chart {
  position: relative;
  height: 0px;
  overflow: hidden;

  + .form-view__cell--chart-no-data {
    height: 100px;
    justify-content: center;
    align-items: center;
    display: flex;
    background: $cool-whitegray;

    span {
      font-size: 16px;
      color: $cool-gray;
      margin: 10px;
    }
  }

  &.active {
    height: 275px;
    overflow: visible;

    canvas {
      height: 250px;
    }

    + .form-view__cell--chart-no-data {
      height: 0px;
      overflow: hidden;
    }
  }
}

@media screen and (min-width: 768px) {
  .form-view--summary {
    display: flex;

    .form-view__column--left {
      width: 65%;

      .form-view__row {
        margin-right: 0px;
      }
    }

    .form-view__column--right {
      width: 35%;

      .form-view__row {
        margin-left: 30px;
        margin-right: 40px;
      }
    }
  }
}

@media screen and (min-width: 1024px) {
  .form-view--summary {
    .form-view__column--left {
      width: 70%;
    }

    .form-view__column--right {
      width: 30%;
    }
  }
}<|MERGE_RESOLUTION|>--- conflicted
+++ resolved
@@ -58,11 +58,7 @@
 
       &.active {
         color: $cool-gray;
-<<<<<<< HEAD
-        background: $c-desert-storm;
-=======
         background: $cool-whitegray;
->>>>>>> 7cfbd9b6
         position: relative;
 
         &:after {
@@ -70,11 +66,7 @@
           height: 0;
           border-left: 10px solid transparent;
           border-right: 10px solid transparent;
-<<<<<<< HEAD
-          border-top: 10px solid $c-desert-storm;
-=======
           border-top: 10px solid $cool-whitegray;
->>>>>>> 7cfbd9b6
           content: '';
           position: absolute;
           bottom: -9px;
