--- conflicted
+++ resolved
@@ -434,85 +434,61 @@
 // Form title + desc in header, editable
 
 .form-view__title {
-<<<<<<< HEAD
-  vertical-align: middle;
-  margin: 0px 10px;
-  display: inline-block;
-  flex-shrink: 1;
-  flex-grow: 1;
-  overflow: hidden;
-  input {
-    border:none;
-    border-radius: 0px;
-    min-width: 0;
-    text-overflow: ellipsis;
-    white-space: nowrap;
-    overflow: hidden;
-    display: inline-block;
-    width: calc(100% - 5px);
-    background:transparent;
-    padding:0px;
-    margin:0px;
-    opacity: 1;
-    &::-webkit-input-placeholder {
-      color: $cool-gray;
-      font-style: italic;
-      opacity: 0.7;
-    }
-  }
-  input[name='title'] {
-    color: #FFF;
-    font-size: 18px;
-    padding-top: 5px;
-  }
-  input[name='description'] {
-    color: $cool-gray;
-    font-size: 13px;
-    margin-top: -2px;
-  }
-}
-
-@media screen and (max-width: 767px) {
-  .form-view__title {
-    display: none;
-  }
-=======
     vertical-align: middle;
     margin: 0px 10px;
     display: inline-block;
     flex-shrink: 1;
     flex-grow: 1;
-    overflow: hidden;
-    .form-view__name {
-        font-size: 18px;
-        padding-top: 8px;
+    input {
+        border: none;
+        border-radius: 0px;
         min-width: 0;
         text-overflow: ellipsis;
         white-space: nowrap;
         overflow: hidden;
         display: inline-block;
-        max-width: calc(100% - 5px);
-    }
-    .form-view__description {
+        width: calc(100% - 5px);
+        background: transparent;
+        padding: 0px;
+        margin: 0px;
+        opacity: 1;
+        border-bottom: 1px solid transparent;
+        // keep these pseudo-states separate
+        &::-webkit-input-placeholder {
+            color: darken($cool-gray, 10%);
+        }
+        &:-ms-input-placeholder {
+            color: darken($cool-gray, 10%);
+        }
+        &:hover {
+            border-bottom: 1px solid unquote("rgba(#{$color-primary}, 0.7)");
+        }
+        &:focus {
+            border-bottom: 1px solid unquote("rgba(#{$color-primary}, 1)");
+        }
+    }
+    input[name='title'] {
+        color: #FFF;
+        font-size: 18px;
+        padding-top: 5px;
+    }
+    input[name='description'] {
         color: $cool-gray;
-        margin: 0px;
+        font-size: 13px;
         margin-top: -2px;
-        padding: 0px;
-        line-height: 1em;
-        text-overflow: ellipsis;
-        white-space: nowrap;
-        overflow: hidden;
-        display: block;
-        min-height: 18px;
-        max-width: calc(100% - 5px);
-    }
-}
-
-@media screen and (max-width: 768px) {
+        &::-webkit-input-placeholder {
+            font-style: italic;
+        }
+        &::-ms-input-placeholder {
+            font-style: italic;
+        }
+    }
+}
+
+@media screen and (max-width: 767px) {
     .form-view__title {
         display: none;
     }
->>>>>>> ab72cc61
 }
 
 a.form-view__tab {
