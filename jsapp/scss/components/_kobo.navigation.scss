@use 'scss/breakpoints';
@use "scss/_variables";
@use 'scss/z-indexes';
@use '~kobo-common/src/styles/colors';

// header and navigation styling

// This element handles stretched background of app header
.header-stretch-bg {
  position: absolute;
  width: 100%;
  background-color: $layout-header-bg-color;
  min-height: $layout-desktop-header-height;
  z-index: 0;
}

.mdl-layout__header {
  background-color: $layout-header-bg-color;
  min-height: $layout-desktop-header-height;
  margin-left: 0px;
  width: 100%;
  z-index: auto;

  .mdl-layout__header-row {
    height: $layout-desktop-header-height;
    padding: 0px 12px;
  }

  .mdl-placeholder {
    margin-left: auto;
  }

  .mdl-layout__title {
    width: 40px;
  }

  .header__logo {
    background-image: url("../img/kobologo_symbol.svg");
    width: 40px;
    height: 40px;
    background-size: contain;
    display: block;
  }

  .login-box {
    text-align: right;
  }

  .mdl-layout__title + .login-box {
    flex: 1;
  }

  .account-box {
    margin-left: auto;
    position: relative;
    max-width: 115px;
  }

  .account-box__name {
    display: inline-block;
    vertical-align: middle;
    color: $layout-nav-color;
    cursor: pointer;
    background-color: transparent;
    border: none;
    max-width: 100%;
  }

  .mdl-layout__header-searchers {
    flex-grow: 1;
  }

  .header__link {
    color: colors.$kobo-white;
    cursor: pointer;

    &:hover {
      opacity: 0.8;
    }
  }

  .search {
    vertical-align: middle;
    margin: 0px 6px;
    display: inline-block;
    width: 60%;
    position: relative;
  }

  .search {
    ::placeholder {
      color: colors.$kobo-white;
    }

    .search-input {
      color: colors.$kobo-white;
      border: none;
      border-radius: 0px;
      padding: 10px 12px;
      padding-left: 42px;
      background-color: rgba(colors.$kobo-white, 0.1);
      font-size: 16px;
      position: relative;
      width: 99%;
    }

    .search__icon,
    .search__cancel {
      position: absolute;
      top: 9px;
      color: colors.$kobo-white;
      font-size: 24px;
    }

    .search__icon {
      left: 12px;
    }

    .search__cancel {
      cursor: pointer;
      right: 12px;
    }
  }
}

.popover-menu--account-menu {
  .popover-menu__content {
    min-width: 240px;
    z-index: z-indexes.$z-account-menu;
  }
}

.account-box__menu {
  min-width: 270px;
  max-height: 80vh;
  overflow-y: auto;

  .account-box__menu-item--avatar {
    display: inline-block;
    margin-right: 15px;
    vertical-align: top;
  }

  .account-box__menu-item--mini-profile {
    color: colors.$kobo-gray-40;
    display: inline-block;
    width: calc(100% - 70px);
    line-height: 20px;
    margin-top: 5px;
    margin-bottom: 12px;

    span {
      display: inline-block;
      text-overflow: ellipsis;
      white-space: nowrap;
      overflow: hidden;
      width: 100%;
    }

    .account-username {
      font-size: 18px;
    }
  }

  .account-box__menu-item--settings {
    text-align: right;
  }

  .account-box__menu-li {
    padding: 15px;
    padding-bottom: 15px;

    a {
      color: colors.$kobo-gray-40;
      cursor: pointer;
      font-weight: normal;
      display: block;

      i {
        font-size: 24px;
        margin: 3px;
        vertical-align: -6px;
      }

      span {
        vertical-align: middle;
      }

      &:hover {
        color: colors.$kobo-blue;
      }
    }

    &.environment-links {
      display: flex;
      justify-content: space-evenly;
      column-gap: 6px;
      padding-top: 0;

      a {
        display: inline-block;
        font-size: 12px;
        text-align: center;
        text-wrap: balance;
      }
    }
  }

  .account-box__menu-li--lang {
    position: relative;
    border-top: 1px solid colors.$kobo-gray-92;
    padding-bottom: 5px;

    ul {
      margin-top: 5px;
      background-color: colors.$kobo-white;
      color: colors.$kobo-gray-40;
      min-width: 140px;
      padding: 0;
      border: 1px solid colors.$kobo-gray-92;

      li {
        text-transform: capitalize;
        padding: 0;

        &:not(:last-child) {
          border-bottom: 1px solid colors.$kobo-gray-92;
        }

        a {
          padding: 10px 15px;
        }
      }
    }
  }

  .account-box__menu-li--logout {
    padding-top: 5px;
  }
}

<<<<<<< HEAD
.mdl-layout__header .mdl-button--icon {
  display: none;
}

@media screen and (max-width: breakpoints.$b1280) {
  .mdl-layout__header {
    .mdl-button--icon {
      display: block;
      margin-right: 8px;
      padding: 0px;
      color: colors.$kobo-white;

      &:active {
        transform: translateX(1px);
      }

      .k-icon.k-icon-menu {
        font-size: 32px;
        line-height: 32px;
        display: block;
        margin: 3px;
      }
    }

    .account-box__logo {
      max-width: 85%;
    }

    .mdl-layout__header-row {
      padding: 0px 12px;
    }

    .form-title {
      width: calc(100% - 240px);
      overflow: hidden;
      margin-right: 10px;
    }
  }
}
=======
// Form title + desc in header, editable
>>>>>>> c8e4440b

// On smaller screens we hide both of them
.main-header .main-header__icon,
.main-header .main-header__counter {
  display: none;
}

.main-header {
  .main-header__icon {
    color: colors.$kobo-gray-65;
    vertical-align: middle;

    .k-icon {
      font-size: 38px;
    }
  }

  .main-header__title {
    vertical-align: middle;
    margin-right: 20px;
    flex: 1;
    align-items: center;
    color: colors.$kobo-white;
    font-size: 18px;

    &.main-header__title--long input {
      font-size: variables.$base-font-size;
    }

    input {
      background: transparent;
      border-left: none;
      border-right: none;
      border-bottom: 1px solid transparent;
      border-top: 1px solid transparent;
      color: colors.$kobo-white;
      font-size: 18px;
      margin: 0;
      overflow: hidden;
      padding: 3px 6px;
      text-overflow: ellipsis;
      white-space: nowrap;
      width: 100%;

      // keep these pseudo-states separate
      &::placeholder {
        color: colors.$kobo-gray-40;
      }

      &:hover {
        border-bottom: 1px solid colors.$kobo-blue;
      }

      &:focus {
        background: rgba(colors.$kobo-white, 0.05);
        border-bottom: 1px solid colors.$kobo-blue;
      }
    }
  }

  .main-header__counter {
    font-size: variables.$base-font-size;
    margin-right: 20px;
    color: colors.$kobo-gray-65;
  }
}

// Initials avatar, used in header, sharing modal and account settings
.account-box__initials {
  width: 32px;
  text-align: center;
  text-transform: uppercase;
  padding: 6px;
  border-radius: 32px;
  display: inline-block;
  vertical-align: middle;
  line-height: 20px;
  font-size: 16px;
  color: colors.$kobo-white;
}

.account-box__menu-item--avatar {
  .account-box__initials {
    width: 48px;
    padding: 10px;
    border-radius: 48px;
    line-height: 28px;
    font-size: 24px;
  }
}

.git-rev {
  display: none;
}

@include breakpoints.breakpoint(mediumAndUp) {
  .main-header .main-header__icon,
  .main-header .main-header__counter {
    display: initial;
  }

  .mdl-layout__header .mdl-layout__title {
    // This makes sure the search box is aligned with right side content.
    // We subtract the header bar paddings and the left margin of search box.
    width: $s-drawer-width - 20px - 6px;
  }

  .mdl-layout__header .header__logo {
    background: url("../img/kobologo.svg") no-repeat 50% 50%;
    width: 180px;
  }
}

@media (min-width: breakpoints.$bMobileMenu) {
  .mdl-layout__header .mdl-layout__header-row {
    padding: 0px 12px;
  }
}

@media screen and (min-width: breakpoints.$b768) {
  .git-rev {
    display: block;
    position: fixed;
    bottom: 0px;
    left: 80px;
    z-index: 100;

    .git-rev__item {
      color: colors.$kobo-white;
      opacity: 0.85;
      background: darken(colors.$kobo-teal, 10%);
      margin-top: 5px;
      padding: 6px 12px;
      display: block;
      font-size: 12px;
    }
  }
}

// temporary fix for language menu on touch devices
@media screen and (pointer: coarse) {
  .account-box__menu .account-box__menu-li--lang {
    ul {
      opacity: 1;
      position: static;
      border: 1px solid colors.$kobo-gray-92;
      margin-left: 12px;
      padding: 0px;
      max-height: 1000px;
      box-shadow: none;

      li {
        padding: 6px 18px;
      }
    }
  }
}<|MERGE_RESOLUTION|>--- conflicted
+++ resolved
@@ -239,49 +239,7 @@
   }
 }
 
-<<<<<<< HEAD
-.mdl-layout__header .mdl-button--icon {
-  display: none;
-}
-
-@media screen and (max-width: breakpoints.$b1280) {
-  .mdl-layout__header {
-    .mdl-button--icon {
-      display: block;
-      margin-right: 8px;
-      padding: 0px;
-      color: colors.$kobo-white;
-
-      &:active {
-        transform: translateX(1px);
-      }
-
-      .k-icon.k-icon-menu {
-        font-size: 32px;
-        line-height: 32px;
-        display: block;
-        margin: 3px;
-      }
-    }
-
-    .account-box__logo {
-      max-width: 85%;
-    }
-
-    .mdl-layout__header-row {
-      padding: 0px 12px;
-    }
-
-    .form-title {
-      width: calc(100% - 240px);
-      overflow: hidden;
-      margin-right: 10px;
-    }
-  }
-}
-=======
 // Form title + desc in header, editable
->>>>>>> c8e4440b
 
 // On smaller screens we hide both of them
 .main-header .main-header__icon,
