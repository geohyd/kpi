--- conflicted
+++ resolved
@@ -270,19 +270,8 @@
 
 // Form title + desc in header, editable
 
-<<<<<<< HEAD
 .main-header {
   .main-header__icon {
-=======
-.form-title {
-  vertical-align: middle;
-  margin: 0px;
-  display: flex;
-  align-items: center;
-  width: calc(100% - 300px);
-
-  > i {
->>>>>>> d03c5c35
     font-size: 38px;
     color: $cool-gray;
     vertical-align: middle;
@@ -301,65 +290,37 @@
       font-size: 14px;
     }
 
-<<<<<<< HEAD
     input {
+      background: transparent;
+      border-left: none;
+      border-right: none;
+      border-bottom: 1px solid transparent;
+      border-top: 1px solid transparent;
       color: $white;
       font-size: 18px;
+      margin: 0;
+      overflow: hidden;
+      padding: 3px 6px;
       text-overflow: ellipsis;
       white-space: nowrap;
-      overflow: hidden;
       width: 100%;
-      background: transparent;
-      padding: 3px 6px;
-      margin: 0;
-      border: none;
-      border-top: 1px solid transparent;
-      border-bottom: 1px solid transparent;
       // keep these pseudo-states separate
       &::-webkit-input-placeholder {
-        color: darken($cool-gray, 10%);
+        color: $cool-darkgray;
       }
 
       &:-ms-input-placeholder {
-        color: darken($cool-gray, 10%);
+        color: $cool-darkgray;
       }
 
       &:hover {
-        border-bottom-color: $cool-blue;
+        border-bottom: 1px solid $kobo-blue;
       }
 
       &:focus {
         background: rgba($white, 0.05);
-        border-bottom-color: $cool-blue;
-      }
-=======
-  input {
-    text-overflow: ellipsis;
-    white-space: nowrap;
-    overflow: hidden;
-    width: 100%;
-    background: transparent;
-    padding: 3px 6px;
-    margin: 0;
-    border: none;
-    border-bottom: 1px solid transparent;
-    // keep these pseudo-states separate
-    &::-webkit-input-placeholder {
-      color: $cool-darkgray;
-    }
-
-    &:-ms-input-placeholder {
-      color: $cool-darkgray;
-    }
-
-    &:hover {
-      border-bottom: 1px solid $kobo-blue;
-    }
-
-    &:focus {
-      background: rgba($white, 0.05);
-      border-bottom: 1px solid $kobo-blue;
->>>>>>> d03c5c35
+        border-bottom: 1px solid $kobo-blue;
+      }
     }
   }
 
