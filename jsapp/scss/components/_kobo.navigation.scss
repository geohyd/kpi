--- conflicted
+++ resolved
@@ -1,16 +1,7 @@
 // header and navigation styling
 
-<<<<<<< HEAD
-$headerAccountTextColor: #dbedf7;
-
-.k-header__bar {
-  /* background-color: $layout-header-bg-color; */
-  background-color: #1a1b1c;
-  box-shadow: 0 2px 2px 0 rgba(0, 0, 0, 0.14), 0 3px 1px -2px rgba(0, 0, 0, 0.2), 0 1px 5px 0 rgba(0, 0, 0, 0.12);
-=======
 // This element handles stretched background of app header
 .header-stretch-bg {
->>>>>>> 411ee771
   position: absolute;
   width: 100%;
   background-color: $layout-header-bg-color;
