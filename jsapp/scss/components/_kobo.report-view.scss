@media screen and (min-width: 961px) {
  .report-view {
    padding: 0px 40px;
  }
}

.form-view__cell--reportLimit {
  padding-bottom: 16px;
}

.report-view__warning {
  background-color: #FFF;

  @include box-shadow;

  padding: 16px 24px;

  p {
    font-size: 13px;
    line-height: 1.3em;
    margin: 0;
    color: $cool-gray;
  }

  h4 {
    color: $cool-red;
    margin: 0px;
    padding: 0px;
    padding-bottom: 8px;
    font-size: 16px;
    font-weight: normal;
  }
}

.report-view__item {
  background-color: #FFF;

  @include box-shadow;

  margin: 15px 0px;
}

.report-view__itemHeading {
  padding: 10px 24px;
  border-left: 5px solid $cool-green;
  border-bottom: 1px solid #CCC;

  h2 {
    margin: 0px;
    color: $cool-green;
    font-size: 16px;
    font-weight: normal;
    line-height: 1.35em;
  }

  .report-view__headingMeta {
    opacity: 0.6;
    font-size: 11px;

    .type {
      text-transform: uppercase;
    }
  }
}

.report-view__itemContent {
  padding: 10px 24px;
  position: relative;

  table {
    width: 100%;
    border: 0px;
    margin: 20px 0px;
    border-spacing: 0px;

    thead th {
      margin: 0px;
      padding: 8px;
      background-color: lighten($cool-gray, 10%);
      color: white;
      text-align: right;
      font-weight: normal;
      font-size: 14px;

      &:first-child {
        text-align: left;
      }
    }

    tbody tr td {
      border-bottom: 1px solid #CCC;
      padding: 8px;
      text-align: right;

      &:first-child {
        text-align: left;
      }
    }
  }
}

@media screen and (min-width: 961px) {
  .report-view__itemContent table {
    width: 80%;
    margin-left: 10%;
  }
}

.report-view__chart {
  margin: 0 auto;
  padding: 20px 50px;
  max-width: 100% !important;
  max-height: 350px !important;

  canvas {
    width: 100% !important;
    height: auto !important;
    margin: 0 auto;
  }
}

// report buttons
.form-view__reportButtons {
  padding: 15px 0px;

  button:not(.mdl-button--icon) {
    text-transform: uppercase;
    padding-left: 0px;
  }

  button {
    i.fa {
      font-size: 18px;
      margin-left: 8px;
    }

<<<<<<< HEAD
=======
    &.report-button__edit,
    &.report-button__settings {
      overflow: visible;
    }

>>>>>>> e0aad344
    &.report-button__expand,
    &.report-button__print {
      float: right;
      margin-right: 0px;
      margin-left: 8px;
      overflow: visible;
    }
  }

  + .form-view__cell--iframe {
    height: calc(100% - 60px);
  }
}

@media screen and (max-width: 999px) {
  .form-view__reportButtons {
    padding-left: 12px;
    padding-right: 12px;
  }
}

@media screen and (max-width: 767px) {
  .form-view__reportButtons {
    button.mdl-button {
      font-size: 13px;
    }

    button.report-button__print {
      display: none;
    }

    button.report-button__expand {
      margin-left: 0px;
      padding-left: 4px;
      padding-right: 4px;
    }
  }
}

// report graph settings

.graph-settings__charttype, .graph-settings__colors {
  padding: 20px 10px;

  &:after {
    content: '';
    clear: both;
    display: block;
  }

  strong {
    margin-bottom: 20px;
    display: block;
    font-weight: 400;
    color: $cool-gray;
  }
}

.graph-settings__radio {
  text-align: center;
  background-size: auto 80%;
  background-position: top center;
  background-repeat: no-repeat;

  input {
    display: none;
  }

  label {
    border: 2px solid white;
    display: block;
    width: 100%;
    cursor: pointer;
  }

  input:checked + label {
    border: 2px solid $cool-blue;
  }

  &--vertical {
    background-image: url("~../img/chart-vertical.png");
  }

  &--horizontal {
    background-image: url("~../img/chart-horizontal.png");
  }

  &--donut {
    background-image: url("~../img/chart-donut.png");
  }

  &--area {
    background-image: url("~../img/chart-area.png");
  }

  &--pie {
    background-image: url("~../img/chart-pie.png");
  }

  &--line {
    background-image: url("~../img/chart-line.png");
  }
}

.graph-settings__charttype {
  .graph-settings__radio {
    width: 33%;
    height: 100px;
    margin-bottom: 20px;
    float: left;

    label {
      padding-top: 80px;
    }
  }
}

.graph-settings__colors {
  .graph-settings__radio {
    margin-bottom: 10px;

    label {
      padding: 4px;
      padding-top: 8px;
      width: 380px;
      margin: 0 auto;

      > div {
        display: inline-block;
        width: 40px;
        height: 40px;
      }
    }
  }

  + .slider-item {
    padding: 10px;
    display: flex;
    width: 240px;
    margin: 0 auto;

    > label {
      width: 100px;
    }

    > div {
      flex-grow: 1;
    }
  }
}

.graph-tab__groupby,
.graph-tab__translation {
  padding: 20px 30px;

  > label {
    display: block;
    padding: 8px 0px;
    padding-left: 30px;
    position: relative;
    font-size: 14px;

    input {
      position: absolute;
      left: 0px;
    }
  }
}

.graph-settings__question {
  padding: 5px 0px;
}

.custom-report--title {
  padding-bottom: 30px;

  input {
    width: 100%;
    font-size: 20px;
    font-weight: 300;
  }
}

.custom-report--footer {
  margin: 15px 0px;
  text-align: right;
}

@media screen and (max-width: 767px) {
  .form-view__reportButtons button.custom-reports {
    margin-left: 8px;
  }

  .form-view__reportButtons button.report-button__expand,
  .form-view__reportButtons button.report-button__print {
    margin-left: 0px;
    padding: 0px 4px;
  }
}<|MERGE_RESOLUTION|>--- conflicted
+++ resolved
@@ -134,14 +134,11 @@
       margin-left: 8px;
     }
 
-<<<<<<< HEAD
-=======
     &.report-button__edit,
     &.report-button__settings {
       overflow: visible;
     }
 
->>>>>>> e0aad344
     &.report-button__expand,
     &.report-button__print {
       float: right;
