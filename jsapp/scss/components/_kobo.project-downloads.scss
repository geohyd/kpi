@use 'scss/mixins';
@use 'scss/sizes';
@use 'scss/colors';

@keyframes processing {
  0% {
    opacity: 1;
  }

  25% {
    opacity: 0.6;
  }

  50% {
    opacity: 1;
  }

  100% {
    opacity: 1;
  }
}

.project-downloads__advanced-button {
  margin-bottom: 2px;
}

.project-downloads {
  hr {
    display: block;
    width: 100%;
    height: 1px;
    background-color: colors.$kobo-gray-300;
    margin: 0;
    border: 0;
  }

  > .form-view__cell.form-view__cell--box:last-child {
    margin-bottom: 40px;
  }

  .project-downloads__selector-row {
    display: flex;
    align-items: center;
    margin-bottom: 20px;

    > * {
      width: 33%;

      &:not(:last-child) {
        margin-right: 20px;
      }
    }
  }

  .kobo-select {
    .kobo-select__control {
      border: 1px solid colors.$kobo-gray-300;
    }
  }

  .project-downloads-group-textbox {
    @include mixins.centerRowFlex;
    gap: sizes.$x10;
    margin-top: sizes.$x4;

    > * {
      flex: 5;
    }
  }

  .project-downloads-group-textbox__title {
    font-size: sizes.$x12;
    text-align: right;

    &[disabled] {
      opacity: 0.5;
      pointer-events: none;
    }
  }

  .custom-export-name-textbox {
    margin-left: sizes.$x28;
    width: calc(100% - sizes.$x28);
    margin-top: sizes.$x4;
    display: block;
  }

  .project-downloads__advanced-view {
    display: flex;
    align-items: stretch; // needed for questions list stretching
    flex-wrap: wrap;
    padding-top: 12px;
  }

  .project-downloads__title {
    margin-bottom: 6px;
    display: inline-block;
  }

  .project-downloads__column {
    margin-bottom: 20px;

    &.project-downloads__column--left {
      margin-right: 20px;
      width: 33%;
    }

    &.project-downloads__column--right {
      flex: 1;
      position: relative; // needed to stretch question list with GeoJSON checkbox visible
    }

    .project-downloads__column-row {
      display: block;

      &:not(:last-child) {
        margin-bottom: 20px;
      }

      &.project-downloads__column-row--rows-selector-header {
        display: flex;
        flex-direction: row;
        align-items: center;
        gap: 10px;

        .toggle-switch {
          flex: 1;
        }

        .project-downloads__vr {
          width: 1px;
          height: 1em;
          display: block;
          margin: 0;
<<<<<<< HEAD
          background-color: colors.$kobo-gray-92;
=======
          background-color: colors.$kobo-gray-300;
>>>>>>> 697f2043
        }
      }
    }
  }

  .multi-checkbox {
    position: absolute;
    top: 30px;
    left: 0;
    right: 0;
    bottom: 0;
    margin-top: 6px;
  }

  .project-downloads__submit-row {
    display: flex;
    justify-content: space-between;
    align-items: flex-end;
    align-content: flex-end;
    margin-top: 20px;

    .project-downloads__exports-selector {
      width: 33%;
      position: relative;
    }

    .project-downloads__delete-settings-button {
      // positioning
      position: absolute;
      left: 100%;
      margin-left: 8px;
      bottom: 0;
    }
  }

  .project-downloads__anonymous-row {
    display: flex;
    align-items: flex-end;
    align-content: flex-end;

    .project-downloads__exports-selector {
      width: 33%;
      margin-right: 20px;
    }
  }

  .project-downloads__legacy-iframe-wrapper {
    iframe {
      width: 100%;
      height: 250px;
      border: 1px solid colors.$kobo-gray-300;
      border-radius: 4px;
    }
  }

  .project-downloads__exports-creator {
    &.project-downloads__exports-creator--loading {
      opacity: 0.5;
      pointer-events: none;
    }
  }

  .simple-table.simple-table--project-exports {
    // __row selector to not include __message-row
    .simple-table__row .simple-table__cell {
      &:last-child() {
        text-align: right;
      }
    }

    .export-list-buttons {
      @include mixins.centerRowFlex;
      justify-content: flex-end;
      gap: 5px;
    }
  }

  .animate-processing {
    animation: processing 1.5s infinite;
  }
}<|MERGE_RESOLUTION|>--- conflicted
+++ resolved
@@ -132,11 +132,7 @@
           height: 1em;
           display: block;
           margin: 0;
-<<<<<<< HEAD
-          background-color: colors.$kobo-gray-92;
-=======
           background-color: colors.$kobo-gray-300;
->>>>>>> 697f2043
         }
       }
     }
