$mdl-layout-width: 1440px;

.kpiapp,
.mdl-wrapper,
.mdl-layout {
  height: 100%;
}

.mdl-layout {
  max-width: $mdl-layout-width;
  margin: 0 auto;
  overflow: hidden;
}

.mdl-layout__content {
  height: calc(100% - 97px);
  position: relative;
  margin-top: 20px;
  flex-grow: 0;
  margin-right: 12px;
  overflow: hidden;

  &.page-wrapper__content--form-landing {
    @include box-shadow;

    height: calc(100% - 102px);
  }

  &.page-wrapper__content--library-landing {
    @include box-shadow;
  }

  > .dropzone,
  .public-collections-wrapper {
    height: 100%;
    overflow: hidden;
  }
}

@media screen and (max-width: 767px) {
  .mdl-layout__content {
    margin-right: 0px;
    margin-top: 10px;
    height: calc(100% - 74px);

    &.page-wrapper__content--form-landing {
      margin-right: 0px;
      height: calc(100% - 76px);
    }
  }
}

.ui-panel {
  height: 100%;
  margin: 0px 8px;

  // useful if you want to avoid weird Flexbox bug with pushing things outside viewport
  &.ui-panel--fixed {
    position: fixed;
    top: 0;
    left: 0;
    bottom: 0;
    right: 0;
  }
}

.ui-panel__body {
  @extend .mdl-grid, .mdl-grid--no-spacing;

  padding: 0;
  height: 100%;
  flex-direction: column;

  > .asset-view__content,
  > .formBuilder {
    @extend .mdl-cell, .mdl-cell--12-col;

    flex-flow: column;
    margin: 0px !important;
  }

  > .asset-view__content {
    height: 100%;
  }

  > .formBuilder {
    height: 100%;
  }
}

.ui-panel--transparent .ui-panel__body {
  background: transparent;
  box-shadow: none;
  margin: 0px;
}

// Focus mode for form builder, disable drawer, header
.mdl-layout.page-wrapper--in-formbuilder {
  .mdl-layout__content {
    margin: 0px;
    width: 100%;
    height: 100%;
  }

  .ui-panel {
    margin: 0px;
  }
}

.text-small {
  font-size: 0.85em;
  opacity: .75;
}

.message--error {
  text-decoration: uppercase;
}

.message--loading {
  text-align: center;

  > i:first-child {
    @extend .fa, .fa-fw, .fa-circle-o-notch, .k-spin;
  }
}

// Loading messages
.loading {
  display: table;
  vertical-align: middle;
  height: 100%;
  width: 100%;
  font-size: 18px;
  opacity: 0.8;

  i:first-child {
    @extend .fa, .k-spin, .fa-circle-o-notch;

    margin-right: 12px;
    vertical-align: middle;
    font-size: 24px;
  }

  &__inner {
    display: table-cell;
    vertical-align: middle;
    text-align: center;
    padding-left: 20px;
    padding-right: 20px;
    overflow: hidden; // avoids spinner icon overflowing scrollable areas

    code {
      margin: 20px;
      padding: 15px;
      font-size: 13px;
      display: block;
      background: white;
      width: 80%;
      max-height: 300px;
      overflow: auto;
      word-wrap: break-word;
      text-align: left;
    }

    .pro-tip {
      font-size: 14px;
      margin-top: 30px;
    }
  }

  &__msg {
    padding-top: 10px;
  }
}

// Popover menu
.popover-menu {
  position: relative;
  display: inline-block;
  vertical-align: middle;
}

.popover-menu__toggle {
  background: transparent;
  border: none;
  margin: 0;
  padding: 0;
  cursor: pointer;
  color: $cool-gray;
  display: inline-block;
  vertical-align: middle;

  &:hover {
    color: $cool-blue;
  }

  i {
    margin: 0px;
    font-size: 36px;
  }
}

.popover-menu__content {
  @include box-shadow-mid;

  overflow: hidden;
  position: absolute;
  min-width: 160px;
  max-width: 300px;
  text-align: left;
  background: $white;
  z-index: 10;
  right: -10px;
  transition: opacity 0.35s;
  opacity: 1;

  &--hiding {
    opacity: 0;
    transition: opacity 0.35s;
  }

  &--hidden {
    display: none;
  }

  &--visible {
    display: block;
  }
}

.popover-menu--below .popover-menu__content {
  top: 100%;
}

.popover-menu--above .popover-menu__content,
.popover-menu--viewby-menu .popover-menu__content {
  bottom: 100%;
  top: auto;
}

.popover-menu__link,
.popover-menu__item {
  background-color: $white;
  display: block;
  padding: 6px 16px 6px 10px;
  position: relative;
  color: $cool-gray;
  cursor: pointer;
  white-space: nowrap;
  overflow: hidden;
  text-overflow: ellipsis;

  > i:first-child {
    margin-right: 4px;
    font-size: 32px;
    width: 28px;
    vertical-align: middle;
  }

  span {
    vertical-align: middle;
  }

  &:hover {
<<<<<<< HEAD
    background-color: $divider-color;
=======
    background-color: $cool-whitegray;
>>>>>>> 7cfbd9b6
    color: $cool-gray;
  }

  &.active {
    color: $cool-blue;
  }

  &.divider {
    border-top: 1px solid lighten($cool-gray, 25%);
  }
}

@media screen and (max-height: 475px) {
  .popover-menu__link,
  .popover-menu__item {
    padding: 3px 8px 3px 5px;
  }
}

.popover-menu__moveTo {
  max-height: 120px;
  overflow: auto;
  overflow-x: hidden;
  background-color: $cool-whitegray;
  border-bottom: 1px solid lighten($cool-gray, 25%);
}

.popover-menu__item--move-coll-item {
  background-color: $cool-whitegray;
  position: relative;
  text-align: left;
  padding-right: 35px;
  padding-top: 0px;
  padding-bottom: 0px;

  span {
    display: inline-block;
    max-width: 150px;
    overflow: hidden;
    text-overflow: ellipsis;
    word-wrap: break-word;
  }

  .is-parent {
    position: absolute;
    right: 12px;
    top: 6px;
    padding-right: 0px;
    font-size: 32px;
    color: $cool-green;
  }

  &.popover-menu__item--move-coll-item-parent {
    pointer-events: none;
    font-weight: 700;
    background-color: $divider-color;
  }
}

.popover-menu__heading {
  padding: 8px 15px;
  color: $cool-gray;
  border-top: 1px solid lighten($cool-gray, 25%);
<<<<<<< HEAD
  border-bottom: 1px solid $divider-color;
  background-color: $cool-whitegray;
  margin: 0;
=======
  background-color: $cool-whitegray;
  margin: 0px;
>>>>>>> 7cfbd9b6
}

.popover-menu--assetrow-menu .popover-menu__content {
  right: 0px;
}

.popover-menu--formLanding-menu {
  margin-left: 4px;

  .popover-menu__content {
    right: 10px;
  }
}

.popover-menu--new-menu {
  width: 100%;
  margin-bottom: 10px;

  .popover-menu__content {
    right: 0px;
    width: 100%;
  }
}

.popover-menu--new-menu .popover-menu__toggle {
  @extend .mdl-button, .mdl-button--raised, .mdl-button--colored;

  width: 100%;
}

.popover-menu--assets-table {
  .popover-menu__content {
    max-height: 26px * 7.5;
    overflow: auto;
  }
}

.popover-menu--bulkUpdate-menu {
  vertical-align: top;

  .popover-menu__toggle {
    vertical-align: inherit;
    color: $cool-blue;

    &:hover {
      color: lighten($cool-blue, 10%);
    }

    &::after {
      content: "\F107";
      font-family: "FontAwesome";
      margin-left: 3px;
    }
  }

  .popover-menu__content {
    line-height: 20px;
  }
}

.popover-menu--question-language {
  .popover-menu__toggle {
    @extend .mdl-button;

    text-transform: uppercase;
    padding-left: 0px;

    &::after {
      content: "\f107";
      font-family: "FontAwesome";
      font-size: 18px;
      margin-left: 5px;
    }
  }
}

.popover-menu--custom-reports {
  .popover-menu__toggle {
    @extend .mdl-button;

    text-transform: uppercase;
    padding-left: 0px;

    &::after {
      content: "\f107";
      font-family: "FontAwesome";
      font-size: 18px;
      margin-left: 5px;
    }
  }

  .popover-menu__content {
    max-height: 500px;
    min-width: 300px;
    overflow: scroll;
    right: auto;
    left: 20px;
  }

  .popover-menu__link {
    white-space: normal;
  }
}

.popover-menu--collectData-menu {
  .popover-menu__toggle {
    padding: 8px 12px;
    padding-right: 90px;
<<<<<<< HEAD
    background: $c-desert-storm;
=======
    background: $cool-whitegray;
>>>>>>> 7cfbd9b6
    position: relative;

    @include box-shadow;

    &:hover {
      color: $cool-gray;
    }

    &::after {
      position: absolute;
      right: 10px;
      top: 8px;
      content: "\f0d7";
      font-family: "FontAwesome";
      font-size: 16px;
    }
  }

  .popover-menu__content {
    min-width: 550px;
    max-width: 780px;
    top: auto;
    bottom: -150px;
    right: auto;
    left: 30px;
    max-height: 400px;
    overflow: auto;

    .popover-menu__link {
      max-width: 100%;
      white-space: normal;
      padding: 12px;
      border-bottom: 1px solid $divider-color;
      border-left: 2px solid transparent;

      &:last-child {
        border-bottom: none;
      }

      .collect-data-label {
        font-weight: 600;
        color: $black;
      }

      .collect-data-desc {
        font-size: 12px;
        line-height: 16px;
      }

      &:hover {
        border-left: 2px solid $cool-green;
      }
    }
  }
}

@media screen and (max-width: 767px) {
  .popover-menu--collectData-menu {
    .popover-menu__toggle {
      padding-right: 40px;
    }

    .popover-menu__content {
      min-width: 320px;
      max-width: 360px;
      left: 0px;

      .collect-data-desc {
        font-size: inherit;
      }
    }
  }
}

// iframe default styles
iframe {
  border: none;
}

// modal forms
.form-modal__item {
  &:not(:last-child) {
    margin-bottom: 15px;
  }

  &.form-modal__item--inline {
    display: inline-block;
    &:not(:last-child) {
      margin-bottom: 0;
      margin-right: 20px;
    }
  }

  &--sector, &--country {
    width: 50%;
    float: left;
  }

  &--sector .kobo-select {
    margin-right: 30px;
  }

  &--metadata-share {
    padding-top: 15px;
    clear: both;
  }

  label {
    font-weight: normal;
    font-size: 12px;
    color: $cool-silver;

    &.long {
      padding-top: 5px;
      margin-bottom: 10px;
      font-size: 14px;
    }
  }

  label:not(.inline) {
    display: block;
  }

  label.next-to-checkbox {
    display: inline-block !important;
    margin-left: 10px;
    max-width: 90%;
    vertical-align: top;
  }

  input[type="text"],
  input[type="email"],
  input[type="password"],
  input[type="url"],
  select,
  textarea {
    width: 100%;
    padding: 4px 10px;
    font-size: 15px;
    border: 1px solid transparent;
    border-bottom-color: $divider-color;
    transition: border-color 0.3s;

    &:focus {
      transition: border-color 0.3s;
      border-bottom-color: $cool-blue;
    }
  }

  textarea {
    overflow: hidden;
    resize: none;
    height: auto;

    &.questions {
      height: 60px;
      overflow: auto;
      font-size: 13px;
    }
  }
}

@media screen and (max-width: 767px) {
  .form-modal__item {
    select {
      max-width: 90%;
      background: $c-iron;
    }
  }
}

.ajs-content input[type="text"],
.ajs-content textarea {
  width: 100%;
  padding: 6px 0px;
  font-size: 15px;
  border: 1px solid transparent;
  border-bottom-color: $divider-color;
  transition: border-color 0.3s;

  &:focus {
    transition: border-color 0.3s;
    border-bottom-color: $cool-blue;
  }
}

// Misc elements

span.svg-icon {
  svg {
    max-width: 100%;
    max-height: 100%;
  }
}

// faster spinning icons, based on fa-spin
.k-spin {
  -webkit-animation: fa-spin 1.2s infinite linear;
  animation: fa-spin 1.2s infinite linear;
}

// Scrollbar overrides

::-webkit-scrollbar {
  width: 0.8em;
}

::-webkit-scrollbar:horizontal {
  height: 0.8em;
}

::-webkit-scrollbar-track {
  background-color: $c-iron;
  background-color: transparent;
  border-radius: 8px;
}

::-webkit-scrollbar-thumb {
  background-color: $c-iron;
  outline: none;
  border-radius: 8px;
}

// active dropzone element (above list while dragging)
.dropzone-active-overlay {
  display: none;
  position: absolute;
  width: 100%;
  height: 120px;
  top: 50%;
  margin-top: -60px;
  left: 0;
  z-index: 2;
  text-align: center;
  font-size: 18px;

  i {
    font-size: 64px;
    display: block;
    margin: 0 auto;
    margin-bottom: 10px;
    color: $cool-blue;
  }
}

.dropzone {
  position: relative;
  min-height: calc(100% - 4px);

  &::after {
    position: absolute;
    top: 0;
    right: 0;
    bottom: 0;
    left: 0;
    content: '';
    background: rgba($white, 0.7);
    border: 2px solid $cool-blue;
    z-index: 1;
    opacity: 0;
    visibility: hidden;
    transition: 0.2s;
  }

  &.dropzone--active {
    &::after {
      opacity: 1;
      visibility: visible;
      transition: 0.2s;
    }

    .dropzone-active-overlay {
      display: block;
    }
  }
}<|MERGE_RESOLUTION|>--- conflicted
+++ resolved
@@ -262,11 +262,7 @@
   }
 
   &:hover {
-<<<<<<< HEAD
-    background-color: $divider-color;
-=======
     background-color: $cool-whitegray;
->>>>>>> 7cfbd9b6
     color: $cool-gray;
   }
 
@@ -330,14 +326,9 @@
   padding: 8px 15px;
   color: $cool-gray;
   border-top: 1px solid lighten($cool-gray, 25%);
-<<<<<<< HEAD
   border-bottom: 1px solid $divider-color;
   background-color: $cool-whitegray;
   margin: 0;
-=======
-  background-color: $cool-whitegray;
-  margin: 0px;
->>>>>>> 7cfbd9b6
 }
 
 .popover-menu--assetrow-menu .popover-menu__content {
@@ -446,11 +437,7 @@
   .popover-menu__toggle {
     padding: 8px 12px;
     padding-right: 90px;
-<<<<<<< HEAD
-    background: $c-desert-storm;
-=======
     background: $cool-whitegray;
->>>>>>> 7cfbd9b6
     position: relative;
 
     @include box-shadow;
