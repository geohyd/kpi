--- conflicted
+++ resolved
@@ -125,11 +125,7 @@
 }
 
 .modal__subheader {
-<<<<<<< HEAD
   background: $c-desert-storm;
-=======
-  background: $cool-whitegray;
->>>>>>> b14562ed
   padding: 20px 30px;
   margin: -30px -30px 20px;
   color: $cool-silver;
@@ -208,11 +204,7 @@
 
 .modal.modal-submission {
   .modal__header {
-<<<<<<< HEAD
     background-color: $c-desert-storm;
-=======
-    background-color: $cool-whitegray;
->>>>>>> b14562ed
     color: $layout-text-color;
   }
 
@@ -275,39 +267,19 @@
       &:first-child {
         padding-left: 0;
       }
-<<<<<<< HEAD
-    }
-
-    .submission--repeat-group {
-      background: $c-desert-storm;
-      padding: 0px 30px;
-
-      table {
-        background: $white;
-=======
 
       .k-icon {
         display: inline-block;
         vertical-align: middle;
->>>>>>> b14562ed
-      }
-    }
-  }
-
-<<<<<<< HEAD
-    .submission--group {
-      background: $c-desert-storm;
-
-      h4 {
-        margin: 0px;
-      }
-=======
+      }
+    }
+  }
+
   .submission-actions {
     .checkbox {
       display: inline-block;
       vertical-align: middle;
       margin-right: 40px;
->>>>>>> b14562ed
     }
 
     .checkbox__label {
@@ -422,11 +394,7 @@
       display: inline-block;
       vertical-align: top;
       border: 1px solid $divider-color;
-<<<<<<< HEAD
       background: $c-desert-storm;
-=======
-      background: $cool-whitegray;
->>>>>>> b14562ed
       border-radius: 4px;
       color: $cool-gray;
       cursor: pointer;
@@ -591,11 +559,7 @@
 
   .form-view__cell--add-language-form,
   .form-view__cell--update-language-form {
-<<<<<<< HEAD
     background: $c-desert-storm;
-=======
-    background: $cool-whitegray;
->>>>>>> b14562ed
     padding: 15px;
     position: relative;
 
@@ -644,11 +608,7 @@
 
   .form-view__cell--add-language-form,
   .form-view__cell--update-language-form {
-<<<<<<< HEAD
     background: $c-desert-storm;
-=======
-    background: $cool-whitegray;
->>>>>>> b14562ed
     padding: 15px;
     position: relative;
 
