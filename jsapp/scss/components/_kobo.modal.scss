--- conflicted
+++ resolved
@@ -125,11 +125,7 @@
 }
 
 .modal__subheader {
-<<<<<<< HEAD
   background: $c-desert-storm;
-=======
-  background: $cool-whitegray;
->>>>>>> 188a638e
   padding: 20px 30px;
   margin: -30px -30px 20px;
   color: $cool-silver;
@@ -208,11 +204,7 @@
 
 .modal.modal-submission {
   .modal__header {
-<<<<<<< HEAD
     background-color: $c-desert-storm;
-=======
-    background-color: $cool-whitegray;
->>>>>>> 188a638e
     color: $layout-text-color;
   }
 
@@ -275,39 +267,19 @@
       &:first-child {
         padding-left: 0;
       }
-<<<<<<< HEAD
-    }
-
-    .submission--repeat-group {
-      background: $c-desert-storm;
-      padding: 0px 30px;
-
-      table {
-        background: $white;
-=======
 
       .k-icon {
         display: inline-block;
         vertical-align: middle;
->>>>>>> 188a638e
-      }
-    }
-  }
-
-<<<<<<< HEAD
-    .submission--group {
-      background: $c-desert-storm;
-
-      h4 {
-        margin: 0px;
-      }
-=======
+      }
+    }
+  }
+
   .submission-actions {
     .checkbox {
       display: inline-block;
       vertical-align: middle;
       margin-right: 40px;
->>>>>>> 188a638e
     }
 
     .checkbox__label {
@@ -422,11 +394,7 @@
       display: inline-block;
       vertical-align: top;
       border: 1px solid $divider-color;
-<<<<<<< HEAD
       background: $c-desert-storm;
-=======
-      background: $cool-whitegray;
->>>>>>> 188a638e
       border-radius: 4px;
       color: $cool-gray;
       cursor: pointer;
@@ -591,11 +559,7 @@
 
   .form-view__cell--add-language-form,
   .form-view__cell--update-language-form {
-<<<<<<< HEAD
     background: $c-desert-storm;
-=======
-    background: $cool-whitegray;
->>>>>>> 188a638e
     padding: 15px;
     position: relative;
 
@@ -644,11 +608,7 @@
 
   .form-view__cell--add-language-form,
   .form-view__cell--update-language-form {
-<<<<<<< HEAD
     background: $c-desert-storm;
-=======
-    background: $cool-whitegray;
->>>>>>> 188a638e
     padding: 15px;
     position: relative;
 
