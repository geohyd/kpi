--- conflicted
+++ resolved
@@ -456,9 +456,6 @@
       }
     }
   }
-<<<<<<< HEAD
-=======
-
   .dropzone {
     background: $kobo-whitegray;
     padding: 30px;
@@ -488,7 +485,6 @@
     &.dropzone-active {border-color: $kobo-blue;}
     &.dropzone-reject {border-color: $kobo-red;}
   }
->>>>>>> 43ae2e35
 }
 
 @media screen and (min-height: 600px) {
