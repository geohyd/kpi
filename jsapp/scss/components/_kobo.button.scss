--- conflicted
+++ resolved
@@ -4,10 +4,7 @@
 
 @use "scss/_colors";
 @use "scss/sizes";
-<<<<<<< HEAD
-=======
 @use "sass:color";
->>>>>>> 8717f579
 
 /*
   This is a simple colored button.
@@ -56,7 +53,6 @@
   &[disabled] {
     pointer-events: none;
     color: rgba(colors.$kobo-white, 0.75);
-<<<<<<< HEAD
     // We have it so it works with every `background-color` we use.
     background-image: $png-black-10;
   }
@@ -64,17 +60,6 @@
   &:hover {
     // We have it so it works with every `background-color` we use.
     background-image: $png-black-6;
-=======
-    // 1px black transparent png with 10% opacity (png-pixel.com)
-    // We have it so it works with every `background-color` we use.
-    background-image: url("data:image/png;base64,  iVBORw0KGgoAAAANSUhEUgAAAAEAAAABCAQAAAC1HAwCAAAAC0lEQVR42mNkkAQAAB8AG7jymN8AAAAASUVORK5CYII= ");
-  }
-
-  &:hover {
-    // 1px black transparent png with 6% opacity (png-pixel.com)
-    // We have it so it works with every `background-color` we use.
-    background-image: url("data:image/png;base64, iVBORw0KGgoAAAANSUhEUgAAAAEAAAABCAQAAAC1HAwCAAAAC0lEQVR42mNk4AcAABUAET9MVpIAAAAASUVORK5CYII=");
->>>>>>> 8717f579
   }
 
   &:active {
