$s-form-builder-header: 125px;
$z-form-builder-header: 20;
$s-form-builder-aside: 400px;
$z-form-builder-aside: 10;
$t-form-builder-aside-open: 200ms;

// FORM BUILDER MAIN LAYOUT

.formBuilder {
  background-color: $white;
}

.formBuilder-header {
  height: $s-form-builder-header;
}

.formBuilder__contents {
  height: calc(100% - #{$s-form-builder-header});
  overflow-x: auto;
  overflow-y: scroll;
  padding-top: 10px;
  margin-right: 0;
  transition: margin $t-form-builder-aside-open;
}

@media screen and (min-width: 1100px) {
  .form-builder-aside--visible + .formBuilder,
  .lib-nav--visible + .formBuilder {
    .formBuilder__contents {
      margin-right: $s-form-builder-aside;
    }
  }
}

.form-wrap {
  padding: 45px 75px;
  width: 100%;

  input,
  textarea {
    box-shadow: none;

    &:focus {
      box-shadow: none;
    }
  }

  .loading {
    min-height: 200px;
  }

  .error-message {
    width: 540px;
    margin: 24px auto;
    padding: 12px 20px;

    p {
      font-family: monospace;
      white-space: pre;
    }

    &__strong {
      border: 1px solid black;
      padding-right: 12px;
    }

    &__link {
      @extend .mdl-button;

      margin-right: 5px;

      &--raised {
        @extend .mdl-button--colored, .mdl-button--raised;
      }

      &--help {
        float: right;

        i {
          @extend .k-icon-help;
        }
      }
    }
  }
}

// FORM BUILDER HEADER

.formBuilder-header {
  position: relative;
  z-index: $z-form-builder-header;

  .formBuilder-header__row {
    display: flex;
    flex-direction: row;
    flex-wrap: nowrap;
    align-items: center;

    &.formBuilder-header__row--primary {
      background-color: $white;
      height: 75px;
      position: relative;
      z-index: 2;
      box-shadow: 0 0 3px 0 rgba($black, 0.2), 0 0 10px 0 rgba($black, 0.1);
    }

    &.formBuilder-header__row--secondary {
      background: $cool-whitegray;
      height: 50px;
      position: relative;
      z-index: 1;
      box-shadow: 0 0 3px 0 rgba($black, 0.2), 0 0 10px 0 rgba($black, 0.1);
    }
  }

  .formBuilder-header__cell {
    &.formBuilder-header__cell--logo {
      background-color: $cool-green;
      width: 75px;
      text-align: center;
      vertical-align: middle;
      height: 75px;
      cursor: pointer;
      transition: background-color 0.2s, color 0.2s;

      &:hover {
        background-color: darken($cool-green, 10%);
      }

      &:focus {
        background-color: darken($cool-green, 10%);
        i {
          font-size: 56px;
          padding-top: 8px;
        }
      }

      i {
        color: $white;
        font-size: 48px;
        padding-top: 14px;
        display: inline-block;
        vertical-align: middle;

        &::before {
          margin-right: 0;
        }
      }
    }

    &.formBuilder-header__cell--name {
      flex: 1;
      margin-left: 20px;

      label::first-letter {
        text-transform: uppercase;
      }

      input {
        border-radius: 0;
        padding-left: 0;
      }
    }

    &.formBuilder-header__cell--translations {
      p {
        margin: 0 0 0 10px;
        line-height: 15px;
        padding-top: 10px;
        font-size: 11px;

        small {
          display: block;
          color: $cool-darkgray;

          &::before {
            content: '+ ';
          }
        }
      }
    }

    &.formBuilder-header__cell--buttonsTopRight {
      text-align: right;
      margin: 0 10px;

      button {
        margin-left: 10px;
      }
    }

    &.formBuilder-header__cell--close {
      width: 45px;
      text-align: right;
      padding: 5px;
      margin-left: 5px;
    }

    // second row
    &.formBuilder-header__cell--toolsButtons {
      margin: 0 10px;

      button {
        color: $cool-gray;
        // for tooltip
        overflow: visible;
        padding: 0;

        &[data-tip]::after {
          margin-left: 30px;
        }

        &:hover,
        &:focus,
        &:focus:not(:active) {
          background-color: transparent;
        }

        &:hover {
          color: $black;
        }

        i {
          font-size: 32px;
          vertical-align: middle;

          &::before {
            vertical-align: bottom;
          }
        }
      }
    }

    &.formBuilder-header__cell--spacer {
      flex-grow: 1;
      height: 100%;
    }

    &.formBuilder-header__cell--verticalRule {
      width: 1px;
      background: $cool-lightgray;
      height: 100%;
    }
  }
}

.formBuilder-header__close {
  border: none;
  color: lighten($cool-gray, 20%);
  cursor: pointer;

  @extend .mdl-button, .mdl-button--icon;

  &:hover {
    color: $cool-gray;
  }

  &:focus {
    i {
      @include form-builder-focus();
    }
  }
}

.formBuilder-header__button {
  @extend .mdl-button;

  > i {
    @extend .fa, .fa-fw;
  }

  &:focus {
    i {
      @include form-builder-focus();
    }
  }

  &.formBuilder-header__button--create,
  &.formBuilder-header__button--save {
    margin-left: 10px;
    text-transform: uppercase;
    min-width: 85px;

    @extend .mdl-button--colored, .mdl-button--raised;

    > i {
      display: none;
    }

    &:focus {
      background-color: darken($cool-blue, 10%);
      font-weight: bold;
    }
  }

  &.formBuilder-header__button--savepending,
  &.formBuilder-header__button--create-pending {
    > i {
      @extend .k-spin, .fa-circle-o-notch;

      font-size: 22px;
      line-height: 35px;
      display: inline-block;
    }

    > i + span {
      display: none;
    }
  }

  &.formBuilder-header__button--savefailed::after,
  &.formBuilder-header__button--saveneeded::after {
    content: '*';
    color: white;
  }

  &.formBuilder-header__button--share {
    min-width: 85px;
    text-transform: uppercase;

    @extend .mdl-button--raised;

    background: $cool-gray;
    color: white;
  }

  &.formBuilder-header__button--panel-toggle {
    padding: 0 10px;

    &.formBuilder-header__button--active {
      i.k-icon {
        color: $cool-blue;
      }
    }

    .panel-toggle-name {
      margin-right: 10px;
    }

    i.k-icon {
      font-size: 32px;
      vertical-align: middle;
    }

    &:focus {
      @include form-builder-focus();

      i {
        outline: none;
      }
    }
  }

  &[disabled] {
    opacity: 0.5;
    pointer-events: none;
  }
}

// FORM STYLE SETTINGS

.form-builder-aside {
  position: absolute;
  right: 0;
  bottom: 0;
  top: $s-form-builder-header;
  width: $s-form-builder-aside;
  background-color: $cool-whitegray;
  transition: right $t-form-builder-aside-open;
  box-shadow: 0 0 3px 0 rgba($black, 0.2), 0 0 10px 0 rgba($black, 0.1);
  z-index: $z-form-builder-aside;

  &:not(.form-builder-aside--visible) {
    right: -1 * $s-form-builder-aside - 10px;
  }

  .form-builder-aside__content {
    padding: 30px;
    overflow-y: auto;
    height: 100%;
  }

  .form-builder-aside__header {
    margin: 0;
    font-size: 20px;
    line-height: 28px;
    font-weight: 700;

    .k-icon {
      font-size: 28px;
      vertical-align: bottom;

      &::before {
        vertical-align: inherit;
      }
    }
  }

  .form-builder-aside__header:not(:last-child) {
    margin-bottom: 10px;
  }

  .form-builder-aside__row:not(:first-child) {
    margin-top: 20px;
  }
}

// FORM META

.form-builder-meta {
  .form-builder-meta__columns {
    display: flex;
    flex-direction: row;
  }

  .form-builder-meta__row {
    margin-top: 10px;
  }

  .form-builder-meta__column {
    flex: 1;
    margin-right: 10px;

    .checkbox:not(:last-of-type) {
      margin-bottom: 10px;
    }
  }
}

// CASCADE MODAL CONTENTS

.cascade-popup {
  textarea {
    margin: 15px 0;
    width: 100%;
    height: 220px;
    border: 2px solid $cool-gray;
  }

  .cascade-popup__buttonWrapper {
    padding-top: 10px;
    text-align: right;

    button {
      @extend .mdl-button, .mdl-button--colored, .mdl-button--raised;

      min-width: 100px;
    }
  }

  .cascade-popup__message {
    &--warning {
      color: $cool-red;
    }

    &--ready {
      color: $cool-green;
    }
  }

  .cascade-help {
    text-align: right;

    i {
      font-size: 26px;
      color: $cool-gray;
    }
  }
}

.survey-editor {
  .ui-sortable-placeholder.lib-list__item {
    border: 1px dashed $c-iron;
    visibility: visible !important;
    min-height: 80px;
    padding: 0;
  }
}

// FORM BUILDER SMALL SCREEN ADJUSTMENTS

@media screen and (max-width: 767px) {
  .formBuilder-header__cell--logo {
    display: none;
  }

  .formBuilder-header__cell--buttonsTopRight {
    .formBuilder-header__button--save {
      max-width: 120px;
      text-overflow: ellipsis;
    }
  }

  .formBuilder-header__button--panel-toggle {
    .panel-toggle-name {
      display: none;
    }
  }

  .form-wrap {
    padding: 30px 45px;
  }
}

@media screen and (max-width: 767px) {
  .formBuilder-header__cell--library-toggle {
    display: none;
  }
}

@media screen and (pointer: coarse) {
  .formBuilder-header__cell--library-toggle {
    display: none;
  }
}

@media screen and (max-width: 480px) {
  .formBuilder-header__cell--toolsButtons button {
    padding: 0;
    border-radius: 0;
  }

  .card--selectquestion__expansion {
    padding-right: 5px;
    padding-left: 25px;
  }

  .multioptions__option {
    div.editable-wrapper {
      width: 65%;
    }

    code {
      width: 33%;
      margin-left: 1%;
      margin-right: 0;

      label {
        font-size: 10px;
        padding-left: 2px;
        width: 24%;
      }

      span {
        padding-right: 2px;
        width: 64%;
        overflow: hidden;
      }
    }
  }

  .form-wrap {
    padding: 15px 30px;
  }

  .btn--addrow {
    left: -40px;
  }

  .card__settings__content {
    padding: 20px;
    padding-right: 10px;
  }

  .card__settings__fields__field {
    > label {
      text-align: left;
      margin-right: 1%;
    }

    .settings__input {
      input[type="text"] {
        border: 1px solid $cool-lightgray;
      }
    }
  }

  .questiontypelist__item {
    text-align: center;
<<<<<<< HEAD
    background: $c-desert-storm;
=======
    background: $cool-whitegray;
>>>>>>> 19ccbebd

    i {
      display: block;
      margin: 0 auto;
      margin-bottom: 5px;
    }
  }
}<|MERGE_RESOLUTION|>--- conflicted
+++ resolved
@@ -577,11 +577,7 @@
 
   .questiontypelist__item {
     text-align: center;
-<<<<<<< HEAD
-    background: $c-desert-storm;
-=======
     background: $cool-whitegray;
->>>>>>> 19ccbebd
 
     i {
       display: block;
