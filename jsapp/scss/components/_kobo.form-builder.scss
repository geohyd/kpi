// FORM BUILDER MAIN LAYOUT

.formBuilder {
  background-color: #FFF;

  &:before {
    content: ' ';
    width: 100%;
    height: 75px;
    background-color: #FFF;
    position: fixed;
    right: 0;
    z-index: -1;
    top: 0px;
  }

  &:after {
    content: ' ';
    width: 100%;
    height: 50px;
    background-color: #DDD;
    position: fixed;
    right: 0;
    z-index: -1;
    top: 75px;
    background-color: #F1F1F1;
    box-shadow: 0px 2px 2px 0px rgba(0, 0, 0, 0.22);
  }
}

.formBuilder-header {
  height: 125px;
}

.formBuilder__contents {
  height: calc(100% - 125px);
  overflow: auto;
<<<<<<< HEAD
  margin-top:16px;
=======
  margin-top: 8px;
>>>>>>> f7cdd46f
  margin-right: 0px;
  transition: margin 0.2s;
}

@media screen and (min-width: 1100px) {
  .lib-nav--visible + .formBuilder {
    .formBuilder__contents {
      margin-right: 400px;
      transition: margin 0.2s;
    }
  }
}

.form-wrap {
  padding: 0px 75px;
  width: 100%;
  min-height: 200px;

  .survey-header, .sub-header-bar {
    display: none;
  }

  input, textarea {
    box-shadow: none;

    &:focus {
      box-shadow: none;
    }
  }

  .loading {
    min-height: 200px;
  }

  .error-message {
    width: 540px;
    margin: 24px auto;
    padding: 12px 20px;

    &__strong {
      border: 1px solid black;
      padding-right: 12px;
    }

    &__link {
      @extend .mdl-button;

      margin-right: 5px;

      &--raised {
        @extend .mdl-button--colored, .mdl-button--raised;
      }

      &--help {
        float: right;

        i {
          @extend .k-icon-help;
        }
      }
    }
  }
}

.formBuilder--formStyleDisplayed {
  > .formBuilder-header {
    height: 280px;
  }

  .formBuilder__contents {
    height: calc(100% - 300px);
  }
}

// FORM BUILDER HEADER

.formBuilder-header {
  &__row {
    display: flex;
    flex-direction: row;
    flex-wrap: nowrap;

    &--first {
      background-color: #FFF;
      height: 75px;
      position: relative;
    }

    &--second {
      background-color: #F1F1F1;
      box-shadow: 0px 2px 2px 0px rgba(0, 0, 0, 0.22);
    }
  }

  &__cell {
    &--project-icon {
      background-color: $cool-green;
      width: 75px;
      text-align: center;
      vertical-align: middle;
      height: 75px;

      i {
        color: #FFF;
        font-size: 48px;
        padding-top: 14px;
        display: inline-block;
        vertical-align: middle;

        &:before {
          margin-right: 0px;
        }
      }
    }

    &--name {
      width: calc(100% - 350px);
      padding-left: 20px;
      padding-top: 20px;

      input {
        border-radius: 0px;
      }
    }

    &--translations {
      p {
        margin: 0 0 0 10px;
        line-height: 15px;
        padding-top: 10px;
        font-size: 11px;

        small {
          display: block;
          color: #888;

          &:before {
            content: '+ ';
          }
        }
      }
    }

    &--buttonsTopRight {
      width: 270px;
      text-align: right;
      align-self: center;
    }

    &--close {
      width: 45px;
      text-align: right;
      padding: 5px;
      margin-left: 5px;
    }

    // second row
    &--buttons {
      margin-left: 75px;

      .formBuilder-header__item {
        display: inline-block;
<<<<<<< HEAD
        border-left:1px solid $cool-gray;
        border-right:1px solid $cool-gray;
        margin:4px;
        padding:0px 6px;
=======
        border-left: 1px solid $cool-gray;
        border-right: 1px solid $cool-gray;
        margin: 4px;
        padding: 0px 6px;
>>>>>>> f7cdd46f
      }

      button {
        color: $cool-gray;
        overflow: visible;
        vertical-align: middle;
<<<<<<< HEAD
=======
        padding: 0px 4px;

>>>>>>> f7cdd46f
        &:hover, &:focus, &:focus:not(:active) {
          background-color: transparent;
        }

        &:hover {
          color: $black;
        }

        i {
<<<<<<< HEAD
          font-size: 28px;
          vertical-align: middle;
=======
          font-size: 32px;
          vertical-align: middle;

>>>>>>> f7cdd46f
          &.fa {
            font-size: 20px;
          }
        }
      }
    }

    &--spacer {
      flex-grow: 1;
    }

    &--library-toggle {
      width: 200px;
      padding: 5px;

      button {
        min-width: 146px;
      }
    }
  }
}

.formBuilder-header__close {
<<<<<<< HEAD
  border:none;
  background-color: transparent;
  font-size: 32px;
  color: #D8D8D8;
=======
  margin-left: 10px;
  margin-top: -12px;
  border: none;
  color: lighten($cool-gray, 20%);
>>>>>>> f7cdd46f
  cursor: pointer;

  @extend .mdl-button, .mdl-button--icon;

  &:hover {
    color: $cool-gray;
  }
}

.formBuilder-header__button {
  @extend .mdl-button;

  > i {
    @extend .fa, .fa-fw;

    margin-right: 5px;
  }

  &.formBuilder-header__button--create,
  &.formBuilder-header__button--save {
    margin-left: 10px;
    text-transform: uppercase;
    min-width: 85px;

    @extend .mdl-button--colored, .mdl-button--raised;

    > i {
      display: none;
    }
  }

  &.formBuilder-header__button--savepending,
  &.formBuilder-header__button--create-pending {
    > i {
      @extend .k-spin, .fa-circle-o-notch;

      font-size: 22px;
      line-height: 35px;
      display: inline-block;
    }

    > i + span {
      display: none;
    }
  }

  &.formBuilder-header__button--savefailed:after, &.formBuilder-header__button--saveneeded:after {
    content: '*';
    color: white;
  }

  &.formBuilder-header__button--share {
    min-width: 85px;
    text-transform: uppercase;

    @extend .mdl-button--raised;

    background: #8595A1;
    color: white;
  }

  &.formBuilder-header__button--showLibrary {
    border: 1px solid #5D6971;
    color: #5D6971;
  }

  &[disabled] {
    color: lighten($cool-gray, 20%) !important;
  }
}

// FORM STYLE SETTINGS

.form-style__panel {
  padding: 12px 12px 20px;
  margin: 12px 0;
  background-color: #eee;
}

.form-style__panelheader {
  font-size: 20px;
  font-weight: bold;
}

.form-style__paneltext {
  margin: 8px 0;
}

// FORM META

.form-meta {
  margin: 8px 75px;
  margin-bottom: 16px;
  margin-right: 60px;

  .form-group {
    margin-bottom: 10px;
  }
}

.form-meta__button--metasummary {
  background-color: #F7F7F7;
  width: calc(100% - 80px);
  text-align: left;
  text-transform: uppercase;

  @extend .mdl-button;

  span {
    margin: 0 5px;
  }
}

.form-meta__button--expand {
  background-color: #F0F0F0;

  @extend .mdl-button;

  > i {
    @extend .fa, .fa-fw, .fa-cog;
  }
}

// CASCADE MODAL CONTENTS

.cascade-popup {
  textarea {
    margin: 15px 0px;
    width: 100%;
    height: 220px;
    border: 2px solid $cool-gray;
  }

  .cascade-popup__buttonWrapper {
    padding-top: 10px;
    text-align: right;

    button {
      @extend .mdl-button, .mdl-button--colored, .mdl-button--raised;

      min-width: 100px;
    }
  }

  .cascade-popup__message {
    &--warning {
      color: #FF5469;
    }

    &--ready {
      color: $cool-green;
    }
  }

  .cascade-help {
    text-align: right;

    i {
      font-size: 26px;
      color: $cool-gray;
    }
  }
}

.survey-editor {
  > ul > li:last-child {
    padding-bottom: 48px;
  }

  .ui-sortable-placeholder.lib-list__item {
    border: 1px dashed #d9dde1;
    visibility: visible !important;
    min-height: 80px;
    padding: 0px;
  }
}

// FORM BUILDER SMALL SCREEN ADJUSTMENTS

@media screen and (max-width: 767px) {
  .formBuilder-header__cell--project-icon {
    display: none;
  }

  .formBuilder-header__cell--name {
    width: calc(100% - 175px);
  }

  .formBuilder-header__cell--buttonsTopRight {
    width: 175px;

    .formBuilder-header__button--save {
      max-width: 120px;
      text-overflow: ellipsis;
    }
  }

  .formBuilder-header__cell--buttons {
    margin-left: 10px;

    button {
      padding: 0px 6px;

      i {
        margin-right: 0px;
      }
    }

    .formBuilder-header__button--formstyle {
      i.fa-angle-down {
        display: none;
      }
    }

    .formBuilder-header__item {
      border-left: none;
      border-right: none;
      margin: 4px 0px;
      padding: 0px;
    }
  }

  .formBuilder-header__cell--library-toggle {
    width: 150px;
    max-width: 35%;

    button {
      min-width: 60px;
      max-width: 100%;
      padding: 0px 12px;
    }
  }

  .form-wrap {
    padding: 0px 25px;
  }

  .form-meta {
    margin: 16px 25px;
    margin-right: 0px;
  }
}

@media screen and (max-width: 767px) {
  .formBuilder-header__cell--library-toggle {
    display: none;
  }
}

@media screen and (pointer: coarse) {
  .formBuilder-header__cell--library-toggle {
    display: none;
  }
}

@media screen and (max-width: 480px) {
  .formBuilder-header__cell--buttons button {
    padding: 0px;
    border-radius: 0px;
  }

  .form-style__panel {
    margin: 0px;
    padding: 8px 16px;
  }

  .formBuilder-header__button--formstyle {
    span {
      display: none;
    }
  }

  .card--selectquestion__expansion {
    padding-right: 5px;
    padding-left: 25px;
  }

  .multioptions__option {
    div.editable-wrapper {
      width: 65%;
    }

    code {
      width: 33%;
      margin-left: 1%;
      margin-right: 0px;

      label {
        font-size: 10px;
        padding-left: 2px;
        width: 24%;
      }

      span, .editable-container {
        padding-right: 2px;
        width: 64%;
        overflow: hidden;
      }
    }
  }

  .form-wrap {
    padding: 0px 15px;
  }

  .btn--addrow {
    left: -40px;
  }

  .card__settings__content {
    padding: 20px;
    padding-right: 10px;
  }

  .card__settings__fields__field {
    > label {
      text-align: left;
      margin-right: 1%;
    }

    .settings__input {
      input[type="text"] {
        border: 1px solid #DDD;
      }
    }
  }

  .questiontypelist__item {
    text-align: center;
    background: #F8F8F8;

    i {
      display: block;
      margin: 0 auto;
      margin-bottom: 5px;
    }
  }
}<|MERGE_RESOLUTION|>--- conflicted
+++ resolved
@@ -35,11 +35,7 @@
 .formBuilder__contents {
   height: calc(100% - 125px);
   overflow: auto;
-<<<<<<< HEAD
-  margin-top:16px;
-=======
   margin-top: 8px;
->>>>>>> f7cdd46f
   margin-right: 0px;
   transition: margin 0.2s;
 }
@@ -202,28 +198,18 @@
 
       .formBuilder-header__item {
         display: inline-block;
-<<<<<<< HEAD
-        border-left:1px solid $cool-gray;
-        border-right:1px solid $cool-gray;
-        margin:4px;
-        padding:0px 6px;
-=======
         border-left: 1px solid $cool-gray;
         border-right: 1px solid $cool-gray;
         margin: 4px;
         padding: 0px 6px;
->>>>>>> f7cdd46f
       }
 
       button {
         color: $cool-gray;
         overflow: visible;
         vertical-align: middle;
-<<<<<<< HEAD
-=======
         padding: 0px 4px;
 
->>>>>>> f7cdd46f
         &:hover, &:focus, &:focus:not(:active) {
           background-color: transparent;
         }
@@ -233,14 +219,9 @@
         }
 
         i {
-<<<<<<< HEAD
-          font-size: 28px;
-          vertical-align: middle;
-=======
           font-size: 32px;
           vertical-align: middle;
 
->>>>>>> f7cdd46f
           &.fa {
             font-size: 20px;
           }
@@ -264,17 +245,10 @@
 }
 
 .formBuilder-header__close {
-<<<<<<< HEAD
-  border:none;
-  background-color: transparent;
-  font-size: 32px;
-  color: #D8D8D8;
-=======
   margin-left: 10px;
   margin-top: -12px;
   border: none;
   color: lighten($cool-gray, 20%);
->>>>>>> f7cdd46f
   cursor: pointer;
 
   @extend .mdl-button, .mdl-button--icon;
