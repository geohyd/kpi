--- conflicted
+++ resolved
@@ -42,17 +42,6 @@
 }
 
 .form-view__sidetabs {
-<<<<<<< HEAD
-  border-right: 1px solid $divider-color;
-  width: 170px;
-  height: 100%;
-  max-height: 100%;
-  overflow-x: hidden;
-  overflow-y: auto;
-  float: left;
-  background: white;
-  padding-top: 20px;
-=======
   width: 170px;
   height: 100%;
   max-height: calc(100% - 48px);
@@ -70,7 +59,6 @@
     overflow: auto;
     overflow-x: hidden;
   }
->>>>>>> ef6f3264
 
   & + .loading {
     display: flex;
@@ -135,12 +123,6 @@
 }
 
 .form-view__toptabs {
-<<<<<<< HEAD
-  background: $cool-whitegray;
-  text-align: center;
-  height: 48px;
-  position: relative;
-=======
   background: $white;
   border-bottom: 1px solid $divider-color;
   text-align: center;
@@ -150,29 +132,19 @@
   flex-direction: row;
   justify-content: center;
   align-items: stretch;
->>>>>>> ef6f3264
 
   a.form-view__tab {
     background: transparent;
     border: none;
     border-bottom: 2px solid transparent;
-<<<<<<< HEAD
-    padding: 14px 0 12px;
-    text-transform: uppercase;
-=======
     text-transform: uppercase;
     line-height: 48px;
->>>>>>> ef6f3264
     margin: 0 30px;
     font-size: 15px;
     cursor: pointer;
     position: relative;
     color: $cool-darkgray;
     font-weight: normal;
-<<<<<<< HEAD
-    display: inline-block;
-=======
->>>>>>> ef6f3264
 
     &:hover,
     &.active {
