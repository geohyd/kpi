@use 'scss/sizes';
@use 'scss/breakpoints';
@use 'scss/_variables';
@use 'scss/z-indexes';
<<<<<<< HEAD
@use 'scss/colors';
=======
@use '~kobo-common/src/styles/colors';
@use 'scss/mixins';
>>>>>>> e96f3560

// TODO: This file is too big and it lost it's original purpose.
// It was supposed to be a general form view layout (AKA "the content"), but
// over time it accumulated many small unique modifiers.
// See: https://github.com/kobotoolbox/kpi/issues/3926
//
// Best things to do here:
// 1. For sure don't add anything new, unless it really makes sense to be part
//    of the Form View. It is really tempting to add new modifier when writing
//    JSX `<FormView__cell m='new-modifier'>`, but try not to do this.
// 2. Try to split out logical parts of it that are unique to only single place
//    in app. You can easily leave them as form-view__… for now.
// 3. Add comments describing what you're adding.
// 4. We should migrate form-view layout to flex box to avoid all those calc()
//    and to make it context independent.

$side-tabs-width: 180px;
$side-tabs-width-mobile: 70px;

////////////////////////////////////////////////////////////////////////////////
// Main parts
////////////////////////////////////////////////////////////////////////////////

// form landing takes .form-view__toptabs into account
.page-wrapper__content--form-landing {
  .form-view,
  .loadingSpinner {
    height: calc(100% - 48px);
  }

  .loadingSpinner {
    // Without this, it sometimes gets pushed down (outside the layout), when
    // some sibling nodes are present
    width: auto;
    margin-left: auto;
    margin-right: auto;
  }
}

.form-view {
  width: 100%;
  height: 100%;
  overflow-y: auto;
  background: colors.$kobo-gray-96;

  &.form-view--fullscreen {
    // We force the position to avoid problems with stronger specificity
    // breaking the fullscreen functionality.
    position: fixed !important;
    z-index: z-indexes.$z-fullscreen;
    top: 0;
    left: 0;
    bottom: 0;
    right: 0;
    width: 100%;
    height: 100%;
    // min/max sizes to override any custom @media or other .form-view styles
    min-width: 100%;
    max-width: 100%;
    min-height: 100%;
    max-height: 100%;
  }
}

@media not print {
  .form-view__sidetabs + .form-view,
  .form-view__sidetabs + .report-view,
  .form-view__sidetabs + .loading,
  .form-view__sidetabs + .access-denied {
    width: calc(100% - $side-tabs-width);
    height: calc(100% - 48px);
    overflow: auto;
    overflow-x: hidden;
  }
}

// The additional side menu tabs on the left
.form-view__sidetabs {
  width: $side-tabs-width;
  height: 100%;
  max-height: calc(100% - 48px);
  overflow-x: hidden;
  overflow-y: auto;
  float: left;
  background: colors.$kobo-white;
  border-right: 1px solid colors.$kobo-gray-92;

  & + .form-view,
  & + .report-view,
  & + .loading,
  & + .access-denied {
    width: calc(100% - #{$side-tabs-width});
    height: calc(100% - 48px);
    overflow: auto;
    overflow-x: hidden;
  }

  & + .loading {
    display: flex;
    justify-content: center;
    align-items: center;
    align-content: center;

    .loading__inner code {
      margin: 20px auto;
    }
  }

  a.form-view__tab {
    background: transparent;
    border: none;
    padding: 6px;
    border-left: 2px solid transparent;
    font-size: variables.$base-font-size;
    cursor: pointer;
    position: relative;
    color: colors.$kobo-gray-40;
    font-weight: normal;
    letter-spacing: -0.01em;
    display: flex;
    align-items: center;
    margin-left: 10px;

    &:hover,
    &.active {
      color: colors.$kobo-gray-24;
    }

    &.active {
      font-weight: 700;

      // left border is detached from horizontal lines,
      // so we need to make it a separate element
      &::before {
        content: "";
        position: absolute;
        width: 4px;
        height: 100%;
        top: 0;
        left: -10px;
        background-color: colors.$kobo-teal;
      }
    }

    &.form-view__tab--disabled {
      pointer-events: none;
      opacity: 0.5;
    }

    .k-icon {
      font-size: 26px;
      vertical-align: -7px;
      line-height: 36px;
      margin: 0 9px 0 5px;
    }

    span {
      vertical-align: middle;
    }
  }
}

.form-view__row {
  margin: 40px;

  + .form-view__row {
    margin-top: 0;
  }

  &.historyHidden,
  &.historyExpanded {
    transition-duration: 0.2s;
    transition-property: max-height, margin-top, margin-bottom;
  }

  &.historyHidden {
    margin-top: 0;
    margin-bottom: 0;
  }

  &.historyHidden .form-view__cell--history-label,
  &.historyHidden .form-view__cell--history-table {
    max-height: 0;
    overflow: hidden;
    padding-bottom: 0;
  }

  &.historyExpanded .form-view__cell--history-label,
  &.historyExpanded .form-view__cell--history-table {
    max-height: 99999px;
  }

  &.historyExpanded .form-view__cell--history-table + .form-view__cell {
    padding-top: 20px;
  }
}

.form-view__row--history {
  .form-view__cell--history-table {
    margin-bottom: 20px;
  }
}

.form-view__cell-label {
  font-size: 12px;
  opacity: 0.6;
}

.form-view__cell {
  &.form-view__cell--box {
    background-color: colors.$kobo-white;
  }

  &.form-view__cell--bordered {
    border: 1px solid colors.$kobo-gray-92;
  }

  &.form-view__cell--page-title {
    font-size: 24px;
    font-weight: 700;
    margin: 30px 0 15px;
  }

  &.form-view__cell--page-subtitle {
    font-size: 18px;
    font-weight: 500;
    margin: 30px 0 15px;
  }

  &.form-view__cell--columns {
    display: flex;
    justify-content: space-between;
    align-items: center;

    &.form-view__cell--columns-right {
      justify-content: flex-end;
    }

    &.form-view__cell--columns-top {
      align-items: flex-start;
    }

    .form-view__cell--stretch {
      flex: 1;
    }
  }

  &.form-view__cell--column-1 {
    flex: 1;
  }

  &.form-view__cell--column-2 {
    flex: 2;
  }

  &.form-view__cell--column-icon {
    width: 30px;
    margin-right: 10px;
    text-align: center;
    color: colors.$kobo-gray-40;

    .k-icon {
      font-size: 24px;
      display: block;
    }
  }

  &.form-view__cell--toggle-details button {
    cursor: pointer;
    color: colors.$kobo-blue;
    background: transparent;
    border: 0;
    padding: 5px;
    text-align: center;

    &:hover {
      color: colors.$kobo-dark-blue;
    }

    &:active {
      transform: translateY(1px);
    }

    .k-icon {
      font-size: 18px;
      vertical-align: -5px;
    }
  }

  &.form-view__cell--asset-content-summary-name {
    line-height: 1;
  }

  &.form-view__cell--bordertop {
    border-top: 1px solid colors.$kobo-gray-92;
  }

  &.form-view__cell--padding {
    padding: 20px;
  }

  &.form-view__cell--small-padding {
    padding: sizes.$x10 sizes.$x20 sizes.$x20 sizes.$x20;
  }

  &.form-view__cell--padding-small {
    padding: 10px 20px;
  }

  // preferably with or inside .form-view__cell--first
  &.form-view__cell--label {
    font-size: variables.$base-font-size;
    color: colors.$kobo-gray-24;
    font-weight: 500;

    span {
      display: block;
      color: colors.$kobo-gray-40;
      font-size: 12px;
    }

    &::first-letter {
      text-transform: uppercase;
    }
  }

  &.form-view__cell--first {
    padding-bottom: 20px;
    position: relative;

    .form-view__group {
      position: absolute;
      right: 0;
      top: -12px;
      min-width: 200px;
      text-align: right;
    }
  }

  &.form-view__cell--buttons {
    text-align: right;
  }

  &.form-view__cell--version {
    font-weight: 600;
    display: inline-block;
  }

  &.form-view__cell--undeployed {
    display: inline-block;
  }

  &.form-view__cell--back-button {
    margin-right: 20px;

    &:first-child {
      .k-icon {
        margin-left: -7px;
      }
    }
  }

  &.form-view__cell--subscribed-badge {
    margin-left: 20px;
    margin-right: 20px;
    line-height: 32px;

    .k-icon {
      font-size: 24px;
      margin: 0 3px;
      vertical-align: top;
      color: colors.$kobo-teal;
    }
  }

  // visually take same amount of white space as without buttons
  &.form-view__cell--label + &.form-view__cell--action-buttons {
    margin: -8px 0;
  }

  &.form-view__cell--action-buttons {
    @include mixins.centerRowFlex;
  }

  &.form-view__cell--date {
    font-weight: normal;
    opacity: 0.8;
    display: inline-block;

    &:not(:first-child) {
      margin-left: 6px;
    }
  }

  &.form-view__cell--translation-list {
    ul {
      list-style: none;
      display: inline;

      li {
        display: inline;

        &:not(:last-child)::after {
          content: ', ';
        }
      }
    }
  }

  &.form-view__cell--thin-label {
    color: colors.$kobo-gray-40;
    opacity: 0.6;
    font-size: 12px;
    line-height: 18px;
    margin-bottom: 10px;
  }

  &.form-view__cell--centered {
    text-align: center;

    button {
      text-transform: uppercase;
    }
  }

  &.form-view__cell--deployed {
    margin-left: 10px;
    display: inline-block;
    padding: 6px;
    background-color: colors.$kobo-green;
    border-radius: 2px;
  }
}

@keyframes recent {
  0% {
    background-color: colors.$kobo-white;
  }

  10% {
    background-color: lighten(colors.$kobo-blue, 20%);
  }

  100% {
    background-color: lighten(colors.$kobo-blue, 40%);
  }
}

.form-view__group {
  .dropzone {
    display: inline;
  }

  &.form-view__group--items {
    padding: 0;
    border-top: 1px solid colors.$kobo-gray-92;
    display: flex;
    align-items: center;

    &:first-child {
      border-top: none;
    }

    > .form-view__label {
      text-align: right;
      width: 30%;
      padding: 10px;
      vertical-align: middle;

      &--version {
        width: 39%;
        text-align: left;
      }
    }

    &.recent {
      background-color: lighten(colors.$kobo-blue, 40%);
      animation: recent 5s 1;
    }
  }

  .form-view__group--deployments {
    .form-view__group--items:hover {
      background: colors.$kobo-gray-96;
    }
  }

  .form-view__group--headings {
    font-weight: 600;
    border-top: none;

    &:hover {
      background: transparent;
    }
  }
}

.form-view--form-settings,
.form-view--settings-sharing {
  background: colors.$kobo-white;
  padding: 40px;
}

.form-modal__form {
  &.form-modal__form--pending {
    pointer-events: none;
    opacity: 0.8;
  }
}

.form-view.form-view--form-settings-sharing {
  background: colors.$kobo-white;
  .form-modal {
    padding: sizes.$x40 sizes.$x40 sizes.$x16 sizes.$x40;
    overflow: auto;
  }
}

.form-view.form-view--form-data-downloads {
  .form-modal__item {
    &:last-child {
      margin-bottom: 0;
    }

    &--export-type,
    &--export-format {
      width: 48%;
      float: left;
    }

    &--export-format {
      margin-left: 2%;
    }

    &--export-fields-from-all-versions,
    &--export-group-headers,
    &--export-submit {
      clear: both;
    }
  }
}

.form-view__cell--iframe {
  width: 100%;
  height: 100%;
  overflow: hidden;

  iframe {
    width: 100%;
    height: 100%;
    overflow: auto;
    padding-right: 5px;
  }
}

.form-modal__item--downloads {
  iframe {
    min-width: 100%;
    min-height: 400px;
  }
}

.form-view__cell--collect-header {
  .collect-link-missing {
    color: colors.$kobo-dark-amber;
    display: block;
    line-height: 24px;

    .k-icon {
      vertical-align: top;
      font-size: 24px;
    }
  }
}

.collect-header-actions {
  @include mixins.centerRowFlex;
  gap: 10px;
}

.form-view__cell--collect-meta {
  pre {
    display: block;
    margin: 10px 0;
    padding: 10px;
    border: 1px solid colors.$kobo-gray-92;
    background: colors.$kobo-gray-96;
    font-size: 13px;
    white-space: normal;
  }

  ol {
    margin: 0;
    padding: 0;
    margin-left: 15px;
    margin-bottom: 25px;

    li {
      margin-bottom: 5px;
      padding: 5px;
    }

    .k-icon.k-icon-more-vertical {
      font-size: 20px;
      display: inline-block;
      vertical-align: top;
    }
  }

  code {
    padding: 4px;
    border: 1px solid colors.$kobo-gray-92;
    background: colors.$kobo-gray-96;
    margin-left: 5px;
    margin-right: 5px;
  }

  .form-view__cell {
    margin-top: 25px;
  }
}

@media screen and (max-height: 420px) {
  .form-view__sidetabs {
    padding-top: 0;

    a.form-view__tab {
      padding-top: 0;
      padding-bottom: 0;
    }
  }
}

// TODO: rework all these media queries to mobile first
@media screen and (width < breakpoints.$b768) {
  .form-view__sidetabs {
    width: $side-tabs-width-mobile;

    a.form-view__tab {
      padding-right: 3px;
      padding-left: 1px;
      font-size: 10px;
      line-height: 1;
      text-align: center;
      display: block;
      letter-spacing: -0.05em;

      .k-icon {
        margin: 0;
      }

      .form-view__tab-name {
        display: block;
      }
    }
  }

  .form-view__toptabs {
    height: 39px;

    a.form-view__tab {
      font-size: variables.$base-font-size;
    }
  }

  .form-view__sidetabs + .form-view {
    width: calc(100% - #{$side-tabs-width-mobile});
    overflow-x: hidden;
  }

  .form-view__toptabs + .form-view {
    height: calc(100% - 39px);
  }

  .form-view__row {
    margin: 16px;
    margin-bottom: 24px;
  }

  .form-view__cell--question-list {
    margin-left: 20px;
  }

  .form-view--form-settings,
  .form-view--settings-sharing {
    padding: 20px;
  }

  .form-view__cell--warning i {
    display: none;
  }

  .form-view__cell--date {
    display: block;
    margin-left: 0;
  }
}

.form-modal__form.form-modal__form--bulk-edit-submissions {
  // text links
  .form-modal__item--wrapper > a:hover {
    text-decoration: underline;
  }

  h2 {
    font-size: inherit;
    font-weight: 600;
    margin: 0 auto 10px;
  }

  i.blue-response-dot {
    width: 6px;
    height: 6px;
    display: inline-block;
    vertical-align: middle;
    background: colors.$kobo-blue;
    border-radius: 100%;
    margin-right: 6px;
  }

  .bulk-edit-response-textbox input,
  .bulk-edit-response-textbox textarea {
    min-height: 90px;
  }

  .modal__footer .footer-back-button {
    float: left;
  }
}

.anonymousSubmissionDialog {
  margin-top: 3px;
}
.anonymousSubmissionPointer {
  left: 1em;
}

.form-view--library-asset {
  background: colors.$kobo-white;
}

// Temporary legacy code replacement. We needed this to remove bem.uiPanel
.form-view--ui-panel {
  padding: 10px;
}<|MERGE_RESOLUTION|>--- conflicted
+++ resolved
@@ -2,12 +2,8 @@
 @use 'scss/breakpoints';
 @use 'scss/_variables';
 @use 'scss/z-indexes';
-<<<<<<< HEAD
 @use 'scss/colors';
-=======
-@use '~kobo-common/src/styles/colors';
 @use 'scss/mixins';
->>>>>>> e96f3560
 
 // TODO: This file is too big and it lost it's original purpose.
 // It was supposed to be a general form view layout (AKA "the content"), but
