// TODO: This file is too big and it lost it's original purpose.
// It was supposed to be a general form view layout (AKA "the content"), but
// over time it accumulated many small unique modifiers.
//
// Best things to do here:
// 1. For sure don't add anything new, unless it really makes sense to be part
//    of the Form View. It is really tempting to add new modifier when writing
//    JSX `<FormView__cell m='new-modifier'>`, but try not to do this.
// 2. Try to split out logical parts of it that are unique to only single place
//    in app. You can easily leave them as form-view__… for now.
// 3. Add comments describing what you're adding.
// 4. We should migrate form-view layout to flex box to avoid all those calc()
//    and to make it context independent.

////////////////////////////////////////////////////////////////////////////////
// Main parts
////////////////////////////////////////////////////////////////////////////////

// form landing takes .form-view__toptabs into account
.page-wrapper__content--form-landing {
  .form-view {
    height: calc(100% - 48px);
  }
}

.form-view {
  width: 100%;
  height: 100%;
  overflow-y: auto;
<<<<<<< HEAD
  background: $kobo-white;
=======
  background: $kobo-gray-96;
>>>>>>> 8a29df0b

  &.form-view--fullscreen {
    position: fixed;
    z-index: $z-fullscreen;
    top: 0;
    left: 0;
    bottom: 0;
    right: 0;
    width: 100%;
    height: 100%;
    // min/max sizes to override any custom @media or other .form-view styles
    min-width: 100%;
    max-width: 100%;
    min-height: 100%;
    max-height: 100%;
  }
}

// The additional side menu tabs on the left
.form-view__sidetabs {
  width: 170px;
  height: 100%;
  max-height: calc(100% - 48px);
  overflow-x: hidden;
  overflow-y: auto;
  float: left;
  background: $kobo-white;
  border-right: 1px solid $kobo-gray-92;

  & + .form-view,
  & + .report-view,
  & + .loading {
    width: calc(100% - 170px);
    height: calc(100% - 48px);
    overflow: auto;
    overflow-x: hidden;
  }

  & + .loading {
    display: flex;
    justify-content: center;
    align-items: center;
    align-content: center;

    .loading__inner code {
      margin: 20px auto;
    }
  }

  & + .form-view.form-view--table {
    overflow: hidden;
  }

  a.form-view__tab {
    background: transparent;
    border: none;
    padding: 6px;
    border-left: 2px solid transparent;
    font-size: 14px;
    cursor: pointer;
    position: relative;
    color: $kobo-gray-40;
    font-weight: normal;
    letter-spacing: -0.01em;
    display: block;
    margin-left: 10px;

    &:hover,
    &.active {
      color: $kobo-gray-24;
    }

    &.active {
      font-weight: 700;

      // left border is detached from horizontal lines,
      // so we need to make it a separate element
      &::before {
        content: "";
        position: absolute;
        width: 4px;
        height: 100%;
        top: 0;
        left: -10px;
        background-color: $kobo-teal;
      }
    }

    .k-icon {
      font-size: 26px;
      vertical-align: -7px;
      line-height: 36px;
      margin: 0 9px 0 5px;
    }

    span {
      vertical-align: middle;
    }
  }
}

// The main tabs on top
.form-view__toptabs {
  background: $kobo-white;
  border-bottom: 1px solid $kobo-gray-92;
  text-align: center;
  height: 48px;
  position: relative;
  display: flex;
  flex-direction: row;
  justify-content: center;
  align-items: stretch;

  a.form-view__tab {
    background: transparent;
    border: none;
    border-bottom: 2px solid transparent;
    text-transform: uppercase;
    line-height: 48px;
    margin: 0 30px;
    font-size: 15px;
    cursor: pointer;
    position: relative;
    color: $kobo-gray-40;
    font-weight: normal;

    &:hover,
    &.active {
      color: $kobo-gray-24;
    }

    &.active {
      font-weight: 700;
      border-bottom: 4px solid $kobo-teal;
    }
  }

  a.form-view__link--close {
    position: absolute;
    right: 5px;
    top: 10px;
  }
}

.form-view__row {
  margin: 40px;

  + .form-view__row {
    margin-top: 0;
  }

  &.historyHidden {
    margin: 0;
  }

  &.historyHidden .form-view__cell--history-label,
  &.historyHidden .form-view__cell--history-table {
    max-height: 0;
    overflow: hidden;
    transition: 0.2s max-height;
    padding-bottom: 0;
  }

  &.historyExpanded .form-view__cell--history-label,
  &.historyExpanded .form-view__cell--history-table {
    transition: 0.2s max-height;
    max-height: 99999px;
  }

  &.historyExpanded .form-view__cell--history-table + .form-view__cell {
    padding-top: 20px;
  }
}

.form-view__row--history {
  .form-view__cell--history-table {
    margin-bottom: 20px;
  }
}

.form-view__cell-label {
  font-size: 12px;
  opacity: 0.6;
}

.form-view__cell {
  &.form-view__cell--box {
    background-color: $kobo-white;
  }

  &.form-view__cell--bordered {
    border: 1px solid $kobo-gray-92;
  }

  &.form-view__cell--page-title {
    font-size: 24px;
    font-weight: 700;
    margin: 30px 0 15px;
  }

  &.form-view__cell--page-subtitle {
    font-size: 18px;
    font-weight: 500;
    margin: 30px 0 15px;
  }

  &.form-view__cell--columns {
    display: flex;
    justify-content: space-between;
    align-items: center;

    &.form-view__cell--columns-right {
      justify-content: flex-end;
    }

    &.form-view__cell--columns-top {
      align-items: flex-start;
    }

    .form-view__cell--stretch {
      flex: 1;
    }
  }

  &.form-view__cell--column-1 {
    flex: 1;
  }

  &.form-view__cell--column-2 {
    flex: 2;
  }

  &.form-view__cell--column-icon {
    width: 30px;
    margin-right: 10px;
    text-align: center;
    color: $kobo-gray-40;

    .k-icon {
      font-size: 24px;
      display: block;
    }
  }

  &.form-view__cell--toggle-details button {
    cursor: pointer;
    color: $kobo-blue;
    background: transparent;
    border: 0;
    padding: 5px;
    text-align: center;

    &:hover {
      color: $kobo-blue-dark;
    }

    &:active {
      transform: translateY(1px);
    }

    .k-icon {
      font-size: 18px;
      vertical-align: -5px;
    }
  }

  &.form-view__cell--asset-content-summary-name {
    line-height: 1;
  }

  &.form-view__cell--bordertop {
    border-top: 1px solid $kobo-gray-92;
  }

  &.form-view__cell--padding {
    padding: 20px;
  }

  &.form-view__cell--padding-small {
    padding: 10px 20px;
  }

  // preferably with or inside .form-view__cell--first
  &.form-view__cell--label {
    font-size: 14px;
    color: $kobo-gray-24;
    font-weight: 500;

    span {
      display: block;
      color: $kobo-gray-40;
      font-size: 12px;
    }

    &::first-letter {
      text-transform: uppercase;
    }
  }

  &.form-view__cell--first {
    padding-bottom: 20px;
    position: relative;

    .form-view__group {
      position: absolute;
      right: 0;
      top: -12px;
      min-width: 200px;
      text-align: right;
    }
  }

  &.form-view__cell--buttons {
    text-align: right;

    a.mdl-button {
      text-transform: uppercase;
      padding-left: 30px;
      padding-right: 30px;
    }
  }

  &.form-view__cell--version {
    font-weight: 600;
    display: inline-block;
  }

  &.form-view__cell--undeployed {
    display: inline-block;
  }

  &.form-view__cell--back-button {
    margin-right: 20px;

    &:first-child {
      .k-icon {
        margin-left: -7px;
      }
    }
  }

  &.form-view__cell--subscribed-badge {
    margin-left: 20px;
    margin-right: 20px;
    line-height: 32px;

    .k-icon {
      font-size: 24px;
      margin: 0 3px;
      vertical-align: top;
      color: $kobo-teal;
    }
  }

  // visually take same amount of white space as without buttons
  &.form-view__cell--label + &.form-view__cell--action-buttons {
    margin: -8px 0;
  }

  &.form-view__cell--date {
    font-weight: normal;
    opacity: 0.8;
    display: inline-block;

    &:not(:first-child) {
      margin-left: 6px;
    }
  }

  &.form-view__cell--translation-list {
    ul {
      list-style: none;
      display: inline;

      li {
        display: inline;

        &:not(:last-child)::after {
          content: ', ';
        }
      }
    }
  }

  &.form-view__cell--thin-label {
    color: $kobo-gray-40;
    opacity: 0.6;
    font-size: 12px;
    line-height: 18px;
    margin-bottom: 10px;
  }

  &.form-view__cell--centered {
    text-align: center;

    button {
      text-transform: uppercase;
    }
  }

  &.form-view__cell--deployed {
    margin-left: 10px;
    display: inline-block;
    padding: 6px;
    color: $kobo-white;
    background-color: $kobo-green;
    border-radius: 2px;
  }

  &.form-view__cell--warning {
    background-color: $kobo-orange-light;
    color: $kobo-orange-dark;
    border: 1px solid $kobo-orange;
    padding: 10px;
    display: flex;
    flex-direction: row;
    align-items: center;

    i {
      color: $kobo-orange;
      font-size: 32px;
      margin-right: 5px;
      vertical-align: -11px;
      display: inline-block;
    }

    p {
      margin: 0;
    }
  }

  &.form-view__cell--translation-modal-warning {
    margin-bottom: 20px;
  }
}

.form-view__icon-button {
  @extend .mdl-button, .mdl-button--icon;

  overflow: visible;
  padding: 0;
  height: 32px;
  line-height: 32px;
  min-height: 32px;

  > i {
    vertical-align: -0.34375em;
  }
}

// buttons in forms
.form-view__link {
  font-size: 26px;
  line-height: 18px;
  padding: 0 5px;
  color: $kobo-gray-40;
  cursor: pointer;
  vertical-align: middle;
  display: inline-block;

  &:hover {
    color: $kobo-blue;
  }

  &--disabled,
  &--disabled:hover {
    color: $kobo-gray-65;
  }
}

@keyframes recent {
  0% {
    background-color: $kobo-white;
  }

  10% {
    background-color: lighten($kobo-blue, 20%);
  }

  100% {
    background-color: lighten($kobo-blue, 40%);
  }
}

.form-view__group {
  .dropzone {
    display: inline;
  }

  .popover-menu .popover-menu__toggle {
    // TODO: this is too generic, find out what was this really set for
    height: 36px;
  }

  &.form-view__group--items {
    padding: 0;
    border-top: 1px solid $kobo-gray-92;
    display: flex;
    align-items: center;

    &:first-child {
      border-top: none;
    }

    > .form-view__label {
      text-align: right;
      width: 30%;
      padding: 10px;
      vertical-align: middle;

      &--version {
        width: 39%;
        text-align: left;
      }
    }

    .form-view__link {
      opacity: 0.8;
    }

    .form-view__link--export-download {
      opacity: 0.9;
      font-size: 42px;
    }

    .form-view__link--export-delete {
      opacity: 0.9;
      vertical-align: middle;
      color: lighten($kobo-red, 10%);
      font-size: 24px;

      &:hover {
        color: $kobo-red;
        opacity: 1;
      }
    }

    &.recent {
      background-color: lighten($kobo-blue, 40%);
      animation: recent 5s 1;
    }


  }

  .form-view__group--deployments {
    .form-view__group--items:hover {
      background: $hover-asset-row;
    }
  }

  .form-view__group--headings {
    font-weight: 600;
    border-top: none;

    &:hover {
      background: transparent;
    }
  }
}

.form-view--form-settings,
.form-view--settings-sharing {
  background: $kobo-white;
  padding: 40px;
}

.form-modal__form {
  &.form-modal__form--pending {
    pointer-events: none;
    opacity: 0.8;
  }
}

.form-view.form-view--form-settings-sharing {
  .form-modal {
    background: $kobo-white;
    padding: 40px;
    height: 100%;
    overflow: auto;
  }
}

.form-view.form-view--form-data-downloads {
  .form-modal__item {
    &:last-child {
      margin-bottom: 0;
    }

    &--export-type,
    &--export-format {
      width: 48%;
      float: left;
    }

    &--export-format {
      margin-left: 2%;
    }

    &--export-fields-from-all-versions,
    &--export-group-headers,
    &--export-submit {
      clear: both;
    }
  }

  .form-view__cell--exports-table {
    .form-view__label {
      text-align: left;
      padding: 4px 10px;

      &--type {
        width: 10%;
        text-transform: uppercase;
      }

      &--action {
        flex-grow: 1;
        text-align: right;
        line-height: 40px;
      }

      &--lang {
        flex-shrink: 1;
      }
    }

    .form-view__group--headings {
      padding: 8px 0;

      .form-view__label--type {
        text-transform: none;
      }
    }

    @media screen and (max-width: 980px) {
      .form-view__label--date,
      .form-view__label--include-groups,
      .form-view__label--multi-versioned {
        display: none;
      }
    }
  }
}

.form-view__cell--iframe {
  width: 100%;
  height: 100%;
  overflow: hidden;

  iframe {
    width: 100%;
    height: 100%;
    overflow: auto;
    padding-right: 5px;
  }
}

.form-modal__item--downloads {
  iframe {
    min-width: 100%;
    min-height: 400px;
  }
}

.form-view__cell--collect-header {
  .collect-link-missing {
    color: $kobo-orange-dark;
    display: block;
    line-height: 24px;

    .k-icon {
      vertical-align: top;
      font-size: 24px;
    }
  }
}

.form-view__cell--collect-meta {
  pre {
    display: block;
    margin: 10px 0;
    padding: 10px;
    border: 1px solid $kobo-gray-92;
    background: $kobo-gray-96;
    font-size: 13px;
    white-space: normal;
  }

  ol {
    margin: 0;
    padding: 0;
    margin-left: 15px;
    margin-bottom: 25px;

    li {
      margin-bottom: 5px;
      padding: 5px;
    }

    .k-icon.k-icon-more-vertical {
      font-size: 20px;
      display: inline-block;
      vertical-align: top;
    }
  }

  code {
    padding: 4px;
    border: 1px solid $kobo-gray-92;
    background: $kobo-gray-96;
    margin-left: 5px;
    margin-right: 5px;
  }

  .form-view__cell {
    margin-top: 25px;
  }
}

@media screen and (max-height: 420px) {
  .form-view__sidetabs {
    padding-top: 0;

    a.form-view__tab {
      padding-top: 0;
      padding-bottom: 0;
    }
  }
}

@media screen and (max-width: 767px) {
  .form-view__sidetabs {
    width: 50px;

    a.form-view__tab {
      padding-right: 3px;
      padding-left: 1px;
      font-size: 10px;
      line-height: 1.5em;
      text-align: center;
      display: block;
      letter-spacing: -0.05em;

      span {
        display: none;
      }
    }
  }

  .form-view__toptabs {
    height: 39px;

    a.form-view__tab {
      font-size: 12px;
    }

    a.form-view__link {
      font-size: 28px;
    }
  }

  .form-view__sidetabs + .form-view {
    width: calc(100% - 50px);
    overflow-x: hidden;
  }

  .form-view__toptabs + .form-view {
    height: calc(100% - 39px);
  }

  .form-view {
    a.form-view__link {
      font-size: 32px;
      padding: 0 3px;
    }
  }

  .form-view__row {
    margin: 16px;
    margin-bottom: 24px;
  }

  .form-view__cell--question-list {
    margin-left: 20px;
  }

  .form-view--form-settings,
  .form-view--settings-sharing {
    padding: 20px;
  }

  .form-view__cell--warning i {
    display: none;
  }

  .form-view__cell--date {
    display: block;
    margin-left: 0;
  }
}

.form-modal__form.form-modal__form--bulk-edit-submissions {
  // text links
  .form-modal__item--wrapper > a:hover {
    text-decoration: underline;
  }

  h2 {
    font-size: inherit;
    font-weight: 600;
    margin: 0 auto 10px;
  }

  i.blue-response-dot {
    width: 6px;
    height: 6px;
    display: inline-block;
    vertical-align: middle;
    background: $kobo-blue;
    border-radius: 100%;
    margin-right: 6px;
  }

  .text-box.text-box--bulk-edit-response .text-box__input {
    min-height: 90px;
  }

  .modal__footer .footer-back-button {
    float: left;
  }
}

.form-view--library-asset {
  background: $kobo-white;
}<|MERGE_RESOLUTION|>--- conflicted
+++ resolved
@@ -27,11 +27,7 @@
   width: 100%;
   height: 100%;
   overflow-y: auto;
-<<<<<<< HEAD
   background: $kobo-white;
-=======
-  background: $kobo-gray-96;
->>>>>>> 8a29df0b
 
   &.form-view--fullscreen {
     position: fixed;
