--- conflicted
+++ resolved
@@ -7,45 +7,10 @@
 
 /*
   Group 1: Blueish grays
-<<<<<<< HEAD
-
-  NOTE: please make sure to keep the hue and saturation consistent in all grays
-=======
->>>>>>> cd4f6130
 */
 
 // (accessible) our black, very very rare, only use if necessary for contrast
 $kobo-gray-14: hsl(225, 16%, 14%);
-<<<<<<< HEAD
-// (accessible) active text, important text, text on background, top navigation
-// background
-$kobo-gray-24: hsl(225, 16%, 24%);
-// (accessible) default text, inactive text, options text, buttons text,
-// tabs text, notifications background, hover for popups and dropdowns
-$kobo-gray-40: hsl(225, 16%, 40%);
-// (readable) clickable icons on hover
-$kobo-gray-55: hsl(225, 16%, 55%);
-// icons default (clickable), arrows and indicators default
-$kobo-gray-65: hsl(225, 16%, 65%);
-// inactive icons, some decorative icons
-$kobo-gray-85: hsl(225, 16%, 85%);
-// scroll bars, table lines, dividers, background of clickable icons on hover
-// when also in a highlighted table row
-$kobo-gray-92: hsl(225, 16%, 92%);
-// default light background, icons on hover, sidebar menu, table headings, …
-$kobo-gray-96: hsl(225, 16%, 96%);
-// table row highlight on hover
-$kobo-gray-98: hsl(225, 16%, 98%);
-// white background
-$kobo-white: hsl(225, 16%, 100%);
-
-// ultimately these colors should go away, please use the list above
-$kobo-black: hsl(230, 12%, 20%); // base text color
-$kobo-midgray: hsl(230, 12%, 75%); // most cases should become $kobo-gray-65
-$kobo-lightgray: hsl(230, 12%, 90%); // mostly used for lighter borders
-$kobo-whitegray: hsl(230, 12%, 95%);
-$kobo-darkgray: $kobo-gray-40;
-=======
 
 // (accessible) active text, important text, text on background, top navigation
 // background
@@ -86,7 +51,6 @@
 // $kobo-midgray --> $kobo-gray-65;
 // $kobo-lightgray --> $kobo-gray-92;
 // $kobo-whitegray --> $kobo-gray-96;
->>>>>>> cd4f6130
 
 /*
   Group 2: Accent colors
