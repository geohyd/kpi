// This is our current pallete of colors.
//
// It should be the only source of colors in styles (i.e. no one-shot colors,
// all `color`, `background-color` etc. should use variables defined here).
//
// NOTE: the hue and saturation is identical in all grays, keep it this way

/*
  Group 1: Blueish grays
*/

// (accessible) our black, very very rare, only use if necessary for contrast
$kobo-gray-14: hsl(225, 16%, 14%); // #1e2129

// (accessible) active text, important text, text on background, top navigation
// background
$kobo-gray-24: hsl(225, 16%, 24%); // #333847

// (accessible) default text, inactive text, options text, buttons text,
// tabs text, notifications background, hover for popups and dropdowns
$kobo-gray-40: hsl(225, 16%, 40%); // #565e76

// (readable) clickable icons on hover
$kobo-gray-55: hsl(225, 16%, 55%); // #7a839f

// icons default (clickable), arrows and indicators default
$kobo-gray-65: hsl(225, 16%, 65%); // #979fb4

// inactive icons, some decorative icons
$kobo-gray-85: hsl(225, 16%, 85%); // #d3d6df

// scroll bars, table lines, dividers, background of clickable icons on hover
// when also in a highlighted table row
$kobo-gray-92: hsl(225, 16%, 92%); // #e7e9ee

// default light background, icons on hover, sidebar menu, table headings, …
$kobo-gray-96: hsl(225, 16%, 96%); // #f3f4f6

// table row highlight on hover
$kobo-gray-98: hsl(225, 16%, 98%); // #f9f9fb

// white background
$kobo-white: hsl(225, 16%, 100%); // #ffffff

// DEPRACATED COLORS
//
// please use this migration guide if your PR uses one of them:
//
// $kobo-black --> $kobo-gray-24;
// $kobo-darkgray --> $kobo-gray-40;
// $kobo-midgray --> $kobo-gray-65;
// $kobo-lightgray --> $kobo-gray-92;
// $kobo-whitegray --> $kobo-gray-96;

/*
  Group 2: Accent colors
*/

$kobo-blue: hsl(206, 90%, 55%);
$kobo-blue-darker: hsl(206, 90%, 33%);
$kobo-blue-dark: hsl(206, 90%, 45%);
$kobo-blue-light: hsl(206, 90%, 60%);
$kobo-blue-pale: hsl(206, 90%, 80%);

<<<<<<< HEAD
$kobo-teal: hsl(187, 70%, 45%);
=======
$kobo-teal: hsl(185, 70%, 45%);
$kobo-teal-light: hsl(185, 70%, 95%); // the row hover color
$kobo-teal-pale: hsl(185, 60%, 60%);
>>>>>>> 7257353c
// the row hover color
$kobo-teal-light: hsl(187, 70%, 95%);
$kobo-teal-pale: hsl(187, 52%, 88%);
$kobo-teal-pale-dark: hsl(187, 58%, 33%);


// positive colors
$kobo-green: hsl(149, 65%, 45%);
$kobo-green-dark: hsl(149, 65%, 35%);
$kobo-green-light: hsl(149, 65%, 90%);

// error/negative colors
$kobo-red: hsl(352, 77%, 60%);
$kobo-red-dark: hsl(352, 70%, 40%);
$kobo-red-light: hsl(352, 70%, 90%);
$kobo-red-pale: hsl(352, 100%, 92%);
$kobo-red-pale-dark: hsl(352, 30%, 44%);

// warning colors
$kobo-orange: hsl(30, 80%, 50%);
$kobo-orange-dark: hsl(30, 80%, 40%);
$kobo-orange-light: hsl(30, 80%, 95%);
$kobo-orange-pale: hsl(30, 100%, 89%);
$kobo-orange-pale-dark: hsl(30, 20%, 35%);<|MERGE_RESOLUTION|>--- conflicted
+++ resolved
@@ -62,13 +62,9 @@
 $kobo-blue-light: hsl(206, 90%, 60%);
 $kobo-blue-pale: hsl(206, 90%, 80%);
 
-<<<<<<< HEAD
-$kobo-teal: hsl(187, 70%, 45%);
-=======
 $kobo-teal: hsl(185, 70%, 45%);
 $kobo-teal-light: hsl(185, 70%, 95%); // the row hover color
 $kobo-teal-pale: hsl(185, 60%, 60%);
->>>>>>> 7257353c
 // the row hover color
 $kobo-teal-light: hsl(187, 70%, 95%);
 $kobo-teal-pale: hsl(187, 52%, 88%);
