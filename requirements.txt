--- conflicted
+++ resolved
@@ -4,31 +4,23 @@
 #
 #    pip-compile --output-file requirements.txt requirements.in
 #
-<<<<<<< HEAD
 
 -e git+https://github.com/kobotoolbox/formpack.git@1.4#egg=formpack
-=======
--e git+https://github.com/kobotoolbox/formpack.git@kobocat-requirement#egg=formpack
->>>>>>> 5f93672b
 -e git+https://github.com/kobotoolbox/pyxform.git@master#egg=pyxform
 -e git+https://github.com/jnm/whoosh@master#egg=Whoosh
 amqp==1.4.9
 anyjson==0.3.3
 begins==0.9
-<<<<<<< HEAD
 billiard==3.3.0.23
 boto==2.40.0
 celery==3.1.23
 contextlib2==0.5.3        # via raven
-=======
-billiard==3.3.0.22
-boto==2.39.0
-celery==3.1.20
 cffi==1.8.3               # via cryptography
-contextlib2==0.5.1        # via raven
+cssselect==0.9.2          # via pyquery
 cryptography==1.5.2       # via pyopenssl
->>>>>>> 5f93672b
 cssselect==0.9.2          # via pyquery
+cyordereddict==1.0.0
+dj-database-url==0.4.1
 cyordereddict==1.0.0
 dj-database-url==0.4.1
 dj-static==0.0.6
@@ -39,13 +31,12 @@
 django-haystack==2.5.0
 django-jsonbfield==0.1.0
 django-markitup==2.3.1
-<<<<<<< HEAD
-django-mptt==0.8.5
+django-mptt==0.8.6
 django-oauth-toolkit==0.10.0
 django-registration-redux==1.4
 django-reversion==1.10.2
 django-ses==0.7.1
-django-taggit==0.20.2
+django-taggit==0.21.3
 django-toolbelt==0.0.1
 django-webpack-loader==0.3.0
 Django==1.8.13            # via django-debug-toolbar, django-haystack, django-jsonbfield, django-oauth-toolkit, django-reversion, django-toolbelt, jsonfield
@@ -53,46 +44,33 @@
 docutils==0.12            # via statistics
 ecdsa==0.13               # via paramiko
 Fabric==1.11.1
+enum34==1.1.6             # via cryptography
 funcsigs==1.0.2           # via begins
 functools32==3.2.3.post2  # via jsonschema
 gunicorn==19.4.5
-=======
-django-mptt==0.8.6
-django-oauth-toolkit==0.10.0
-django-registration-redux==1.3
-django-reversion==1.10.1
-django-ses==0.7.0
-django-taggit==0.21.3
-django-toolbelt==0.0.1
-django-webpack-loader==0.3.0
-Django==1.8.8             # via django-debug-toolbar, django-haystack, django-oauth-toolkit, django-reversion, django-toolbelt, jsonfield
-djangorestframework==3.3.2
-docutils==0.12            # via statistics
-ecdsa==0.13               # via paramiko
-enum34==1.1.6             # via cryptography
-Fabric==1.10.2
-funcsigs==1.0.2           # via begins
-gunicorn==19.4.5
 idna==2.1                 # via cryptography
 ipaddress==1.0.17         # via cryptography
->>>>>>> 5f93672b
 Jinja2==2.8               # via pyexcelerate
 jsonfield==1.0.3
 jsonschema==2.5.1
 kombu==3.0.35
 lxml==2.3.4
-<<<<<<< HEAD
 Markdown==2.6.6
 MarkupSafe==0.23          # via jinja2
+ndg-httpsclient==0.4.2
 oauthlib==1.0.3
+ordereddict==1.1          # via funcsigs
 paramiko==1.17.0          # via fabric
 path.py==8.1.2
 psycopg2==2.6.1
 py==1.4.31                # via pytest
+pyasn1==0.1.9
+pycparser==2.14           # via cffi
 pycrypto==2.6.1           # via paramiko
 PyExcelerate==0.6.7
 Pygments==2.1.3
 pymongo==3.3.0
+pyopenssl==16.1.0
 pyquery==1.2.11
 pytest-django==3.0.0
 pytest==3.0.3             # via pytest-django
@@ -106,31 +84,6 @@
 static3==0.7.0
 statistics==1.0.3.5
 tabulate==0.7.5
-=======
-Markdown==2.6.5
-MarkupSafe==0.23          # via jinja2
-ndg-httpsclient==0.4.2
-oauthlib==1.0.3
-paramiko==1.16.0          # via fabric
-path.py==8.1.2
-psycopg2==2.6.1
-pyasn1==0.1.9
-pycparser==2.14           # via cffi
-pycrypto==2.6.1           # via paramiko
-PyExcelerate==0.6.7
-Pygments==2.1
-pyopenssl==16.1.0
-pyquery==1.2.11
-python-dateutil==2.5.3
-pytz==2015.7
-raven==5.10.2
-requests==2.9.1
-shortuuid==0.4.3
-six==1.10.0
-sqlparse==0.1.18
-static3==0.6.1
-statistics==1.0.3.5
->>>>>>> 5f93672b
 transifex-client==0.11
 unicodecsv==0.14.1
 urllib3==1.15.1           # via transifex-client
