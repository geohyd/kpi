# coding: utf-8
import re

from django.conf import settings
from django.contrib.auth.models import AnonymousUser
from django.contrib.contenttypes.models import ContentType
from django.core.exceptions import FieldError
<<<<<<< HEAD
from django.db.models import Count, Q
from haystack.backends.whoosh_backend import WhooshSearchBackend
from haystack.constants import DJANGO_CT
from haystack.query import SearchQuerySet
from haystack.utils import get_model_ct
=======
>>>>>>> 2332-collection-as-asset-type
from rest_framework import filters

<<<<<<< HEAD
from kpi.constants import (
    PERM_DISCOVER_ASSET,
    ASSET_STATUS_SHARED,
    ASSET_STATUS_DISCOVERABLE,
    ASSET_STATUS_PRIVATE,
    ASSET_STATUS_PUBLIC
)
=======
from kpi.constants import PERM_DISCOVER_ASSET
from kpi.utils.query_parser import parse, ParseError
>>>>>>> 2332-collection-as-asset-type
from .models import Asset, ObjectPermission
from .models.object_permission import (
    get_objects_for_user,
    get_anonymous_user,
    get_models_with_object_permissions,
)


class AssetOwnerFilterBackend(filters.BaseFilterBackend):
    """
    For use with nested models of Asset.
    Restricts access to items that are owned by the current user
    """

    def filter_queryset(self, request, queryset, view):
        fields = {"asset__owner": request.user}
        return queryset.filter(**fields)


class AssetOrderingFilter(filters.OrderingFilter):

    def filter_queryset(self, request, queryset, view):
        ordering = self.get_ordering(request, queryset, view)

        if ordering:
            if 'subscribers_count' in ordering or \
                    '-subscribers_count' in ordering:
                queryset = queryset.annotate(subscribers_count=
                                             Count('userassetsubscription__user'))
            return queryset.order_by(*ordering)

        return queryset


class FilteredQuerySetMixin:
    """
    Handles `q` query string parameter.

    Main purpose is to avoid duplicate code between `SearchFilter`
    and `KpiObjectPermissionsFilter`.
    Because `q` now supports `parent__uid:none` and `status`.
    `status` is processed within `KpiObjectPermissionsFilter` and
    `parent__uid`&`asset_type` are processed within `SearchFilter
    TODO Review/refactor(/remove?) in https://github.com/kobotoolbox/kpi/issues/2514
    """

    def get_discoverable(self, queryset):
        # We were asked not to consider subscriptions; return all
        # discoverable objects
        return get_objects_for_user(
            get_anonymous_user(), PERM_DISCOVER_ASSET,
            queryset
        )

    def get_filtered_queryset(self, request, queryset, skipped_fields,
                              skip_subsequent_filtering=False):
        """
        Gets edit URL of the submission from `kc` through proxy

        Args:
            request
            queryset
            skipped_fields (dict): fields in `q` parameter to be skipped when
                filtering queryset. Supported fields are:
                - `status`
                - `asset_type`
                - `summary__languages`
                - `settings__country__value`
                - `settings__organization`
                - `settings__sector__value`
                - `parent__uid
                It is useful to avoid applying same filters on queryset when
                calling the method several times from different Filter classes.
            skip_subsequent_filtering (bool): Set value of
                `_return_filtered_queryset` when `q` parameter is empty or
                does not exist. It allows to keep filtering (or not) within
                the Filter class after the call of this method.
        Returns:
            QuerySet
        """

        self._return_filtered_queryset = False
        user = request.user

        try:
            q = request.query_params['q'].strip()
            if q == '':
                self._return_filtered_queryset = skip_subsequent_filtering
                return queryset
        except KeyError:
            self._return_filtered_queryset = skip_subsequent_filtering
            return queryset

        query_parts = q.split(' AND ')  # Can be risky if one of values contains ` AND `
        filters_ = []

        def add_filter(query_part_, keyword, real_field=None):
            if query_part_.startswith(f'{keyword}:'):
                filters_.append(get_subquery(query_part_, real_field))
                return True
            return False

        def get_queryset():
            all_filters = Q()
            for filter_ in filters_:
                all_filters &= filter_
            return queryset.filter(all_filters)

        def get_subquery(query_part_, real_field=None):
            """
            Prepares a subquery to be added to `filters_`

            e.g.:
            if `query_part_` is `asset_type:collection OR asset_type:template`
            it should return
                Q(asset_type__in=['collection', 'template'])

            but if `real_field` is specified an `OR` operator is used instead.
            it should return then:
                Q(asset_type__contains='collection') |
                Q(asset_type__contains='template')

            Useful when `IN` cannot be used. For example: `languages`
            which is part of `summary` field which is not a JSONBField.

            :param query_part_: splitted part of querystring
            :param real_field: real field name of the model
            :return: Q()
            """
            field_ = query_part_[:query_part_.index(':')]
            # Retrieve from `query_part_`
            # e.g: `query_part_` = `asset_type:collection OR asset_type:template`
            # `values` should be ['collection', 'template']
            values = get_value(query_part_, field_). \
                replace(f'{field_}:', ''). \
                split(' OR ')

            subquery = Q()
            if real_field is None:
                subquery = Q(**{f'{field_}__in': [value_.strip()
                                                  for value_ in values]})
            else:
                for value_ in values:
                    subquery |= Q(**{f'{real_field}__contains': value_.strip()})

                subquery = Q(subquery)

            return subquery

        def get_value(str_, key):
            return str_[len(key) + 1:]  # get everything after `<key>:`

        # Remove skipped fields from filters builds
        query_parts_iter = list(query_parts)
        for query_part in query_parts_iter:
            query_part = query_part.strip()
            try:
                field = query_part[:query_part.index(':')]
                if skipped_fields.get(field) is True:
                    query_parts.remove(query_part)
            except ValueError:
                pass

        # Create filters to narrow down `queryset`
        query_parts_iter = list(query_parts)
        for query_part in query_parts_iter:
            query_part = query_part.strip()

            # Search for asset_type
            if add_filter(query_part, 'asset_type'):
                query_parts.remove(query_part)
                continue

            if add_filter(query_part, 'summary__languages', 'summary'):
                query_parts.remove(query_part)
                continue

            if add_filter(query_part, 'settings__country__value'):
                query_parts.remove(query_part)
                continue

            if add_filter(query_part, 'settings__organization'):
                query_parts.remove(query_part)
                continue

            if add_filter(query_part, 'settings__sector__value'):
                query_parts.remove(query_part)
                continue

            # Search for parent
            if query_part.startswith('parent__uid:'):
                value = get_value(query_part, 'parent__uid').lower()
                null_values = ['none', 'null', '']
                if any(x == value for x in null_values):
                    filters_.append(Q(parent_id=None))
                    query_parts.remove(query_part)
                continue

            # Search for status
            if query_part.startswith('status:'):
                self._return_filtered_queryset = True
                value = get_value(query_part, 'status')
                if value == ASSET_STATUS_PRIVATE:
                    filters_.append(Q(owner_id=request.user.id))
                    query_parts.remove(query_part)

                elif value == ASSET_STATUS_SHARED:
                    return get_objects_for_user(
                            user, self._permission, get_queryset())

                elif value == ASSET_STATUS_PUBLIC:
                    public = self.get_public(get_queryset())
                    subscribed = self.get_subscribed(public, user)
                    return subscribed

                elif value == ASSET_STATUS_DISCOVERABLE:
                    discoverable = self.get_discoverable(
                        self.get_public(get_queryset()))
                    # We were asked not to consider subscriptions; return all
                    # discoverable objects
                    return discoverable

                continue

        if skip_subsequent_filtering:
            # if `query_parts` is not empty, user may try to search with
            # fields indexed by Whoosh.
            self._return_filtered_queryset = len(query_parts) == 0

        # Build query to pass to Whoosh with remaining parts
        self._q = ' AND '.join(query_parts)

        return get_queryset()

    def get_owned_and_explicitly_shared(self, queryset, user):
        if user.is_anonymous:
            # Avoid giving anonymous users special treatment when viewing
            # public objects
            owned_and_explicitly_shared = queryset.none()
        else:
            owned_and_explicitly_shared = get_objects_for_user(
                user, self._permission, queryset)

        return owned_and_explicitly_shared

    def get_public(self, queryset):
        return get_objects_for_user(get_anonymous_user(),
                                    self._permission, queryset)

    def get_subscribed(self, queryset, user):
        # Of the public objects, determine to which the user has
        # subscribed
        if user.is_anonymous:
            user = get_anonymous_user()
        try:
            subscribed = queryset.filter(userassetsubscription__user=user)
            # TODO: should this expand beyond the immediate parents to include
            # all ancestors to which the user has subscribed?
            subscribed |= queryset.filter(
                parent__userassetsubscription__user=user
            )
        except FieldError:
            # The model does not have a subscription relation
            subscribed = queryset.none()

        return subscribed


class KpiObjectPermissionsFilter(FilteredQuerySetMixin):

    perm_format = '%(app_label)s.view_%(model_name)s'

    def filter_queryset(self, request, queryset, view):
        user = request.user

        if user.is_superuser and view.action != 'list':
            # For a list, we won't deluge the superuser with everyone else's
            # stuff. This isn't a list, though, so return it all
            return queryset

        model_cls = queryset.model
        kwargs = {
            'app_label': model_cls._meta.app_label,
            'model_name': model_cls._meta.model_name,
        }
        self._permission = self.perm_format % kwargs

        skipped_fields = {
            'parent__uid': True,
            'asset_type': True,
            'summary__languages': True,
            'settings__country__value': True,
            'settings__organization': True,
            'settings__sector__value': True,
        }
        queryset = self.get_filtered_queryset(request, queryset, skipped_fields)
        if self._return_filtered_queryset:
            return queryset.distinct()

        owned_and_explicitly_shared = self.get_owned_and_explicitly_shared(
            queryset, user)

        public = self.get_public(queryset)

        if view.action != 'list':
            # Not a list, so discoverability doesn't matter
            return (owned_and_explicitly_shared | public).distinct()

        subscribed = self.get_subscribed(queryset, user)

        return (owned_and_explicitly_shared | subscribed).distinct()


class RelatedAssetPermissionsFilter(KpiObjectPermissionsFilter):
    """
    Uses KpiObjectPermissionsFilter to determine which assets the user
    may access, and then filters the provided queryset to include only objects
    related to those assets. The queryset's model must be related to `Asset`
    via a field named `asset`.
    """

    def filter_queryset(self, request, queryset, view):
        available_assets = super().filter_queryset(
            request=request,
            queryset=Asset.objects.all(),
            view=view
        )
        return queryset.filter(asset__in=available_assets)


class SearchFilter(filters.BaseFilterBackend, FilteredQuerySetMixin):
    """
    If the request includes a `q` parameter specifying a Boolean search string
    with a Whoosh-like syntax, filter the queryset accordingly using the ORM.
    If no `q` is present, return the queryset untouched. If `q` is not
    parseable, references a field that does not exist, or specifies an invalid
    value for a field (e.g. text for an integer field), return an empty
    queryset to make the problem obvious.
    """

    def filter_queryset(self, request, queryset, view):
<<<<<<< HEAD

        try:
            skipped_fields = {'status': True}
            queryset = self.get_filtered_queryset(request, queryset,
                                                  skipped_fields,
                                                  skip_subsequent_filtering=True)
            if self._return_filtered_queryset:
                return queryset
        except FieldError as e:
            # The user passed a query we recognized as commonly-used, but the
            # field was invalid for the requested model
            return queryset.none()

        # Queries for library questions/blocks inside collections are also
        # common (and buggy when using Whoosh: see #1707)
        q = self._q
        library_collection_match = self.library_collection_pattern.match(q)
        if library_collection_match:
            asset_types = [
                type_query.split(':')[1] for type_query in
                    library_collection_match.groups()[0].split(' OR ')
            ]
            parent__uid = library_collection_match.groups()[1]
            try:
                return queryset.filter(
                    asset_type__in=asset_types,
                    parent__uid=parent__uid
                )
            except FieldError:
                return queryset.none()

        # Fall back to Whoosh
        queryset_pks = list(queryset.values_list('pk', flat=True))
        if not len(queryset_pks):
            return queryset
        # 'q' means do a full-text search of the document fields, where the
        # criteria are given in the Whoosh query language:
        # https://pythonhosted.org/Whoosh/querylang.html
        search_queryset = SearchQuerySet().models(queryset.model)
        search_backend = search_queryset.query.backend
        if not isinstance(search_backend, WhooshSearchBackend):
            raise NotImplementedError(
                'Only the Whoosh search engine is supported at this time')
        if not search_backend.setup_complete:
            search_backend.setup()
        # Parse the user's query
        user_query = QueryParser('text', search_backend.index.schema).parse(q)
        # Construct a query to restrict the search to the appropriate model
        filter_query = Term(DJANGO_CT, get_model_ct(queryset.model))
        # Does the search index for this model have a field that allows
        # filtering by permissions?
        haystack_index = haystack.connections[
            'default'].get_unified_index().get_index(queryset.model)
        if hasattr(haystack_index, 'users_granted_permission'):
            # Also restrict the search to records that the user can access
            filter_query &= Term(
                'users_granted_permission', request.user.username)
        with search_backend.index.searcher() as searcher:
            results = searcher.search(
                user_query,
                filter=filter_query,
                scored=False,
                sortedby=None,
                limit=None
            )
            if not results:
                # We got nothing; is the search index even valid?
                if not searcher.search(filter_query, limit=1):
                    # Thre's not a single entry in the search index for this
                    # model; assume the index is invalid and return the
                    # queryset untouched
                    return queryset
            pk_type = type(queryset_pks[0])
            results_pks = {
                # Coerce each `django_id` from unicode to the appropriate type,
                # usually `int`
                pk_type((x['django_id'])) for x in results
            }
        filter_pks = results_pks.intersection(queryset_pks)
        return queryset.filter(pk__in=filter_pks)
=======
        try:
            q = request.query_params['q']
        except KeyError:
            return queryset

        try:
            q_obj = parse(q)
        except ParseError:
            return queryset.model.objects.none()

        try:
            return queryset.filter(q_obj)
        except (FieldError, ValueError):
            return queryset.model.objects.none()
>>>>>>> 2332-collection-as-asset-type


class KpiAssignedObjectPermissionsFilter(filters.BaseFilterBackend):
    def filter_queryset(self, request, queryset, view):
        # TODO: omit objects for which the user has only a deny permission
        user = request.user
        if isinstance(request.user, AnonymousUser):
            user = get_anonymous_user()
        if user.is_superuser:
            # Superuser sees all
            return queryset
        if user.pk == settings.ANONYMOUS_USER_ID:
            # Hide permissions from anonymous users
            return queryset.none()
        """
        A regular user sees permissions for objects to which they have access.
        For example, if Alana has view access to an object owned by Richard,
        she should see all permissions for that object, including those
        assigned to other users.
        """
        possible_content_types = ContentType.objects.get_for_models(
            *get_models_with_object_permissions()
        ).values()
        result = queryset.none()
        for content_type in possible_content_types:
            # Find all the permissions assigned to the user
            permissions_assigned_to_user = ObjectPermission.objects.filter(
                content_type=content_type,
                user=user,
            )
            # Find all the objects associated with those permissions, and then
            # find all the permissions applied to all of those objects
            result |= ObjectPermission.objects.filter(
                content_type=content_type,
                object_id__in=permissions_assigned_to_user.values(
                    'object_id'
                ).distinct()
            )
        return result<|MERGE_RESOLUTION|>--- conflicted
+++ resolved
@@ -1,21 +1,12 @@
 # coding: utf-8
-import re
 
 from django.conf import settings
 from django.contrib.auth.models import AnonymousUser
 from django.contrib.contenttypes.models import ContentType
 from django.core.exceptions import FieldError
-<<<<<<< HEAD
 from django.db.models import Count, Q
-from haystack.backends.whoosh_backend import WhooshSearchBackend
-from haystack.constants import DJANGO_CT
-from haystack.query import SearchQuerySet
-from haystack.utils import get_model_ct
-=======
->>>>>>> 2332-collection-as-asset-type
 from rest_framework import filters
 
-<<<<<<< HEAD
 from kpi.constants import (
     PERM_DISCOVER_ASSET,
     ASSET_STATUS_SHARED,
@@ -23,10 +14,8 @@
     ASSET_STATUS_PRIVATE,
     ASSET_STATUS_PUBLIC
 )
-=======
-from kpi.constants import PERM_DISCOVER_ASSET
+
 from kpi.utils.query_parser import parse, ParseError
->>>>>>> 2332-collection-as-asset-type
 from .models import Asset, ObjectPermission
 from .models.object_permission import (
     get_objects_for_user,
@@ -368,88 +357,6 @@
     """
 
     def filter_queryset(self, request, queryset, view):
-<<<<<<< HEAD
-
-        try:
-            skipped_fields = {'status': True}
-            queryset = self.get_filtered_queryset(request, queryset,
-                                                  skipped_fields,
-                                                  skip_subsequent_filtering=True)
-            if self._return_filtered_queryset:
-                return queryset
-        except FieldError as e:
-            # The user passed a query we recognized as commonly-used, but the
-            # field was invalid for the requested model
-            return queryset.none()
-
-        # Queries for library questions/blocks inside collections are also
-        # common (and buggy when using Whoosh: see #1707)
-        q = self._q
-        library_collection_match = self.library_collection_pattern.match(q)
-        if library_collection_match:
-            asset_types = [
-                type_query.split(':')[1] for type_query in
-                    library_collection_match.groups()[0].split(' OR ')
-            ]
-            parent__uid = library_collection_match.groups()[1]
-            try:
-                return queryset.filter(
-                    asset_type__in=asset_types,
-                    parent__uid=parent__uid
-                )
-            except FieldError:
-                return queryset.none()
-
-        # Fall back to Whoosh
-        queryset_pks = list(queryset.values_list('pk', flat=True))
-        if not len(queryset_pks):
-            return queryset
-        # 'q' means do a full-text search of the document fields, where the
-        # criteria are given in the Whoosh query language:
-        # https://pythonhosted.org/Whoosh/querylang.html
-        search_queryset = SearchQuerySet().models(queryset.model)
-        search_backend = search_queryset.query.backend
-        if not isinstance(search_backend, WhooshSearchBackend):
-            raise NotImplementedError(
-                'Only the Whoosh search engine is supported at this time')
-        if not search_backend.setup_complete:
-            search_backend.setup()
-        # Parse the user's query
-        user_query = QueryParser('text', search_backend.index.schema).parse(q)
-        # Construct a query to restrict the search to the appropriate model
-        filter_query = Term(DJANGO_CT, get_model_ct(queryset.model))
-        # Does the search index for this model have a field that allows
-        # filtering by permissions?
-        haystack_index = haystack.connections[
-            'default'].get_unified_index().get_index(queryset.model)
-        if hasattr(haystack_index, 'users_granted_permission'):
-            # Also restrict the search to records that the user can access
-            filter_query &= Term(
-                'users_granted_permission', request.user.username)
-        with search_backend.index.searcher() as searcher:
-            results = searcher.search(
-                user_query,
-                filter=filter_query,
-                scored=False,
-                sortedby=None,
-                limit=None
-            )
-            if not results:
-                # We got nothing; is the search index even valid?
-                if not searcher.search(filter_query, limit=1):
-                    # Thre's not a single entry in the search index for this
-                    # model; assume the index is invalid and return the
-                    # queryset untouched
-                    return queryset
-            pk_type = type(queryset_pks[0])
-            results_pks = {
-                # Coerce each `django_id` from unicode to the appropriate type,
-                # usually `int`
-                pk_type((x['django_id'])) for x in results
-            }
-        filter_pks = results_pks.intersection(queryset_pks)
-        return queryset.filter(pk__in=filter_pks)
-=======
         try:
             q = request.query_params['q']
         except KeyError:
@@ -464,7 +371,6 @@
             return queryset.filter(q_obj)
         except (FieldError, ValueError):
             return queryset.model.objects.none()
->>>>>>> 2332-collection-as-asset-type
 
 
 class KpiAssignedObjectPermissionsFilter(filters.BaseFilterBackend):
