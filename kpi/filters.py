# coding: utf-8
import re
from collections import OrderedDict

import haystack
from django.conf import settings
from django.contrib.auth.models import AnonymousUser
from django.contrib.contenttypes.models import ContentType
from django.core.exceptions import FieldError
from haystack.backends.whoosh_backend import WhooshSearchBackend
from haystack.constants import DJANGO_CT
from haystack.query import SearchQuerySet
from haystack.utils import get_model_ct
from rest_framework import filters
from whoosh.qparser import QueryParser
from whoosh.query import Term

from kpi.constants import (
    PERM_DISCOVER_ASSET,
    ASSET_STATUS_SHARED,
    ASSET_STATUS_DISCOVERABLE,
    ASSET_STATUS_PRIVATE,
    ASSET_STATUS_PUBLIC
)
from .models import Asset, ObjectPermission
from .models.object_permission import (
    get_objects_for_user,
    get_anonymous_user,
    get_models_with_object_permissions,
)


class AssetOwnerFilterBackend(filters.BaseFilterBackend):
    """
    For use with nested models of Asset.
    Restricts access to items that are owned by the current user
    """
    def filter_queryset(self, request, queryset, view):
        # Because HookLog is two level nested,
        # we need to specify the relation in the filter field
        if type(view).__name__ == "HookLogViewSet":
            fields = {"hook__asset__owner": request.user}
        else:
            fields = {"asset__owner": request.user}

        return queryset.filter(**fields)


class FilteredQuerySetMixin:
    """
    Handles `q` query string parameter.

    Main purpose is to avoid duplicate code between `SearchFilter`
    and `KpiObjectPermissionsFilter`.
    Because `q` now supports `parent` and `status`.
    `status` is processed within `KpiObjectPermissionsFilter` and
    `parent`&`asset_type` are processed within `SearchFilter
    TODO Review/refactor in https://github.com/kobotoolbox/kpi/issues/2514
    """

    def get_discoverable(self, queryset):
        # We were asked not to consider subscriptions; return all
        # discoverable objects
        return get_objects_for_user(
            get_anonymous_user(), PERM_DISCOVER_ASSET,
            queryset
        )

    def get_filtered_queryset(self, request, queryset, skipped_fields):

        self._matched_field = False
        user = request.user

        try:
            q = request.query_params['q']
        except KeyError:
            return queryset

        # Short-circuit some commonly used queries
        common_query_to_orm_filter = {
            'asset_type:block': {'asset_type': 'block'},
            'asset_type:question': {'asset_type': 'question'},
            'asset_type:template': {'asset_type': 'template'},
            'asset_type:survey': {'asset_type': 'survey'},
            'asset_type:collection': {'asset_type': 'collection'},
            'asset_type:question OR asset_type:block': {
                'asset_type__in': ('question', 'block')
            },
            'asset_type:question OR asset_type:block OR asset_type:template': {
                'asset_type__in': ('question', 'block', 'template')
            },
            'asset_type:question OR asset_type:block OR asset_type:template '
            'OR asset_type:collection': {
                'asset_type__in': ('question', 'block', 'template', 'collection')
            },
        }

        query_parts = q.split('AND')
        filters_ = {}

        for part in query_parts:
            part = part.strip()
            if skipped_fields.get('parent') is not True \
                    and part.startswith('parent:'):
                self._matched_field = True
                value = self.__get_value(part, 'parent')
                null_values = ['none', 'null', '']
                if any(x == value for x in null_values):
                    filters_['parent'] = None
                else:
                    filters_['parent__uid'] = value
                continue

            if skipped_fields.get('asset_type') is not True and \
                    part.startswith('asset_type:'):
                self._matched_field = True
                filters_.update(common_query_to_orm_filter[part])
                continue

            if skipped_fields.get('status') is not True \
                    and part.startswith('status:'):
                self._matched_field = True
                value = self.__get_value(part, 'status')
                if value == ASSET_STATUS_PRIVATE:
                    filters_['owner_id'] = request.user.id
                elif value == ASSET_STATUS_SHARED:
                    return get_objects_for_user(
                            user, self._permission,
                            queryset.filter(**filters_))

                elif value == ASSET_STATUS_PUBLIC:
                    public = self.get_public(queryset.filter(**filters_))
                    subscribed = self.get_subscribed(public, user)
                    return subscribed

                elif value == ASSET_STATUS_DISCOVERABLE:
                    discoverable = self.get_discoverable(
                        self.get_public(queryset.filter(**filters_)))
                    # We were asked not to consider subscriptions; return all
                    # discoverable objects
                    return discoverable

                continue

        return queryset.filter(**filters_)

    @staticmethod
    def __get_value(str_, key):
        return str_[len(key) + 1:].lower()  # get everything after `<key>:`

    def get_owned_and_explicitly_shared(self, queryset, user):
        if user.is_anonymous:
            # Avoid giving anonymous users special treatment when viewing
            # public objects
            owned_and_explicitly_shared = queryset.none()
        else:
            owned_and_explicitly_shared = get_objects_for_user(
                user, self._permission, queryset)

        return owned_and_explicitly_shared

    def get_public(self, queryset):
        return get_objects_for_user(get_anonymous_user(),
                                    self._permission, queryset)

    def get_subscribed(self, queryset, user):
        # Of the public objects, determine to which the user has
        # subscribed
        if user.is_anonymous:
            user = get_anonymous_user()
        try:
            subscribed = queryset.filter(userassetsubscription__user=user)
            # TODO: should this expand beyond the immediate parents to include
            # all ancestors to which the user has subscribed?
            subscribed |= queryset.filter(
                parent__userassetsubscription__user=user
            )
        except FieldError:
            # The model does not have a subscription relation
            subscribed = queryset.none()

        return subscribed


class KpiObjectPermissionsFilter(FilteredQuerySetMixin):

    perm_format = '%(app_label)s.view_%(model_name)s'

    def filter_queryset(self, request, queryset, view):

        user = request.user

        if user.is_superuser and view.action != 'list':
            # For a list, we won't deluge the superuser with everyone else's
            # stuff. This isn't a list, though, so return it all
            return queryset

        model_cls = queryset.model
        kwargs = {
            'app_label': model_cls._meta.app_label,
            'model_name': model_cls._meta.model_name,
        }
        self._permission = self.perm_format % kwargs

        skipped_fields = {'parent': True, 'asset_type': True}
        queryset = self.get_filtered_queryset(request, queryset,
                                              skipped_fields)
        if self._matched_field:
            return queryset.distinct()

        owned_and_explicitly_shared = self.get_owned_and_explicitly_shared(
            queryset, user)

        public = self.get_public(queryset)

        if view.action != 'list':
            # Not a list, so discoverability doesn't matter
            return (owned_and_explicitly_shared | public).distinct()

        subscribed = self.get_subscribed(queryset, user)

        return (owned_and_explicitly_shared | subscribed).distinct()


class RelatedAssetPermissionsFilter(KpiObjectPermissionsFilter):
    """
    Uses KpiObjectPermissionsFilter to determine which assets the user
    may access, and then filters the provided queryset to include only objects
    related to those assets. The queryset's model must be related to `Asset`
    via a field named `asset`.
    """

    def filter_queryset(self, request, queryset, view):
        available_assets = super().filter_queryset(
            request=request,
            queryset=Asset.objects.all(),
            view=view
        )
        return queryset.filter(asset__in=available_assets)


class SearchFilter(filters.BaseFilterBackend, FilteredQuerySetMixin):
    """
    Filter objects by searching with Whoosh if the request includes a `q`
    parameter. Another parameter, `parent`, is recognized when its value is an
    empty string; this restricts the queryset to objects without parents.
    """

    library_collection_pattern = re.compile(
        r'\(((?:asset_type:(?:[^ ]+)(?: OR )*)+)\) AND \(parent__uid:([^)]+)\)'
    )

    def filter_queryset(self, request, queryset, view):

<<<<<<< HEAD
        # Short-circuit some commonly used queries
        COMMON_QUERY_TO_ORM_FILTER = {
            'asset_type:block': {'asset_type': 'block'},
            'asset_type:question': {'asset_type': 'question'},
            'asset_type:template': {'asset_type': 'template'},
            'asset_type:survey': {'asset_type': 'survey'},
            'asset_type:collection': {'asset_type': 'collection'},
            'asset_type:question OR asset_type:block': {
                'asset_type__in': ('question', 'block')
            },
            'asset_type:question OR asset_type:block OR asset_type:template': {
                'asset_type__in': ('question', 'block', 'template')
            },
            'asset_type:question OR asset_type:block OR asset_type:template OR asset_type:collection': {
                'asset_type__in': ('question', 'block', 'template', 'collection')
            },
        }
=======
>>>>>>> cca30c2c
        try:
            skipped_fields = {'status': True}
            return self.get_filtered_queryset(request, queryset, skipped_fields)
        except KeyError:
            # We don't know how to short-circuit this query; pass it along
            pass
        except FieldError:
            # The user passed a query we recognized as commonly-used, but the
            # field was invalid for the requested model
            return queryset.none()

        # Queries for library questions/blocks inside collections are also
        # common (and buggy when using Whoosh: see #1707)
        q = request.query_params['q']
        library_collection_match = self.library_collection_pattern.match(q)
        if library_collection_match:
            asset_types = [
                type_query.split(':')[1] for type_query in
                    library_collection_match.groups()[0].split(' OR ')
            ]
            parent__uid = library_collection_match.groups()[1]
            try:
                return queryset.filter(
                    asset_type__in=asset_types,
                    parent__uid=parent__uid
                )
            except FieldError:
                return queryset.none()

        # Fall back to Whoosh
        queryset_pks = list(queryset.values_list('pk', flat=True))
        if not len(queryset_pks):
            return queryset
        # 'q' means do a full-text search of the document fields, where the
        # critera are given in the Whoosh query language:
        # https://pythonhosted.org/Whoosh/querylang.html
        search_queryset = SearchQuerySet().models(queryset.model)
        search_backend = search_queryset.query.backend
        if not isinstance(search_backend, WhooshSearchBackend):
            raise NotImplementedError(
                'Only the Whoosh search engine is supported at this time')
        if not search_backend.setup_complete:
            search_backend.setup()
        # Parse the user's query
        user_query = QueryParser('text', search_backend.index.schema).parse(q)
        # Construct a query to restrict the search to the appropriate model
        filter_query = Term(DJANGO_CT, get_model_ct(queryset.model))
        # Does the search index for this model have a field that allows
        # filtering by permissions?
        haystack_index = haystack.connections[
            'default'].get_unified_index().get_index(queryset.model)
        if hasattr(haystack_index, 'users_granted_permission'):
            # Also restrict the search to records that the user can access
            filter_query &= Term(
                'users_granted_permission', request.user.username)
        with search_backend.index.searcher() as searcher:
            results = searcher.search(
                user_query,
                filter=filter_query,
                scored=False,
                sortedby=None,
                limit=None
            )
            if not results:
                # We got nothing; is the search index even valid?
                if not searcher.search(filter_query, limit=1):
                    # Thre's not a single entry in the search index for this
                    # model; assume the index is invalid and return the
                    # queryset untouched
                    return queryset
            pk_type = type(queryset_pks[0])
            results_pks = {
                # Coerce each `django_id` from unicode to the appropriate type,
                # usually `int`
                pk_type((x['django_id'])) for x in results
            }
        filter_pks = results_pks.intersection(queryset_pks)
        return queryset.filter(pk__in=filter_pks)


class KpiAssignedObjectPermissionsFilter(filters.BaseFilterBackend):
    def filter_queryset(self, request, queryset, view):
        # TODO: omit objects for which the user has only a deny permission
        user = request.user
        if isinstance(request.user, AnonymousUser):
            user = get_anonymous_user()
        if user.is_superuser:
            # Superuser sees all
            return queryset
        if user.pk == settings.ANONYMOUS_USER_ID:
            # Hide permissions from anonymous users
            return queryset.none()
        """
        A regular user sees permissions for objects to which they have access.
        For example, if Alana has view access to an object owned by Richard,
        she should see all permissions for that object, including those
        assigned to other users.
        """
        possible_content_types = ContentType.objects.get_for_models(
            *get_models_with_object_permissions()
        ).values()
        result = queryset.none()
        for content_type in possible_content_types:
            # Find all the permissions assigned to the user
            permissions_assigned_to_user = ObjectPermission.objects.filter(
                content_type=content_type,
                user=user,
            )
            # Find all the objects associated with those permissions, and then
            # find all the permissions applied to all of those objects
            result |= ObjectPermission.objects.filter(
                content_type=content_type,
                object_id__in=permissions_assigned_to_user.values(
                    'object_id'
                ).distinct()
            )
        return result<|MERGE_RESOLUTION|>--- conflicted
+++ resolved
@@ -252,26 +252,6 @@
 
     def filter_queryset(self, request, queryset, view):
 
-<<<<<<< HEAD
-        # Short-circuit some commonly used queries
-        COMMON_QUERY_TO_ORM_FILTER = {
-            'asset_type:block': {'asset_type': 'block'},
-            'asset_type:question': {'asset_type': 'question'},
-            'asset_type:template': {'asset_type': 'template'},
-            'asset_type:survey': {'asset_type': 'survey'},
-            'asset_type:collection': {'asset_type': 'collection'},
-            'asset_type:question OR asset_type:block': {
-                'asset_type__in': ('question', 'block')
-            },
-            'asset_type:question OR asset_type:block OR asset_type:template': {
-                'asset_type__in': ('question', 'block', 'template')
-            },
-            'asset_type:question OR asset_type:block OR asset_type:template OR asset_type:collection': {
-                'asset_type__in': ('question', 'block', 'template', 'collection')
-            },
-        }
-=======
->>>>>>> cca30c2c
         try:
             skipped_fields = {'status': True}
             return self.get_filtered_queryset(request, queryset, skipped_fields)
