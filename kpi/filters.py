# coding: utf-8
<<<<<<< HEAD
=======
import re
from distutils.util import strtobool
>>>>>>> 6ee8d8ff

from django.conf import settings
from django.contrib.auth.models import AnonymousUser
from django.contrib.contenttypes.models import ContentType
from django.core.exceptions import FieldError
from django.db.models import Count, Q
from rest_framework import filters

from kpi.constants import (
    PERM_DISCOVER_ASSET,
    ASSET_STATUS_SHARED,
    ASSET_STATUS_DISCOVERABLE,
    ASSET_STATUS_PRIVATE,
    ASSET_STATUS_PUBLIC
)
from kpi.utils.query_parser import parse, ParseError
from .models import Asset, ObjectPermission
from .models.object_permission import (
    get_objects_for_user,
    get_anonymous_user,
    get_models_with_object_permissions,
)


class AssetOwnerFilterBackend(filters.BaseFilterBackend):
    """
    For use with nested models of Asset.
    Restricts access to items that are owned by the current user
    """

    def filter_queryset(self, request, queryset, view):
        fields = {"asset__owner": request.user}
        return queryset.filter(**fields)


class AssetOrderingFilter(filters.OrderingFilter):

    def filter_queryset(self, request, queryset, view):
        ordering = self.get_ordering(request, queryset, view)

        if ordering:
            if 'subscribers_count' in ordering or \
                    '-subscribers_count' in ordering:
                queryset = queryset.annotate(subscribers_count=
                                             Count('userassetsubscription__user'))
            return queryset.order_by(*ordering)

        return queryset


class KpiObjectPermissionsFilter:

    perm_format = '%(app_label)s.view_%(model_name)s'

    def filter_queryset(self, request, queryset, view):

        user = request.user
        if user.is_superuser and view.action != 'list':
            # For a list, we won't deluge the superuser with everyone else's
            # stuff. This isn't a list, though, so return it all
            return queryset

        model_cls = queryset.model
        kwargs = {
            'app_label': model_cls._meta.app_label,
            'model_name': model_cls._meta.model_name,
        }

        self._permission = self.perm_format % kwargs

        queryset = self._get_queryset_for_collection_statuses(request, queryset)
        if self._return_queryset:
            return queryset.distinct()

        owned_and_explicitly_shared = self._get_owned_and_explicitly_shared(
            queryset, user)

        if view.action != 'list':
            public = self._get_public(queryset)
            # Not a list, so discoverability doesn't matter
            return (owned_and_explicitly_shared | public).distinct()

        subscribed = self._get_subscribed(queryset, user)

        return (owned_and_explicitly_shared | subscribed).distinct()

    def _get_discoverable(self, queryset):
        # We were asked not to consider subscriptions; return all
        # discoverable objects
        return get_objects_for_user(
            get_anonymous_user(), PERM_DISCOVER_ASSET,
            queryset
        )

    def _get_queryset_for_collection_statuses(self, request, queryset):
        """
        Narrow down the queryset based on `status` parameter.
        It is useful when fetching Assets of type `collection`

        If `status` is not detected in `q`, it returns the queryset as is.
        Otherwise, there are 4 scenarios:
        - `status` == 'private': collections owned by user
        - `status` == 'shared': collections user can view
        - `status` == 'public': collections user has subscribed to (ONLY)
        - `status` == 'public-discoverable': all public collections

        Args:
            request
            queryset
        Returns:
            QuerySet
        """

        # Governs whether returned queryset should be processed immediately
        # and should stop other filtering on `queryset` in parent method of
        # `_get_queryset_for_collection_statuses()`
        self._return_queryset = False
        user = request.user
        STATUS_PARAMETER = 'status'

        try:
            q = request.query_params['q'].strip()
            if q == '':
                return queryset
        except KeyError:
            return queryset

        query_parts = q.split(' AND ')  # Can be risky if one of values contains ` AND `

        def _get_value(str_, key):
            return str_[len(key) + 1:]  # get everything after `<key>:`

        # Create filters to narrow down `queryset`
        query_parts_iter = list(query_parts)
        for query_part in query_parts_iter:
            query_part = query_part.strip()

            # Search for status
            if not query_part.startswith(f'{STATUS_PARAMETER}:'):
                continue

            value = _get_value(query_part, STATUS_PARAMETER)
            if value == ASSET_STATUS_PRIVATE:
                self._return_queryset = True
                return queryset.filter(owner_id=request.user.id)

            elif value == ASSET_STATUS_SHARED:
                self._return_queryset = True
                return get_objects_for_user(
                    user, self._permission, queryset)

            elif value == ASSET_STATUS_PUBLIC:
                self._return_queryset = True
                # ToDo Review for optimization
                public = self._get_public(queryset)
                subscribed = self._get_subscribed(public, user)
                return subscribed

            elif value == ASSET_STATUS_DISCOVERABLE:
                self._return_queryset = True
                # ToDo Review for optimization
                discoverable = self._get_discoverable(
                    self._get_public(queryset))
                # We were asked not to consider subscriptions; return all
                # discoverable objects
                return discoverable

        return queryset

    def _get_owned_and_explicitly_shared(self, queryset, user):
        if user.is_anonymous:
            # Avoid giving anonymous users special treatment when viewing
            # public objects
            owned_and_explicitly_shared = queryset.none()
        else:
            owned_and_explicitly_shared = get_objects_for_user(
                user, self._permission, queryset)

        return owned_and_explicitly_shared

    def _get_public(self, queryset):
        return get_objects_for_user(get_anonymous_user(),
                                    self._permission, queryset)

    def _get_subscribed(self, queryset, user):
        # Of the public objects, determine to which the user has
        # subscribed
        if user.is_anonymous:
            user = get_anonymous_user()
        try:
            subscribed = queryset.filter(userassetsubscription__user=user)
        except FieldError:
            try:
                # The model does not have a subscription relation, but maybe
                # its parent does
                subscribed = queryset.filter(
                    parent__userassetsubscription__user=user
                )
            except FieldError:
                # Neither the model or its parent has a subscription relation
                subscribed = queryset.none()

        return subscribed


class RelatedAssetPermissionsFilter(KpiObjectPermissionsFilter):
    """
    Uses KpiObjectPermissionsFilter to determine which assets the user
    may access, and then filters the provided queryset to include only objects
    related to those assets. The queryset's model must be related to `Asset`
    via a field named `asset`.
    """

    def filter_queryset(self, request, queryset, view):
        available_assets = super().filter_queryset(
            request=request,
            queryset=Asset.objects.all(),
            view=view
        )
        return queryset.filter(asset__in=available_assets)


class SearchFilter(filters.BaseFilterBackend):
    """
    If the request includes a `q` parameter specifying a Boolean search string
    with a Whoosh-like syntax, filter the queryset accordingly using the ORM.
    If no `q` is present, return the queryset untouched. If `q` is not
    parseable, references a field that does not exist, or specifies an invalid
    value for a field (e.g. text for an integer field), return an empty
    queryset to make the problem obvious.
    """

    def filter_queryset(self, request, queryset, view):
        # TODO Fix search with `summary__languages`
        try:
            q = request.query_params['q']
        except KeyError:
            return queryset

        try:
            q_obj = parse(q)
        except ParseError:
            return queryset.model.objects.none()

        try:
            return queryset.filter(q_obj)
        except (FieldError, ValueError):
            return queryset.model.objects.none()


class KpiAssignedObjectPermissionsFilter(filters.BaseFilterBackend):
    def filter_queryset(self, request, queryset, view):
        # TODO: omit objects for which the user has only a deny permission
        user = request.user
        if isinstance(request.user, AnonymousUser):
            user = get_anonymous_user()
        if user.is_superuser:
            # Superuser sees all
            return queryset
        if user.pk == settings.ANONYMOUS_USER_ID:
            # Hide permissions from anonymous users
            return queryset.none()
        """
        A regular user sees permissions for objects to which they have access.
        For example, if Alana has view access to an object owned by Richard,
        she should see all permissions for that object, including those
        assigned to other users.
        """
        possible_content_types = ContentType.objects.get_for_models(
            *get_models_with_object_permissions()
        ).values()
        result = queryset.none()
        for content_type in possible_content_types:
            # Find all the permissions assigned to the user
            permissions_assigned_to_user = ObjectPermission.objects.filter(
                content_type=content_type,
                user=user,
            )
            # Find all the objects associated with those permissions, and then
            # find all the permissions applied to all of those objects
            result |= ObjectPermission.objects.filter(
                content_type=content_type,
                object_id__in=permissions_assigned_to_user.values(
                    'object_id'
                ).distinct()
            )
        return result<|MERGE_RESOLUTION|>--- conflicted
+++ resolved
@@ -1,10 +1,4 @@
 # coding: utf-8
-<<<<<<< HEAD
-=======
-import re
-from distutils.util import strtobool
->>>>>>> 6ee8d8ff
-
 from django.conf import settings
 from django.contrib.auth.models import AnonymousUser
 from django.contrib.contenttypes.models import ContentType
