# coding: utf-8
import re

from django.conf import settings
from django.contrib.auth.models import AnonymousUser
from django.contrib.contenttypes.models import ContentType
from django.core.exceptions import FieldError
<<<<<<< HEAD
from django.db.models import Count, Q
from haystack.backends.whoosh_backend import WhooshSearchBackend
from haystack.constants import DJANGO_CT
from haystack.query import SearchQuerySet
from haystack.utils import get_model_ct
=======
>>>>>>> a0eb0271
from rest_framework import filters

<<<<<<< HEAD
from kpi.constants import (
    PERM_DISCOVER_ASSET,
    ASSET_STATUS_SHARED,
    ASSET_STATUS_DISCOVERABLE,
    ASSET_STATUS_PRIVATE,
    ASSET_STATUS_PUBLIC
)
=======
from kpi.constants import PERM_DISCOVER_ASSET
from kpi.utils.query_parser import parse, ParseError
>>>>>>> a0eb0271
from .models import Asset, ObjectPermission
from .models.object_permission import (
    get_objects_for_user,
    get_anonymous_user,
    get_models_with_object_permissions,
)


class AssetOwnerFilterBackend(filters.BaseFilterBackend):
    """
    For use with nested models of Asset.
    Restricts access to items that are owned by the current user
    """

    def filter_queryset(self, request, queryset, view):
        fields = {"asset__owner": request.user}
        return queryset.filter(**fields)


class AssetOrderingFilter(filters.OrderingFilter):

    def filter_queryset(self, request, queryset, view):
        ordering = self.get_ordering(request, queryset, view)

        if ordering:
            if 'subscribers_count' in ordering or \
                    '-subscribers_count' in ordering:
                queryset = queryset.annotate(subscribers_count=
                                             Count('userassetsubscription__user'))
            return queryset.order_by(*ordering)

        return queryset


class FilteredQuerySetMixin:
    """
    Handles `q` query string parameter.

    Main purpose is to avoid duplicate code between `SearchFilter`
    and `KpiObjectPermissionsFilter`.
    Because `q` now supports `parent__uid:none` and `status`.
    `status` is processed within `KpiObjectPermissionsFilter` and
    `parent__uid`&`asset_type` are processed within `SearchFilter
    TODO Review/refactor(/remove?) in https://github.com/kobotoolbox/kpi/issues/2514
    """

    def get_discoverable(self, queryset):
        # We were asked not to consider subscriptions; return all
        # discoverable objects
        return get_objects_for_user(
            get_anonymous_user(), PERM_DISCOVER_ASSET,
            queryset
        )

    def get_filtered_queryset(self, request, queryset, skipped_fields,
                              skip_subsequent_filtering=False):
        """
        Gets edit URL of the submission from `kc` through proxy

        Args:
            request
            queryset
            skipped_fields (dict): fields in `q` parameter to be skipped when
                filtering queryset. Supported fields are:
                - `status`
                - `asset_type`
                - `summary__languages`
                - `settings__country__value`
                - `settings__organization`
                - `settings__sector__value`
                - `parent__uid
                It is useful to avoid applying same filters on queryset when
                calling the method several times from different Filter classes.
            skip_subsequent_filtering (bool): Set value of
                `_return_filtered_queryset` when `q` parameter is empty or
                does not exist. It allows to keep filtering (or not) within
                the Filter class after the call of this method.
        Returns:
            QuerySet
        """

        self._return_filtered_queryset = False
        user = request.user

        try:
            q = request.query_params['q'].strip()
            if q == '':
                self._return_filtered_queryset = skip_subsequent_filtering
                return queryset
        except KeyError:
            self._return_filtered_queryset = skip_subsequent_filtering
            return queryset

        query_parts = q.split(' AND ')  # Can be risky if one of values contains ` AND `
        filters_ = []

        def add_filter(query_part_, keyword, real_field=None):
            if query_part_.startswith(f'{keyword}:'):
                filters_.append(get_subquery(query_part_, real_field))
                return True
            return False

        def get_queryset():
            all_filters = Q()
            for filter_ in filters_:
                all_filters &= filter_
            return queryset.filter(all_filters)

        def get_subquery(query_part_, real_field=None):
            """
            Prepares a subquery to be added to `filters_`

            e.g.:
            if `query_part_` is `asset_type:collection OR asset_type:template`
            it should return
                Q(asset_type__in=['collection', 'template'])

            but if `real_field` is specified an `OR` operator is used instead.
            it should return then:
                Q(asset_type__contains='collection') |
                Q(asset_type__contains='template')

            Useful when `IN` cannot be used. For example: `languages`
            which is part of `summary` field which is not a JSONBField.

            :param query_part_: splitted part of querystring
            :param real_field: real field name of the model
            :return: Q()
            """
            field_ = query_part_[:query_part_.index(':')]
            # Retrieve from `query_part_`
            # e.g: `query_part_` = `asset_type:collection OR asset_type:template`
            # `values` should be ['collection', 'template']
            values = get_value(query_part_, field_). \
                replace(f'{field_}:', ''). \
                split(' OR ')

            subquery = Q()
            if real_field is None:
                subquery = Q(**{f'{field_}__in': [value_.strip()
                                                  for value_ in values]})
            else:
                for value_ in values:
                    subquery |= Q(**{f'{real_field}__contains': value_.strip()})

                subquery = Q(subquery)

            return subquery

        def get_value(str_, key):
            return str_[len(key) + 1:]  # get everything after `<key>:`

        # Remove skipped fields from filters builds
        query_parts_iter = list(query_parts)
        for query_part in query_parts_iter:
            query_part = query_part.strip()
            try:
                field = query_part[:query_part.index(':')]
                if skipped_fields.get(field) is True:
                    query_parts.remove(query_part)
            except ValueError:
                pass

        # Create filters to narrow down `queryset`
        query_parts_iter = list(query_parts)
        for query_part in query_parts_iter:
            query_part = query_part.strip()

            # Search for asset_type
            if add_filter(query_part, 'asset_type'):
                query_parts.remove(query_part)
                continue

            if add_filter(query_part, 'summary__languages', 'summary'):
                query_parts.remove(query_part)
                continue

            if add_filter(query_part, 'settings__country__value'):
                query_parts.remove(query_part)
                continue

            if add_filter(query_part, 'settings__organization'):
                query_parts.remove(query_part)
                continue

            if add_filter(query_part, 'settings__sector__value'):
                query_parts.remove(query_part)
                continue

            # Search for parent
            if query_part.startswith('parent__uid:'):
                value = get_value(query_part, 'parent__uid').lower()
                null_values = ['none', 'null', '']
                if any(x == value for x in null_values):
                    filters_.append(Q(parent_id=None))
                    query_parts.remove(query_part)
                continue

            # Search for status
            if query_part.startswith('status:'):
                self._return_filtered_queryset = True
                value = get_value(query_part, 'status')
                if value == ASSET_STATUS_PRIVATE:
                    filters_.append(Q(owner_id=request.user.id))
                    query_parts.remove(query_part)

                elif value == ASSET_STATUS_SHARED:
                    return get_objects_for_user(
                            user, self._permission, get_queryset())

                elif value == ASSET_STATUS_PUBLIC:
                    public = self.get_public(get_queryset())
                    subscribed = self.get_subscribed(public, user)
                    return subscribed

                elif value == ASSET_STATUS_DISCOVERABLE:
                    discoverable = self.get_discoverable(
                        self.get_public(get_queryset()))
                    # We were asked not to consider subscriptions; return all
                    # discoverable objects
                    return discoverable

                continue

        if skip_subsequent_filtering:
            # if `query_parts` is not empty, user may try to search with
            # fields indexed by Whoosh.
            self._return_filtered_queryset = len(query_parts) == 0

        # Build query to pass to Whoosh with remaining parts
        self._q = ' AND '.join(query_parts)

        return get_queryset()

    def get_owned_and_explicitly_shared(self, queryset, user):
        if user.is_anonymous:
            # Avoid giving anonymous users special treatment when viewing
            # public objects
            owned_and_explicitly_shared = queryset.none()
        else:
            owned_and_explicitly_shared = get_objects_for_user(
                user, self._permission, queryset)

        return owned_and_explicitly_shared

    def get_public(self, queryset):
        return get_objects_for_user(get_anonymous_user(),
                                    self._permission, queryset)

    def get_subscribed(self, queryset, user):
        # Of the public objects, determine to which the user has
        # subscribed
        if user.is_anonymous:
            user = get_anonymous_user()
        try:
            subscribed = queryset.filter(userassetsubscription__user=user)
            # TODO: should this expand beyond the immediate parents to include
            # all ancestors to which the user has subscribed?
            subscribed |= queryset.filter(
                parent__userassetsubscription__user=user
            )
        except FieldError:
            # The model does not have a subscription relation
            subscribed = queryset.none()

        return subscribed


class KpiObjectPermissionsFilter(FilteredQuerySetMixin):

    perm_format = '%(app_label)s.view_%(model_name)s'

    def filter_queryset(self, request, queryset, view):
        user = request.user

        if user.is_superuser and view.action != 'list':
            # For a list, we won't deluge the superuser with everyone else's
            # stuff. This isn't a list, though, so return it all
            return queryset

        model_cls = queryset.model
        kwargs = {
            'app_label': model_cls._meta.app_label,
            'model_name': model_cls._meta.model_name,
        }
        self._permission = self.perm_format % kwargs

        skipped_fields = {
            'parent__uid': True,
            'asset_type': True,
            'summary__languages': True,
            'settings__country__value': True,
            'settings__organization': True,
            'settings__sector__value': True,
        }
        queryset = self.get_filtered_queryset(request, queryset, skipped_fields)
        if self._return_filtered_queryset:
            return queryset.distinct()

        owned_and_explicitly_shared = self.get_owned_and_explicitly_shared(
            queryset, user)

        public = self.get_public(queryset)

        if view.action != 'list':
            # Not a list, so discoverability doesn't matter
            return (owned_and_explicitly_shared | public).distinct()

        subscribed = self.get_subscribed(queryset, user)

        return (owned_and_explicitly_shared | subscribed).distinct()


class RelatedAssetPermissionsFilter(KpiObjectPermissionsFilter):
    """
    Uses KpiObjectPermissionsFilter to determine which assets the user
    may access, and then filters the provided queryset to include only objects
    related to those assets. The queryset's model must be related to `Asset`
    via a field named `asset`.
    """

    def filter_queryset(self, request, queryset, view):
        available_assets = super().filter_queryset(
            request=request,
            queryset=Asset.objects.all(),
            view=view
        )
        return queryset.filter(asset__in=available_assets)


class SearchFilter(filters.BaseFilterBackend, FilteredQuerySetMixin):
    """
    If the request includes a `q` parameter specifying a Boolean search string
    with a Whoosh-like syntax, filter the queryset accordingly using the ORM.
    If no `q` is present, return the queryset untouched. If `q` is not
    parseable, references a field that does not exist, or specifies an invalid
    value for a field (e.g. text for an integer field), return an empty
    queryset to make the problem obvious.
    """

    def filter_queryset(self, request, queryset, view):
<<<<<<< HEAD

        try:
            skipped_fields = {'status': True}
            queryset = self.get_filtered_queryset(request, queryset,
                                                  skipped_fields,
                                                  skip_subsequent_filtering=True)
            if self._return_filtered_queryset:
                return queryset
        except FieldError as e:
            # The user passed a query we recognized as commonly-used, but the
            # field was invalid for the requested model
            return queryset.none()

        # Queries for library questions/blocks inside collections are also
        # common (and buggy when using Whoosh: see #1707)
        q = self._q
        library_collection_match = self.library_collection_pattern.match(q)
        if library_collection_match:
            asset_types = [
                type_query.split(':')[1] for type_query in
                    library_collection_match.groups()[0].split(' OR ')
            ]
            parent__uid = library_collection_match.groups()[1]
            try:
                return queryset.filter(
                    asset_type__in=asset_types,
                    parent__uid=parent__uid
                )
            except FieldError:
                return queryset.none()

        # Fall back to Whoosh
        queryset_pks = list(queryset.values_list('pk', flat=True))
        if not len(queryset_pks):
            return queryset
        # 'q' means do a full-text search of the document fields, where the
        # criteria are given in the Whoosh query language:
        # https://pythonhosted.org/Whoosh/querylang.html
        search_queryset = SearchQuerySet().models(queryset.model)
        search_backend = search_queryset.query.backend
        if not isinstance(search_backend, WhooshSearchBackend):
            raise NotImplementedError(
                'Only the Whoosh search engine is supported at this time')
        if not search_backend.setup_complete:
            search_backend.setup()
        # Parse the user's query
        user_query = QueryParser('text', search_backend.index.schema).parse(q)
        # Construct a query to restrict the search to the appropriate model
        filter_query = Term(DJANGO_CT, get_model_ct(queryset.model))
        # Does the search index for this model have a field that allows
        # filtering by permissions?
        haystack_index = haystack.connections[
            'default'].get_unified_index().get_index(queryset.model)
        if hasattr(haystack_index, 'users_granted_permission'):
            # Also restrict the search to records that the user can access
            filter_query &= Term(
                'users_granted_permission', request.user.username)
        with search_backend.index.searcher() as searcher:
            results = searcher.search(
                user_query,
                filter=filter_query,
                scored=False,
                sortedby=None,
                limit=None
            )
            if not results:
                # We got nothing; is the search index even valid?
                if not searcher.search(filter_query, limit=1):
                    # Thre's not a single entry in the search index for this
                    # model; assume the index is invalid and return the
                    # queryset untouched
                    return queryset
            pk_type = type(queryset_pks[0])
            results_pks = {
                # Coerce each `django_id` from unicode to the appropriate type,
                # usually `int`
                pk_type((x['django_id'])) for x in results
            }
        filter_pks = results_pks.intersection(queryset_pks)
        return queryset.filter(pk__in=filter_pks)
=======
        try:
            q = request.query_params['q']
        except KeyError:
            return queryset

        try:
            q_obj = parse(q)
        except ParseError:
            return queryset.model.objects.none()

        try:
            return queryset.filter(q_obj)
        except (FieldError, ValueError):
            return queryset.model.objects.none()
>>>>>>> a0eb0271


class KpiAssignedObjectPermissionsFilter(filters.BaseFilterBackend):
    def filter_queryset(self, request, queryset, view):
        # TODO: omit objects for which the user has only a deny permission
        user = request.user
        if isinstance(request.user, AnonymousUser):
            user = get_anonymous_user()
        if user.is_superuser:
            # Superuser sees all
            return queryset
        if user.pk == settings.ANONYMOUS_USER_ID:
            # Hide permissions from anonymous users
            return queryset.none()
        """
        A regular user sees permissions for objects to which they have access.
        For example, if Alana has view access to an object owned by Richard,
        she should see all permissions for that object, including those
        assigned to other users.
        """
        possible_content_types = ContentType.objects.get_for_models(
            *get_models_with_object_permissions()
        ).values()
        result = queryset.none()
        for content_type in possible_content_types:
            # Find all the permissions assigned to the user
            permissions_assigned_to_user = ObjectPermission.objects.filter(
                content_type=content_type,
                user=user,
            )
            # Find all the objects associated with those permissions, and then
            # find all the permissions applied to all of those objects
            result |= ObjectPermission.objects.filter(
                content_type=content_type,
                object_id__in=permissions_assigned_to_user.values(
                    'object_id'
                ).distinct()
            )
        return result<|MERGE_RESOLUTION|>--- conflicted
+++ resolved
@@ -5,17 +5,10 @@
 from django.contrib.auth.models import AnonymousUser
 from django.contrib.contenttypes.models import ContentType
 from django.core.exceptions import FieldError
-<<<<<<< HEAD
 from django.db.models import Count, Q
-from haystack.backends.whoosh_backend import WhooshSearchBackend
-from haystack.constants import DJANGO_CT
-from haystack.query import SearchQuerySet
-from haystack.utils import get_model_ct
-=======
->>>>>>> a0eb0271
 from rest_framework import filters
 
-<<<<<<< HEAD
+
 from kpi.constants import (
     PERM_DISCOVER_ASSET,
     ASSET_STATUS_SHARED,
@@ -23,10 +16,7 @@
     ASSET_STATUS_PRIVATE,
     ASSET_STATUS_PUBLIC
 )
-=======
-from kpi.constants import PERM_DISCOVER_ASSET
 from kpi.utils.query_parser import parse, ParseError
->>>>>>> a0eb0271
 from .models import Asset, ObjectPermission
 from .models.object_permission import (
     get_objects_for_user,
@@ -61,19 +51,43 @@
         return queryset
 
 
-class FilteredQuerySetMixin:
-    """
-    Handles `q` query string parameter.
-
-    Main purpose is to avoid duplicate code between `SearchFilter`
-    and `KpiObjectPermissionsFilter`.
-    Because `q` now supports `parent__uid:none` and `status`.
-    `status` is processed within `KpiObjectPermissionsFilter` and
-    `parent__uid`&`asset_type` are processed within `SearchFilter
-    TODO Review/refactor(/remove?) in https://github.com/kobotoolbox/kpi/issues/2514
-    """
-
-    def get_discoverable(self, queryset):
+class KpiObjectPermissionsFilter:
+
+    perm_format = '%(app_label)s.view_%(model_name)s'
+
+    def filter_queryset(self, request, queryset, view):
+        user = request.user
+
+        if user.is_superuser and view.action != 'list':
+            # For a list, we won't deluge the superuser with everyone else's
+            # stuff. This isn't a list, though, so return it all
+            return queryset
+
+        model_cls = queryset.model
+        kwargs = {
+            'app_label': model_cls._meta.app_label,
+            'model_name': model_cls._meta.model_name,
+        }
+        self._permission = self.perm_format % kwargs
+
+        queryset = self._get_filtered_queryset(request, queryset)
+        if self._return_filtered_queryset:
+            return queryset.distinct()
+
+        owned_and_explicitly_shared = self._get_owned_and_explicitly_shared(
+            queryset, user)
+
+        public = self._get_public(queryset)
+
+        if view.action != 'list':
+            # Not a list, so discoverability doesn't matter
+            return (owned_and_explicitly_shared | public).distinct()
+
+        subscribed = self._get_subscribed(queryset, user)
+
+        return (owned_and_explicitly_shared | subscribed).distinct()
+
+    def _get_discoverable(self, queryset):
         # We were asked not to consider subscriptions; return all
         # discoverable objects
         return get_objects_for_user(
@@ -81,29 +95,14 @@
             queryset
         )
 
-    def get_filtered_queryset(self, request, queryset, skipped_fields,
-                              skip_subsequent_filtering=False):
+    def _get_filtered_queryset(self, request, queryset):
         """
         Gets edit URL of the submission from `kc` through proxy
+        TODO: Review this code
 
         Args:
             request
             queryset
-            skipped_fields (dict): fields in `q` parameter to be skipped when
-                filtering queryset. Supported fields are:
-                - `status`
-                - `asset_type`
-                - `summary__languages`
-                - `settings__country__value`
-                - `settings__organization`
-                - `settings__sector__value`
-                - `parent__uid
-                It is useful to avoid applying same filters on queryset when
-                calling the method several times from different Filter classes.
-            skip_subsequent_filtering (bool): Set value of
-                `_return_filtered_queryset` when `q` parameter is empty or
-                does not exist. It allows to keep filtering (or not) within
-                the Filter class after the call of this method.
         Returns:
             QuerySet
         """
@@ -114,154 +113,56 @@
         try:
             q = request.query_params['q'].strip()
             if q == '':
-                self._return_filtered_queryset = skip_subsequent_filtering
                 return queryset
         except KeyError:
-            self._return_filtered_queryset = skip_subsequent_filtering
             return queryset
 
         query_parts = q.split(' AND ')  # Can be risky if one of values contains ` AND `
         filters_ = []
 
-        def add_filter(query_part_, keyword, real_field=None):
-            if query_part_.startswith(f'{keyword}:'):
-                filters_.append(get_subquery(query_part_, real_field))
-                return True
-            return False
-
-        def get_queryset():
+        def _get_queryset():
             all_filters = Q()
             for filter_ in filters_:
                 all_filters &= filter_
             return queryset.filter(all_filters)
 
-        def get_subquery(query_part_, real_field=None):
-            """
-            Prepares a subquery to be added to `filters_`
-
-            e.g.:
-            if `query_part_` is `asset_type:collection OR asset_type:template`
-            it should return
-                Q(asset_type__in=['collection', 'template'])
-
-            but if `real_field` is specified an `OR` operator is used instead.
-            it should return then:
-                Q(asset_type__contains='collection') |
-                Q(asset_type__contains='template')
-
-            Useful when `IN` cannot be used. For example: `languages`
-            which is part of `summary` field which is not a JSONBField.
-
-            :param query_part_: splitted part of querystring
-            :param real_field: real field name of the model
-            :return: Q()
-            """
-            field_ = query_part_[:query_part_.index(':')]
-            # Retrieve from `query_part_`
-            # e.g: `query_part_` = `asset_type:collection OR asset_type:template`
-            # `values` should be ['collection', 'template']
-            values = get_value(query_part_, field_). \
-                replace(f'{field_}:', ''). \
-                split(' OR ')
-
-            subquery = Q()
-            if real_field is None:
-                subquery = Q(**{f'{field_}__in': [value_.strip()
-                                                  for value_ in values]})
-            else:
-                for value_ in values:
-                    subquery |= Q(**{f'{real_field}__contains': value_.strip()})
-
-                subquery = Q(subquery)
-
-            return subquery
-
-        def get_value(str_, key):
+        def _get_value(str_, key):
             return str_[len(key) + 1:]  # get everything after `<key>:`
-
-        # Remove skipped fields from filters builds
-        query_parts_iter = list(query_parts)
-        for query_part in query_parts_iter:
-            query_part = query_part.strip()
-            try:
-                field = query_part[:query_part.index(':')]
-                if skipped_fields.get(field) is True:
-                    query_parts.remove(query_part)
-            except ValueError:
-                pass
 
         # Create filters to narrow down `queryset`
         query_parts_iter = list(query_parts)
         for query_part in query_parts_iter:
             query_part = query_part.strip()
 
-            # Search for asset_type
-            if add_filter(query_part, 'asset_type'):
+            # Search for status
+            if not query_part.startswith('status:'):
+                continue
+
+            self._return_filtered_queryset = True
+            value = _get_value(query_part, 'status')
+            if value == ASSET_STATUS_PRIVATE:
+                filters_.append(Q(owner_id=request.user.id))
                 query_parts.remove(query_part)
-                continue
-
-            if add_filter(query_part, 'summary__languages', 'summary'):
-                query_parts.remove(query_part)
-                continue
-
-            if add_filter(query_part, 'settings__country__value'):
-                query_parts.remove(query_part)
-                continue
-
-            if add_filter(query_part, 'settings__organization'):
-                query_parts.remove(query_part)
-                continue
-
-            if add_filter(query_part, 'settings__sector__value'):
-                query_parts.remove(query_part)
-                continue
-
-            # Search for parent
-            if query_part.startswith('parent__uid:'):
-                value = get_value(query_part, 'parent__uid').lower()
-                null_values = ['none', 'null', '']
-                if any(x == value for x in null_values):
-                    filters_.append(Q(parent_id=None))
-                    query_parts.remove(query_part)
-                continue
-
-            # Search for status
-            if query_part.startswith('status:'):
-                self._return_filtered_queryset = True
-                value = get_value(query_part, 'status')
-                if value == ASSET_STATUS_PRIVATE:
-                    filters_.append(Q(owner_id=request.user.id))
-                    query_parts.remove(query_part)
-
-                elif value == ASSET_STATUS_SHARED:
-                    return get_objects_for_user(
-                            user, self._permission, get_queryset())
-
-                elif value == ASSET_STATUS_PUBLIC:
-                    public = self.get_public(get_queryset())
-                    subscribed = self.get_subscribed(public, user)
-                    return subscribed
-
-                elif value == ASSET_STATUS_DISCOVERABLE:
-                    discoverable = self.get_discoverable(
-                        self.get_public(get_queryset()))
-                    # We were asked not to consider subscriptions; return all
-                    # discoverable objects
-                    return discoverable
-
-                continue
-
-        if skip_subsequent_filtering:
-            # if `query_parts` is not empty, user may try to search with
-            # fields indexed by Whoosh.
-            self._return_filtered_queryset = len(query_parts) == 0
-
-        # Build query to pass to Whoosh with remaining parts
-        self._q = ' AND '.join(query_parts)
-
-        return get_queryset()
-
-    def get_owned_and_explicitly_shared(self, queryset, user):
+
+            elif value == ASSET_STATUS_SHARED:
+                return get_objects_for_user(
+                    user, self._permission, _get_queryset())
+
+            elif value == ASSET_STATUS_PUBLIC:
+                public = self._get_public(_get_queryset())
+                subscribed = self._get_subscribed(public, user)
+                return subscribed
+
+            elif value == ASSET_STATUS_DISCOVERABLE:
+                discoverable = self._get_discoverable(
+                    self._get_public(_get_queryset()))
+                # We were asked not to consider subscriptions; return all
+                # discoverable objects
+                return discoverable
+
+        return _get_queryset()
+
+    def _get_owned_and_explicitly_shared(self, queryset, user):
         if user.is_anonymous:
             # Avoid giving anonymous users special treatment when viewing
             # public objects
@@ -272,11 +173,11 @@
 
         return owned_and_explicitly_shared
 
-    def get_public(self, queryset):
+    def _get_public(self, queryset):
         return get_objects_for_user(get_anonymous_user(),
                                     self._permission, queryset)
 
-    def get_subscribed(self, queryset, user):
+    def _get_subscribed(self, queryset, user):
         # Of the public objects, determine to which the user has
         # subscribed
         if user.is_anonymous:
@@ -295,51 +196,6 @@
         return subscribed
 
 
-class KpiObjectPermissionsFilter(FilteredQuerySetMixin):
-
-    perm_format = '%(app_label)s.view_%(model_name)s'
-
-    def filter_queryset(self, request, queryset, view):
-        user = request.user
-
-        if user.is_superuser and view.action != 'list':
-            # For a list, we won't deluge the superuser with everyone else's
-            # stuff. This isn't a list, though, so return it all
-            return queryset
-
-        model_cls = queryset.model
-        kwargs = {
-            'app_label': model_cls._meta.app_label,
-            'model_name': model_cls._meta.model_name,
-        }
-        self._permission = self.perm_format % kwargs
-
-        skipped_fields = {
-            'parent__uid': True,
-            'asset_type': True,
-            'summary__languages': True,
-            'settings__country__value': True,
-            'settings__organization': True,
-            'settings__sector__value': True,
-        }
-        queryset = self.get_filtered_queryset(request, queryset, skipped_fields)
-        if self._return_filtered_queryset:
-            return queryset.distinct()
-
-        owned_and_explicitly_shared = self.get_owned_and_explicitly_shared(
-            queryset, user)
-
-        public = self.get_public(queryset)
-
-        if view.action != 'list':
-            # Not a list, so discoverability doesn't matter
-            return (owned_and_explicitly_shared | public).distinct()
-
-        subscribed = self.get_subscribed(queryset, user)
-
-        return (owned_and_explicitly_shared | subscribed).distinct()
-
-
 class RelatedAssetPermissionsFilter(KpiObjectPermissionsFilter):
     """
     Uses KpiObjectPermissionsFilter to determine which assets the user
@@ -357,7 +213,7 @@
         return queryset.filter(asset__in=available_assets)
 
 
-class SearchFilter(filters.BaseFilterBackend, FilteredQuerySetMixin):
+class SearchFilter(filters.BaseFilterBackend):
     """
     If the request includes a `q` parameter specifying a Boolean search string
     with a Whoosh-like syntax, filter the queryset accordingly using the ORM.
@@ -368,88 +224,7 @@
     """
 
     def filter_queryset(self, request, queryset, view):
-<<<<<<< HEAD
-
-        try:
-            skipped_fields = {'status': True}
-            queryset = self.get_filtered_queryset(request, queryset,
-                                                  skipped_fields,
-                                                  skip_subsequent_filtering=True)
-            if self._return_filtered_queryset:
-                return queryset
-        except FieldError as e:
-            # The user passed a query we recognized as commonly-used, but the
-            # field was invalid for the requested model
-            return queryset.none()
-
-        # Queries for library questions/blocks inside collections are also
-        # common (and buggy when using Whoosh: see #1707)
-        q = self._q
-        library_collection_match = self.library_collection_pattern.match(q)
-        if library_collection_match:
-            asset_types = [
-                type_query.split(':')[1] for type_query in
-                    library_collection_match.groups()[0].split(' OR ')
-            ]
-            parent__uid = library_collection_match.groups()[1]
-            try:
-                return queryset.filter(
-                    asset_type__in=asset_types,
-                    parent__uid=parent__uid
-                )
-            except FieldError:
-                return queryset.none()
-
-        # Fall back to Whoosh
-        queryset_pks = list(queryset.values_list('pk', flat=True))
-        if not len(queryset_pks):
-            return queryset
-        # 'q' means do a full-text search of the document fields, where the
-        # criteria are given in the Whoosh query language:
-        # https://pythonhosted.org/Whoosh/querylang.html
-        search_queryset = SearchQuerySet().models(queryset.model)
-        search_backend = search_queryset.query.backend
-        if not isinstance(search_backend, WhooshSearchBackend):
-            raise NotImplementedError(
-                'Only the Whoosh search engine is supported at this time')
-        if not search_backend.setup_complete:
-            search_backend.setup()
-        # Parse the user's query
-        user_query = QueryParser('text', search_backend.index.schema).parse(q)
-        # Construct a query to restrict the search to the appropriate model
-        filter_query = Term(DJANGO_CT, get_model_ct(queryset.model))
-        # Does the search index for this model have a field that allows
-        # filtering by permissions?
-        haystack_index = haystack.connections[
-            'default'].get_unified_index().get_index(queryset.model)
-        if hasattr(haystack_index, 'users_granted_permission'):
-            # Also restrict the search to records that the user can access
-            filter_query &= Term(
-                'users_granted_permission', request.user.username)
-        with search_backend.index.searcher() as searcher:
-            results = searcher.search(
-                user_query,
-                filter=filter_query,
-                scored=False,
-                sortedby=None,
-                limit=None
-            )
-            if not results:
-                # We got nothing; is the search index even valid?
-                if not searcher.search(filter_query, limit=1):
-                    # Thre's not a single entry in the search index for this
-                    # model; assume the index is invalid and return the
-                    # queryset untouched
-                    return queryset
-            pk_type = type(queryset_pks[0])
-            results_pks = {
-                # Coerce each `django_id` from unicode to the appropriate type,
-                # usually `int`
-                pk_type((x['django_id'])) for x in results
-            }
-        filter_pks = results_pks.intersection(queryset_pks)
-        return queryset.filter(pk__in=filter_pks)
-=======
+        # TODO Fix search with `summary__languages`
         try:
             q = request.query_params['q']
         except KeyError:
@@ -464,7 +239,6 @@
             return queryset.filter(q_obj)
         except (FieldError, ValueError):
             return queryset.model.objects.none()
->>>>>>> a0eb0271
 
 
 class KpiAssignedObjectPermissionsFilter(filters.BaseFilterBackend):
