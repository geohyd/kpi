# coding: utf-8
from django.http import Http404
from rest_framework import exceptions, permissions

from kpi.models.asset import Asset
from kpi.models.asset_user_partial_permission import AssetUserPartialPermission
from kpi.models.object_permission import get_anonymous_user
from kpi.constants import PERM_VIEW_SUBMISSIONS, PERM_PARTIAL_SUBMISSIONS


# FIXME: Move to `object_permissions` module.
def get_perm_name(perm_name_prefix, model_instance):
    """
    Get the type-specific permission name for a model from a permission name
    prefix and a model instance.

    Example:
        >>>get_perm_name('view', my_asset)
        'view_asset'

    :param perm_name_prefix: Prefix of the desired permission name (i.e.
        "view_", "change_", or "delete_").
    :type perm_name_prefix: str
    :param model_instance: An instance of the model for which the permission
        name is desired.
    :type model_instance: :py:class:`Asset`
    :return: The computed permission name.
    :rtype: str
    """
    if not perm_name_prefix[-1] == '_':
        perm_name_prefix += '_'
    perm_name = perm_name_prefix + model_instance._meta.model_name
    return perm_name


class BaseAssetNestedObjectPermission(permissions.BasePermission):
    """
    Base class for Asset and related objects permissions
    """

    MODEL_NAME = Asset._meta.model_name
    APP_LABEL = Asset._meta.app_label

    @staticmethod
    def _get_asset(view):
        """
        Returns Asset from the view.
        The view must have a property `asset`.
        It's easily done with `AssetNestedObjectViewsetMixin (kpi.utils.viewset_mixins.py)
        :param view: ViewSet
        :return: Asset
        """
        return view.asset

    @classmethod
    def _get_parent_object(cls, view):
        """
        Returns parent object from the view (`Asset` or `Collection`)
        The view must have a property `asset` or `collection`
        It's easily done with `AssetNestedObjectViewsetMixin (kpi.utils.viewset_mixins.py)
        :param view: ViewSet
        :return: Asset/Collection
        """
        # TODO: remove all collection stuff
        if cls.MODEL_NAME == 'collection':
            return cls._get_collection(view)
        else:
            return cls._get_asset(view)

    def _get_user_permissions(self, object_, user):
        """
        Returns a list of `user`'s permission for `asset`
        :param object_: Asset/Collection
        :param user: auth.User
        :return: list
        """
        return list(object_.get_perms(user))

    def get_required_permissions(self, method):
        """
        Given a model and an HTTP method, return the list of permission
        codes that the user is required to have.

        :param method: str. e.g. Mostly keys of `perms_map`
        :return:
        """
        app_label = self.APP_LABEL

        kwargs = {
            'app_label': app_label,
            'model_name': self.MODEL_NAME
        }

        try:
            perm_list = self.perms_map[method]
        except KeyError:
            raise exceptions.MethodNotAllowed(method)

        perms = [perm % kwargs for perm in perm_list]
        # Because `ObjectPermissionMixin.get_perms()` returns codenames only, remove the
        # `app_label` prefix before returning
        return [perm.replace("{}.".format(app_label), "") for perm in perms]

    def has_object_permission(self, request, view, obj):
        # Because authentication checks have already executed via has_permission,
        # always return True.
        return True


class AssetNestedObjectPermission(BaseAssetNestedObjectPermission):
    """
    Permissions for nested objects of Asset.
    Only owner and managers can have write access on these objects.
    i.e.:
        - Reads need 'view_asset' permission
        - Writes need 'manage_asset' permission
    """

    perms_map = {
        'GET': ['%(app_label)s.view_asset'],
        'POST': ['%(app_label)s.manage_asset'],
    }

    perms_map['OPTIONS'] = perms_map['GET']
    perms_map['HEAD'] = perms_map['GET']
    perms_map['PUT'] = perms_map['POST']
    perms_map['PATCH'] = perms_map['POST']
    perms_map['DELETE'] = perms_map['POST']

    def has_permission(self, request, view):
        if not request.user:
            return False
        elif request.user.is_superuser:
            return True

        parent_object = self._get_parent_object(view)

        user = request.user
        if user.is_anonymous:
            user = get_anonymous_user()

        user_permissions = self._get_user_permissions(parent_object, user)
        view_permissions = self.get_required_permissions('GET')
        can_view = set(view_permissions).issubset(user_permissions)

        try:
            required_permissions = self.get_required_permissions(request.method)
        except exceptions.MethodNotAllowed as e:
            # Only reveal the HTTP 405 if the user has view access
            if can_view:
                raise e
            else:
                raise Http404

        if user == parent_object.owner:
            # The owner can always manage permission assignments
            has_perm = True
        else:
            has_perm = set(required_permissions).issubset(user_permissions)

        if has_perm:
            # Access granted!
            return True

        if not has_perm and can_view:
            # If users are allowed to view, we want to show them HTTP 403
            return False

        # Don't reveal the existence of this object to users who do not have
        # permission to view it
        raise Http404


class AssetExportSettingsPermission(AssetNestedObjectPermission):
    perms_map = {
        'GET': ['%(app_label)s.view_submissions'],
        'POST': ['%(app_label)s.manage_asset'],
    }

    perms_map['OPTIONS'] = perms_map['GET']
    perms_map['HEAD'] = perms_map['GET']
    perms_map['PUT'] = perms_map['POST']
    perms_map['PATCH'] = perms_map['POST']
    perms_map['DELETE'] = perms_map['POST']


class AssetEditorPermission(AssetNestedObjectPermission):
    """
    Owner, managers and editors can write.
    i.e.:
        - Reads need 'view_asset' permission
        - Writes need 'change_asset' permission
    """
    perms_map = AssetNestedObjectPermission.perms_map.copy()
    perms_map['POST'] = ['%(app_label)s.change_asset']
    perms_map['PUT'] = perms_map['POST']
    perms_map['PATCH'] = perms_map['POST']
    perms_map['DELETE'] = perms_map['POST']


class AssetEditorSubmissionViewerPermission(AssetNestedObjectPermission):
    """
    Permissions for objects that are nested under Asset whose only users can
    change/edit and need to view submissions
    Others should receive a 404 response (instead of 403) to avoid revealing
    existence of objects.
    """

    required_permissions = ['%(app_label)s.change_asset',
                            '%(app_label)s.view_submissions']
    perms_map = {
        'GET': required_permissions,
        'POST': required_permissions,
        'PUT': required_permissions,
        'PATCH': required_permissions,
        'DELETE': required_permissions
    }


class AssetPermissionAssignmentPermission(AssetNestedObjectPermission):

    perms_map = AssetNestedObjectPermission.perms_map.copy()
    # This change allows users with `view_asset` to permissions to
    # remove themselves from an asset that has been shared with them
    perms_map['DELETE'] = perms_map['GET']


class ExportTaskPermission(AssetNestedObjectPermission):
    perms_map = {
        'GET': ['%(app_label)s.view_submissions'],
    }

    perms_map['POST'] = perms_map['GET']
    perms_map['DELETE'] = perms_map['GET']


# FIXME: Name is no longer accurate.
class IsOwnerOrReadOnly(permissions.DjangoObjectPermissions):
    """
    Custom permission to only allow owners of an object to edit it.
    """

    # Setting this to False allows real permission checking on AnonymousUser.
    # With the default of True, anonymous requests are categorically rejected.
    authenticated_users_only = False

    perms_map = permissions.DjangoObjectPermissions.perms_map.copy()
    perms_map['GET'] = ['%(app_label)s.view_%(model_name)s']
    perms_map['OPTIONS'] = perms_map['GET']
    perms_map['HEAD'] = perms_map['GET']


class PostMappedToChangePermission(IsOwnerOrReadOnly):
    """
    Maps POST requests to the change_model permission instead of DRF's default
    of add_model
    """
    perms_map = IsOwnerOrReadOnly.perms_map.copy()
    perms_map['POST'] = ['%(app_label)s.change_%(model_name)s']


class ReportPermission(IsOwnerOrReadOnly):
    def has_object_permission(self, request, view, obj):
        # Checks if the user has the require permissions
        # To access the submission data in reports
        user = request.user
        if user.is_superuser:
            return True
        if user.is_anonymous:
            user = get_anonymous_user()
        permissions = list(obj.get_perms(user))
        required_permissions = [
            PERM_VIEW_SUBMISSIONS,
            PERM_PARTIAL_SUBMISSIONS,
        ]
        return any(
            perm in permissions for perm in required_permissions
        )

    
class SubmissionPermission(AssetNestedObjectPermission):
    """
    Permissions for submissions.
    """

    MODEL_NAME = "submissions"  # Hard-code `model_name` to match permissions

    perms_map = {
        'GET': ['%(app_label)s.view_%(model_name)s'],
        'OPTIONS': ['%(app_label)s.view_%(model_name)s'],
        'HEAD': ['%(app_label)s.view_%(model_name)s'],
        'POST': ['%(app_label)s.add_%(model_name)s'],
        'PATCH': ['%(app_label)s.change_%(model_name)s'],
        'DELETE': ['%(app_label)s.delete_%(model_name)s'],
    }

    def _get_user_permissions(self, asset, user):
        """
        Overrides parent method to include partial permissions (which are
        specific to submissions)

        :param asset: Asset
        :param user: auth.User
        :return: list
        """
        user_permissions = super()._get_user_permissions(
            asset, user)

        if PERM_PARTIAL_SUBMISSIONS in user_permissions:
            # Merge partial permissions with permissions to find out if there
            # is a match within required permissions.
            # Restricted users will be narrowed down in MongoDB query.
            partial_perms = asset.get_partial_perms(user.id)
            if partial_perms:
                user_permissions = list(set(
                    user_permissions + partial_perms
                ))

        return user_permissions


class DuplicateSubmissionPermission(SubmissionPermission):
    perms_map = {
        'GET': ['%(app_label)s.view_%(model_name)s'],
        'POST': ['%(app_label)s.change_%(model_name)s'],
    }


class EditSubmissionPermission(SubmissionPermission):
    perms_map = {
<<<<<<< HEAD
        'GET': ['%(app_label)s.change_%(model_name)s'],
=======
        'GET': ['%(app_label)s.view_%(model_name)s'],
        'POST': [
            '%(app_label)s.add_%(model_name)s',
            '%(app_label)s.change_%(model_name)s',
        ],
>>>>>>> b5e95402
    }


class SubmissionValidationStatusPermission(SubmissionPermission):
    perms_map = {
        'GET': ['%(app_label)s.view_%(model_name)s'],
        'PATCH': ['%(app_label)s.validate_%(model_name)s'],
        'DELETE': ['%(app_label)s.validate_%(model_name)s'],
    }<|MERGE_RESOLUTION|>--- conflicted
+++ resolved
@@ -322,21 +322,16 @@
 class DuplicateSubmissionPermission(SubmissionPermission):
     perms_map = {
         'GET': ['%(app_label)s.view_%(model_name)s'],
-        'POST': ['%(app_label)s.change_%(model_name)s'],
-    }
-
-
-class EditSubmissionPermission(SubmissionPermission):
-    perms_map = {
-<<<<<<< HEAD
-        'GET': ['%(app_label)s.change_%(model_name)s'],
-=======
-        'GET': ['%(app_label)s.view_%(model_name)s'],
         'POST': [
-            '%(app_label)s.add_%(model_name)s',
+            '%(app_label)s.add_%(model_name)s'
             '%(app_label)s.change_%(model_name)s',
         ],
->>>>>>> b5e95402
+    }
+
+
+class EditSubmissionPermission(SubmissionPermission):
+    perms_map = {
+        'GET': ['%(app_label)s.change_%(model_name)s'],
     }
 
 
