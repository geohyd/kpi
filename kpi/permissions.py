--- conflicted
+++ resolved
@@ -17,10 +17,7 @@
 from kpi.models.asset import Asset
 from kpi.models.asset_user_partial_permission import AssetUserPartialPermission
 from kpi.models.object_permission import get_anonymous_user
-<<<<<<< HEAD
-=======
 from kpi.constants import PERM_VIEW_SUBMISSIONS, PERM_PARTIAL_SUBMISSIONS
->>>>>>> 5b6fc391
 
 
 # FIXME: Move to `object_permissions` module.
@@ -219,11 +216,33 @@
     }
 
 
+class AssetExportSettingsPermission(AssetNestedObjectPermission):
+    perms_map = {
+        'GET': ['%(app_label)s.view_submissions'],
+        'POST': ['%(app_label)s.manage_asset'],
+    }
+
+    perms_map['OPTIONS'] = perms_map['GET']
+    perms_map['HEAD'] = perms_map['GET']
+    perms_map['PUT'] = perms_map['POST']
+    perms_map['PATCH'] = perms_map['POST']
+    perms_map['DELETE'] = perms_map['POST']
+
+
 class AssetPermissionAssignmentPermission(AssetNestedObjectPermission):
 
     perms_map = AssetNestedObjectPermission.perms_map.copy()
     # This change allows users with `view_asset` to permissions to
     # remove themselves from an asset that has been shared with them
+    perms_map['DELETE'] = perms_map['GET']
+
+
+class ExportTaskPermission(AssetNestedObjectPermission):
+    perms_map = {
+        'GET': ['%(app_label)s.view_submissions'],
+    }
+
+    perms_map['POST'] = perms_map['GET']
     perms_map['DELETE'] = perms_map['GET']
 
 
@@ -344,31 +363,7 @@
         'GET': ['%(app_label)s.view_%(model_name)s'],
         'PATCH': ['%(app_label)s.validate_%(model_name)s'],
         'DELETE': ['%(app_label)s.validate_%(model_name)s'],
-<<<<<<< HEAD
-    }
-=======
-    }
-
-
-class AssetExportSettingsPermission(AssetNestedObjectPermission):
-    perms_map = {
-        'GET': ['%(app_label)s.view_submissions'],
-        'POST': ['%(app_label)s.manage_asset'],
-    }
-
-    perms_map['OPTIONS'] = perms_map['GET']
-    perms_map['HEAD'] = perms_map['GET']
-    perms_map['PUT'] = perms_map['POST']
-    perms_map['PATCH'] = perms_map['POST']
-    perms_map['DELETE'] = perms_map['POST']
-
-class ExportTaskPermission(AssetNestedObjectPermission):
-    perms_map = {
-        'GET': ['%(app_label)s.view_submissions'],
-    }
-
-    perms_map['POST'] = perms_map['GET']
-    perms_map['DELETE'] = perms_map['GET']
+    }
 
 
 class ReportPermission(IsOwnerOrReadOnly):
@@ -387,5 +382,4 @@
         ]
         return any(
             perm in permissions for perm in required_permissions
-        )
->>>>>>> 5b6fc391
+        )