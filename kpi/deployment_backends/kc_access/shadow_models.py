# coding: utf-8
from hashlib import md5

from django.conf import settings
from django.contrib.auth.models import User
from django.contrib.contenttypes.fields import GenericForeignKey
<<<<<<< HEAD
from django.contrib.postgres.fields import JSONField as JSONBField
from django.core.exceptions import ValidationError
=======
>>>>>>> b613e879
from django.db import (
    ProgrammingError,
    connections,
    models,
    router,
)
from django.utils import timezone
from django.utils.translation import ugettext_lazy as _
from django_digest.models import PartialDigest

from kpi.constants import SHADOW_MODEL_APP_LABEL
from kpi.exceptions import BadContentTypeException
from kpi.utils.strings import hashable_str


def update_autofield_sequence(model):
    """
    Fixes the PostgreSQL sequence for the first (and only?) `AutoField` on
    `model`, à la `manage.py sqlsequencereset`
    """
    sql_template = (
        "SELECT setval(pg_get_serial_sequence('{table}','{column}'), "
        "coalesce(max({column}), 1), max({column}) IS NOT null) FROM {table};"
    )
    autofield = None
    for f in model._meta.get_fields():
        if isinstance(f, models.AutoField):
            autofield = f
            break
    if not autofield:
        return
    query = sql_template.format(
        table=model._meta.db_table, column=autofield.column
    )
    connection = connections[router.db_for_write(model)]
    with connection.cursor() as cursor:
        cursor.execute(query)


class ReadOnlyModelError(ValueError):
    pass


class ShadowModel(models.Model):
    """
    Allows identification of writeable and read-only shadow models
    """
    class Meta:
        managed = False
        abstract = True
        # TODO find out why it raises a warning when user logs in.
        # ```
        #   RuntimeWarning: Model '...' was already registered.
        #   Reloading models is not advised as it can lead to inconsistencies,
        #   most notably with related models
        # ```
        # Maybe because `SHADOW_MODEL_APP_LABEL` is not declared in `INSTALLED_APP`
        # It's just used for `DefaultDatabaseRouter` conditions.
        app_label = SHADOW_MODEL_APP_LABEL

    @staticmethod
    def get_content_type_for_model(model):
        model_name_mapping = {
            'readonlykobocatxform': ('logger', 'xform'),
            'readonlykobocatinstance': ('logger', 'instance'),
            'kobocatuserprofile': ('main', 'userprofile'),
            'kobocatuserobjectpermission': ('guardian', 'userobjectpermission'),
        }
        try:
            app_label, model_name = model_name_mapping[model._meta.model_name]
        except KeyError:
            raise NotImplementedError
        return KobocatContentType.objects.get(
            app_label=app_label, model=model_name)


class ReadOnlyModel(ShadowModel):

    class Meta(ShadowModel.Meta):
        abstract = True

    def save(self, *args, **kwargs):
        raise ReadOnlyModelError('Cannot save read-only-model')

    def delete(self, *args, **kwargs):
        raise ReadOnlyModelError('Cannot delete read-only-model')


class ReadOnlyKobocatXForm(ReadOnlyModel):

    class Meta(ReadOnlyModel.Meta):
        db_table = 'logger_xform'
        verbose_name = 'xform'
        verbose_name_plural = 'xforms'

    XFORM_TITLE_LENGTH = 255
    xls = models.FileField(null=True)
    xml = models.TextField()
    user = models.ForeignKey(User, related_name='xforms', null=True,
                             on_delete=models.CASCADE)
    shared = models.BooleanField(default=False)
    shared_data = models.BooleanField(default=False)
    downloadable = models.BooleanField(default=True)
    id_string = models.SlugField()
    title = models.CharField(max_length=XFORM_TITLE_LENGTH)
    date_created = models.DateTimeField()
    date_modified = models.DateTimeField()
    uuid = models.CharField(max_length=32, default='')
    last_submission_time = models.DateTimeField(blank=True, null=True)
    num_of_submissions = models.IntegerField(default=0)

    @property
    def hash(self):
        return '%s' % md5(hashable_str(self.xml)).hexdigest()

    @property
    def prefixed_hash(self):
        """
        Matches what's returned by the KC API
        """

        return "md5:%s" % self.hash


class ReadOnlyKobocatInstance(ReadOnlyModel):

    class Meta(ReadOnlyModel.Meta):
        db_table = 'logger_instance'
        verbose_name = 'instance'
        verbose_name_plural = 'instances'

    xml = models.TextField()
    user = models.ForeignKey(User, null=True, on_delete=models.CASCADE)
    xform = models.ForeignKey(ReadOnlyKobocatXForm, related_name='instances',
                              on_delete=models.CASCADE)
    date_created = models.DateTimeField()
    date_modified = models.DateTimeField()
    deleted_at = models.DateTimeField(null=True, default=None)
    status = models.CharField(max_length=20,
                              default='submitted_via_web')
    uuid = models.CharField(max_length=249, default='')


class KobocatContentType(ShadowModel):
    """
    Minimal representation of Django 1.8's
    contrib.contenttypes.models.ContentType
    """
    app_label = models.CharField(max_length=100)
    model = models.CharField(_('python model class name'), max_length=100)

    class Meta(ShadowModel.Meta):
        db_table = 'django_content_type'
        unique_together = (('app_label', 'model'),)

    def __str__(self):
        # Not as nice as the original, which returns a human-readable name
        # complete with whitespace. That requires access to the Python model
        # class, though
        return self.model


class KobocatPermission(ShadowModel):
    """
    Minimal representation of Django 1.8's contrib.auth.models.Permission
    """
    name = models.CharField(_('name'), max_length=255)
    content_type = models.ForeignKey(KobocatContentType, on_delete=models.CASCADE)
    codename = models.CharField(_('codename'), max_length=100)

    class Meta(ShadowModel.Meta):
        db_table = 'auth_permission'
        unique_together = (('content_type', 'codename'),)
        ordering = ('content_type__app_label', 'content_type__model',
                    'codename')

    def __str__(self):
        return "%s | %s | %s" % (
            str(self.content_type.app_label),
            str(self.content_type),
            str(self.name))


class KobocatUser(ShadowModel):

    username = models.CharField(_("username"), max_length=30)
    password = models.CharField(_("password"), max_length=128)
    last_login = models.DateTimeField(_("last login"), blank=True, null=True)
    is_superuser = models.BooleanField(_('superuser status'), default=False)
    first_name = models.CharField(_('first name'), max_length=30, blank=True)
    last_name = models.CharField(_('last name'), max_length=150, blank=True)
    email = models.EmailField(_('email address'), blank=True)
    is_staff = models.BooleanField(_('staff status'), default=False)
    is_active = models.BooleanField(_('active'), default=True)
    date_joined = models.DateTimeField(_('date joined'), default=timezone.now)

    class Meta(ShadowModel.Meta):
        db_table = "auth_user"

    @classmethod
    def sync(cls, auth_user):
        # NB: `KobocatUserObjectPermission` (and probably other things) depend
        # upon PKs being synchronized between KPI and KoBoCAT
        try:
            kc_auth_user = cls.objects.get(pk=auth_user.pk)
            assert kc_auth_user.username == auth_user.username
        except KobocatUser.DoesNotExist:
            kc_auth_user = cls(pk=auth_user.pk, username=auth_user.username)

        kc_auth_user.password = auth_user.password
        kc_auth_user.last_login = auth_user.last_login
        kc_auth_user.is_superuser = auth_user.is_superuser
        kc_auth_user.first_name = auth_user.first_name
        kc_auth_user.last_name = auth_user.last_name
        kc_auth_user.email = auth_user.email
        kc_auth_user.is_staff = auth_user.is_staff
        kc_auth_user.is_active = auth_user.is_active
        kc_auth_user.date_joined = auth_user.date_joined

        kc_auth_user.save()

        # We've manually set a primary key, so `last_value` in the sequence
        # `auth_user_id_seq` now lags behind `max(id)`. Fix it now!
        update_autofield_sequence(cls)

        # Update django-digest `PartialDigest`s in KoBoCAT.  This is only
        # necessary if the user's password has changed, but we do it always
        KobocatDigestPartial.sync(kc_auth_user)


class KobocatUserObjectPermission(ShadowModel):
    """
    For the _sole purpose_ of letting us manipulate KoBoCAT
    permissions, this comprises the following django-guardian classes
    all condensed into one:

      * UserObjectPermission
      * UserObjectPermissionBase
      * BaseGenericObjectPermission
      * BaseObjectPermission

    CAVEAT LECTOR: The django-guardian custom manager,
    UserObjectPermissionManager, is NOT included!
    """
    permission = models.ForeignKey(KobocatPermission, on_delete=models.CASCADE)
    content_type = models.ForeignKey(KobocatContentType, on_delete=models.CASCADE)
    object_pk = models.CharField(_('object ID'), max_length=255)
    content_object = GenericForeignKey(fk_field='object_pk')
    # It's okay not to use `KobocatUser` as long as PKs are synchronized
    user = models.ForeignKey(
        getattr(settings, 'AUTH_USER_MODEL', 'auth.User'),
        on_delete=models.CASCADE)

    class Meta(ShadowModel.Meta):
        db_table = 'guardian_userobjectpermission'
        unique_together = ['user', 'permission', 'object_pk']

    def __str__(self):
        # `unicode(self.content_object)` fails when the object's model
        # isn't known to this Django project. Let's use something more
        # benign instead.
        content_object_str = '{app_label}_{model} ({pk})'.format(
            app_label=self.content_type.app_label,
            model=self.content_type.model,
            pk=self.object_pk)
        return '%s | %s | %s' % (
            # unicode(self.content_object),
            content_object_str,
            str(getattr(self, 'user', False) or self.group),
            str(self.permission.codename))

    def save(self, *args, **kwargs):
        content_type = KobocatContentType.objects.get_for_model(
            self.content_object)
        if content_type != self.permission.content_type:
            raise BadContentTypeException(
                f"Cannot persist permission not designed for this "
                 "class (permission's type is {self.permission.content_type} "
                 "and object's type is {content_type}")
        return super().save(*args, **kwargs)


class KobocatUserPermission(ShadowModel):
    """ Needed to assign model-level KoBoCAT permissions """
    user = models.ForeignKey('KobocatUser', db_column='user_id',
                             on_delete=models.CASCADE)
    permission = models.ForeignKey('KobocatPermission',
                                   db_column='permission_id',
                                   on_delete=models.CASCADE)

    class Meta(ShadowModel.Meta):
        db_table = 'auth_user_user_permissions'


class KobocatUserProfile(ShadowModel):
    """
    From onadata/apps/main/models/user_profile.py
    Not read-only because we need write access to `require_auth`
    """
    class Meta(ShadowModel.Meta):
        db_table = 'main_userprofile'
        verbose_name = 'user profile'
        verbose_name_plural = 'user profiles'

    # This field is required.
    user = models.OneToOneField(KobocatUser,
                                related_name='profile',
                                on_delete=models.CASCADE)

    # Other fields here
    name = models.CharField(max_length=255, blank=True)
    city = models.CharField(max_length=255, blank=True)
    country = models.CharField(max_length=2, blank=True)
    organization = models.CharField(max_length=255, blank=True)
    home_page = models.CharField(max_length=255, blank=True)
    twitter = models.CharField(max_length=255, blank=True)
    description = models.CharField(max_length=255, blank=True)
    require_auth = models.BooleanField(
        default=False,
        verbose_name=_(
            "Require authentication to see forms and submit data"
        )
    )
    address = models.CharField(max_length=255, blank=True)
    phonenumber = models.CharField(max_length=30, blank=True)
    created_by = models.ForeignKey(User, null=True, blank=True,
                                   on_delete=models.CASCADE)
    num_of_submissions = models.IntegerField(default=0)
    metadata = JSONBField(default=dict, blank=True)


class KobocatToken(ShadowModel):

    key = models.CharField(_("Key"), max_length=40, primary_key=True)
    user = models.OneToOneField(KobocatUser,
                                related_name='auth_token',
                                on_delete=models.CASCADE, verbose_name=_("User"))
    created = models.DateTimeField(_("Created"), auto_now_add=True)

    class Meta(ShadowModel.Meta):
        db_table = "authtoken_token"

    @classmethod
    def sync(cls, auth_token):
        try:
            # Token use a One-to-One relationship on User.
            # Thus, we can retrieve tokens from users' id. 
            kc_auth_token = cls.objects.get(user_id=auth_token.user_id)
        except KobocatToken.DoesNotExist:
            kc_auth_token = cls(pk=auth_token.pk, user_id=auth_token.user_id)

        kc_auth_token.save()


class KobocatDigestPartial(ShadowModel):

    user = models.ForeignKey(KobocatUser, on_delete=models.CASCADE)
    login = models.CharField(max_length=128, db_index=True)
    partial_digest = models.CharField(max_length=100)
    confirmed = models.BooleanField(default=True)

    class Meta(ShadowModel.Meta):
        db_table = "django_digest_partialdigest"

    @classmethod
    def sync(cls, user):
        """
        Mimics the behavior of `django_digest.models._store_partial_digests()`,
        but updates `KobocatDigestPartial` in the KoBoCAT database instead of
        `PartialDigest` in the KPI database
        """
        cls.objects.filter(user=user).delete()
        # Query for `user_id` since user PKs are synchronized
        for partial_digest in PartialDigest.objects.filter(user_id=user.pk):
            cls.objects.create(
                user=user,
                login=partial_digest.login,
                confirmed=partial_digest.confirmed,
                partial_digest=partial_digest.partial_digest,
            )


def safe_kc_read(func):
    def _wrapper(*args, **kwargs):
        try:
            return func(*args, **kwargs)
        except ProgrammingError as e:
            raise ProgrammingError('kc_access error accessing kobocat '
                                   'tables: {}'.format(e.message))
    return _wrapper<|MERGE_RESOLUTION|>--- conflicted
+++ resolved
@@ -4,11 +4,7 @@
 from django.conf import settings
 from django.contrib.auth.models import User
 from django.contrib.contenttypes.fields import GenericForeignKey
-<<<<<<< HEAD
 from django.contrib.postgres.fields import JSONField as JSONBField
-from django.core.exceptions import ValidationError
-=======
->>>>>>> b613e879
 from django.db import (
     ProgrammingError,
     connections,
