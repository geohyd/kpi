--- conflicted
+++ resolved
@@ -77,7 +77,7 @@
             assign_applicable_kc_permissions(self.asset, user, perms)
 
     def bulk_update_submissions(
-            self, request_data: dict, requesting_user_id: int
+        self, request_data: dict, requesting_user: 'auth.User'
     ) -> dict:
         """
         Allows for bulk updating of submissions proxied through kobocat. A
@@ -90,7 +90,7 @@
         Args:
             request_data (dict): must contain a list of `submission_ids` and at
                 least one other key:value field for updating the submissions
-            requesting_user_id (int)
+            requesting_user ('auth.User')
 
         Returns:
             dict: formatted dict to be passed to a Response object
@@ -98,7 +98,7 @@
         payload = self.__prepare_bulk_update_payload(request_data)
         kwargs = {'instance_ids': payload.pop('submission_ids')}
         params = self.validate_submission_list_params(
-            requesting_user_id, format_type=INSTANCE_FORMAT_TYPE_XML,
+            requesting_user.id, format_type=INSTANCE_FORMAT_TYPE_XML,
             **kwargs
         )
         submissions = list(self.__get_submissions_in_xml(**params))
@@ -168,7 +168,7 @@
                 method='POST', url=self.submission_url, files=files
             )
             kc_response = self.__kobocat_proxy_request(
-                kc_request, user=self.asset.owner
+                kc_request, user=requesting_user
             )
 
             kc_responses.append(
@@ -319,7 +319,7 @@
         return self.__prepare_as_drf_response_signature(kc_response)
 
     def duplicate_submission(
-            self, requesting_user_id: int, instance_id: int
+        self, requesting_user: 'auth.User', instance_id: int
     ) -> dict:
         """
         Duplicates a single submission proxied through KoBoCAT. The submission
@@ -327,14 +327,14 @@
         `instanceID` parameters of the submission are reset before being posted
         to KoBoCAT.
         Args:
-            requesting_user_id (int)
+            requesting_user (auth.User)
             instance_id (int)
         Returns:
             dict: message response from KoBoCAT and uuid of created submission
             if successful
         """
         params = self.validate_submission_list_params(
-            requesting_user_id,
+            requesting_user.id,
             format_type=INSTANCE_FORMAT_TYPE_XML,
             instance_ids=[instance_id],
         )
@@ -369,7 +369,7 @@
 
         if kc_response.status_code == status.HTTP_201_CREATED:
             return next(
-                self.get_submissions(requesting_user_id, query={'_uuid': _uuid})
+                self.get_submissions(requesting_user.id, query={'_uuid': _uuid})
             )
         else:
             raise KobocatDuplicateSubmissionException
@@ -566,7 +566,6 @@
     def mongo_userform_id(self):
         return '{}_{}'.format(self.asset.owner.username, self.xform_id_string)
 
-<<<<<<< HEAD
     def redeploy(self, active=None):
         """
         Replace (overwrite) the deployment, keeping the same identifier, and
@@ -583,27 +582,6 @@
                     'form_title': self.asset.name,
                 }
             }
-=======
-    def duplicate_submission(
-        self, requesting_user: 'auth.User', instance_id: int
-    ) -> dict:
-        """
-        Duplicates a single submission proxied through kobocat. The submission
-        with the given `instance_id` is duplicated and the `start`, `end` and
-        `instanceID` parameters of the submission are reset before being posted
-        to kobocat.
-        Args:
-            requesting_user ('auth.User')
-            instance_id (int)
-        Returns:
-            dict: message response from kobocat and uuid of created submission
-            if successful
-        """
-        params = self.validate_submission_list_params(
-            requesting_user.id,
-            format_type=INSTANCE_FORMAT_TYPE_XML,
-            instance_ids=[instance_id],
->>>>>>> 07d8ec21
         )
         payload = {
             'downloadable': active,
@@ -634,7 +612,6 @@
         Removes `from_kc_only` flag for ALL USERS unless `specific_user` is
         provided
 
-<<<<<<< HEAD
         Args:
             specific_user (int, User): User object or pk
         """
@@ -694,20 +671,10 @@
         is_synchronized = not (
             force or
             self.backend_response.get('kpi_asset_uid', None) is None
-=======
-        file_tuple = (_uuid, io.BytesIO(ET.tostring(xml_parsed)))
-        files = {'xml_submission_file': file_tuple}
-        kc_request = requests.Request(
-            method='POST', url=self.submission_url, files=files
-        )
-        kc_response = self.__kobocat_proxy_request(
-            kc_request, user=requesting_user
->>>>>>> 07d8ec21
         )
         if is_synchronized:
             return False
 
-<<<<<<< HEAD
         url = self.external_to_internal_url(self.backend_response['url'])
         payload = {
             'kpi_asset_uid': self.asset.uid
@@ -719,14 +686,6 @@
             'backend_response': json_response,
         })
         return True
-=======
-        if kc_response.status_code == status.HTTP_201_CREATED:
-            return next(
-                self.get_submissions(requesting_user.id, query={'_uuid': _uuid})
-            )
-        else:
-            raise KobocatDuplicateSubmissionException
->>>>>>> 07d8ec21
 
     def set_has_kpi_hooks(self):
         """
@@ -810,179 +769,11 @@
         kc_response = self.__kobocat_proxy_request(kc_request, user)
         return self.__prepare_as_drf_response_signature(kc_response)
 
-<<<<<<< HEAD
     @property
     def submission_list_url(self):
         url = '{kc_base}/api/v1/data/{formid}'.format(
             kc_base=settings.KOBOCAT_INTERNAL_URL,
             formid=self.backend_response['formid']
-=======
-    def bulk_update_submissions(
-        self, request_data: dict, requesting_user: 'auth.User'
-    ) -> dict:
-        """
-        Allows for bulk updating of submissions proxied through kobocat. A
-        `deprecatedID` for each submission is given the previous value of
-        `instanceID` and `instanceID` receives an updated uuid. For each key
-        and value within `request_data`, either a new element is created on the
-        submission's XML tree, or the existing value is replaced by the updated
-        value.
-
-        Args:
-            request_data (dict): must contain a list of `submission_ids` and at
-                least one other key:value field for updating the submissions
-            requesting_user ('auth.User')
-
-        Returns:
-            dict: formatted dict to be passed to a Response object
-        """
-        payload = self.__prepare_bulk_update_payload(request_data)
-        kwargs = {'instance_ids': payload.pop('submission_ids')}
-        params = self.validate_submission_list_params(
-            requesting_user.id, format_type=INSTANCE_FORMAT_TYPE_XML, **kwargs
-        )
-        submissions = list(self.__get_submissions_in_xml(**params))
-        validated_submissions = self.__validate_bulk_update_submissions(
-            submissions
-        )
-
-        kc_responses = []
-        for submission in validated_submissions:
-            xml_parsed = ET.fromstring(submission)
-
-            _uuid, uuid_formatted = self.generate_new_instance_id()
-
-            # Updating xml fields for submission. In order to update an existing
-            # submission, the current `instanceID` must be moved to the value
-            # for `deprecatedID`.
-            instance_id = xml_parsed.find('meta/instanceID')
-            # If the submission has been edited before, it will already contain
-            # a deprecatedID element - otherwise create a new element
-            deprecated_id = xml_parsed.find('meta/deprecatedID')
-            deprecated_id_or_new = (
-                deprecated_id
-                if deprecated_id is not None
-                else ET.SubElement(xml_parsed.find('meta'), 'deprecatedID')
-            )
-            deprecated_id_or_new.text = instance_id.text
-            instance_id.text = uuid_formatted
-
-            # If the form has been updated with new fields and earlier
-            # submissions have been selected as part of the bulk update,
-            # a new element has to be created before a value can be set.
-            # However, with this new power, arbitrary fields can be added
-            # to the XML tree through the API.
-            for k, v in payload['data'].items():
-                # A potentially clunky way of taking groups and nested groups
-                # into account when the elements don't exist on the XML tree
-                # (which could be the case if the form has been updated). They
-                # are iteratively attached to the tree since we can only
-                # append one element deep per iteration
-                if '/' in k:
-                    accumulated_elements = []
-                    for i, element in enumerate(k.split('/')):
-                        if i == 0:
-                            ET.SubElement(xml_parsed, element)
-                            accumulated_elements.append(element)
-                        else:
-                            updated_xml_path = '/'.join(accumulated_elements)
-                            ET.SubElement(
-                                xml_parsed.find(updated_xml_path), element
-                            )
-                            accumulated_elements.append(element)
-
-                element_to_update = xml_parsed.find(k)
-                element_to_update_or_new = (
-                    element_to_update
-                    if element_to_update is not None
-                    else ET.SubElement(xml_parsed, k)
-                )
-                element_to_update_or_new.text = v
-
-            # TODO: Might be worth refactoring this as it is also used when
-            # duplicating a submission
-            file_tuple = (_uuid, io.BytesIO(ET.tostring(xml_parsed)))
-            files = {'xml_submission_file': file_tuple}
-            # `POST` is required by OpenRosa spec https://docs.getodk.org/openrosa-form-submission
-            kc_request = requests.Request(
-                method='POST', url=self.submission_url, files=files
-            )
-            kc_response = self.__kobocat_proxy_request(
-                kc_request, user=requesting_user
-            )
-
-            kc_responses.append(
-                {
-                    'uuid': _uuid,
-                    'response': kc_response,
-                }
-            )
-
-        return self.__prepare_bulk_update_response(kc_responses)
-
-    def calculated_submission_count(self, requesting_user_id, **kwargs):
-        params = self.validate_submission_list_params(requesting_user_id,
-                                                      validate_count=True,
-                                                      **kwargs)
-        return MongoHelper.get_count(self.mongo_userform_id, **params)
-
-    def __parse_identifier(self, identifier: str) -> tuple:
-        """
-        Return a tuple of the KoBoCAT server and its path
-        """
-        parsed_identifier = urlparse(identifier)
-        server = '{}://{}'.format(
-            parsed_identifier.scheme, parsed_identifier.netloc)
-        return server, parsed_identifier.path
-
-    def __get_submissions_in_json(self, **params):
-        """
-        Retrieve instances directly from Mongo.
-
-        :param params: dict. Filter params
-        :return: generator<JSON>
-        """
-
-        instances, total_count = MongoHelper.get_instances(
-            self.mongo_userform_id, **params)
-
-        # Python-only attribute used by `kpi.views.v2.data.DataViewSet.list()`
-        self.current_submissions_count = total_count
-
-        return (
-            MongoHelper.to_readable_dict(instance)
-            for instance in instances
-        )
-
-    def __get_submissions_in_xml(self, **params):
-        """
-        Retrieves instances directly from Postgres.
-
-        :param params: dict. Filter params
-        :return: list<XML>
-        """
-
-        mongo_filters = ['query', 'permission_filters']
-        use_mongo = any(mongo_filter in mongo_filters for mongo_filter in params
-                        if params.get(mongo_filter) is not None)
-
-        if use_mongo:
-            # We use Mongo to retrieve matching instances.
-            # Get only their ids and pass them to PostgreSQL.
-            params['fields'] = [self.INSTANCE_ID_FIELDNAME]
-            # Force `sort` by `_id` for Mongo
-            # See FIXME about sort in `BaseDeploymentBackend.validate_submission_list_params()`
-            params['sort'] = {self.INSTANCE_ID_FIELDNAME: 1}
-            instances, count = MongoHelper.get_instances(self.mongo_userform_id,
-                                                         **params)
-            instance_ids = [instance.get(self.INSTANCE_ID_FIELDNAME) for instance in
-                            instances]
-            self.current_submissions_count = count
-
-        queryset = ReadOnlyKobocatInstance.objects.filter(
-            xform_id=self.xform_id,
-            deleted_at=None
->>>>>>> 07d8ec21
         )
         return url
 
