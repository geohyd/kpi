--- conflicted
+++ resolved
@@ -1,16 +1,9 @@
 # coding: utf-8
-<<<<<<< HEAD
 import copy
-=======
->>>>>>> 5ccf8771
 import io
 import json
 import posixpath
 import re
-import requests
-import tempfile
-import uuid
-from datetime import datetime
 from typing import Union
 import requests
 import tempfile
@@ -44,11 +37,8 @@
 )
 from ..exceptions import (
     BadFormatException,
-<<<<<<< HEAD
     KobocatBulkUpdateSubmissionsException,
     KobocatBulkUpdateSubmissionsClientException,
-=======
->>>>>>> 5ccf8771
     KobocatDeploymentException,
     KobocatDuplicateSubmissionException,
 )
@@ -677,11 +667,7 @@
         return dt.isoformat('T', 'milliseconds')
 
     def duplicate_submission(
-<<<<<<< HEAD
         self, requesting_user_id: int, instance_id: int
-=======
-        self, requesting_user_id: int, instance_id: int, **kwargs: dict
->>>>>>> 5ccf8771
     ) -> dict:
         """
         Dupicates a single submission proxied through kobocat. The submission
@@ -692,10 +678,6 @@
         Args:
             requesting_user_id (int)
             instance_id (int)
-<<<<<<< HEAD
-=======
-            kwargs (dict): passed to validation
->>>>>>> 5ccf8771
 
         Returns:
             dict: message response from kobocat and uuid of created submission
@@ -717,11 +699,7 @@
         # updating xml fields for duplicate submission
         xml_parsed.find('start').text = date_formatted
         xml_parsed.find('end').text = date_formatted
-<<<<<<< HEAD
         xml_parsed.find('meta/instanceID').text = uuid_formatted
-=======
-        xml_parsed.find('./meta/instanceID').text = uuid_formatted
->>>>>>> 5ccf8771
 
         file_tuple = (_uuid, io.BytesIO(ET.tostring(xml_parsed)))
         files = {'xml_submission_file': file_tuple}
@@ -733,13 +711,8 @@
         )
 
         if kc_response.status_code == status.HTTP_201_CREATED:
-<<<<<<< HEAD
             return next(
                 self.get_submissions(requesting_user_id, query={'_uuid': _uuid})
-=======
-            return self.__get_latest_duplicate_submission(
-                requesting_user_id, _uuid
->>>>>>> 5ccf8771
             )
         else:
             raise KobocatDuplicateSubmissionException
@@ -906,20 +879,6 @@
                                                       **kwargs)
         return MongoHelper.get_count(self.mongo_userform_id, **params)
 
-    def __get_latest_duplicate_submission(
-        self, requesting_user_id: int, _uuid: str
-    ) -> dict:
-        """
-        Retrieves the most recent duplicated submission for an asset in JSON
-        format
-        """
-        kwargs = {'query': {'_uuid': _uuid}}
-        params = self.validate_submission_list_params(
-            requesting_user_id, **kwargs
-        )
-
-        return next(self.__get_submissions_in_json(**params))
-
     def __get_submissions_in_json(self, **params):
         """
         Retrieves instances directly from Mongo.
