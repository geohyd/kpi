--- conflicted
+++ resolved
@@ -7,18 +7,14 @@
 import uuid
 from collections import defaultdict
 from datetime import datetime
-<<<<<<< HEAD
-from typing import Union, Generator
-=======
-from typing import Union, Optional
->>>>>>> 045b9755
+from typing import Generator, Optional, Union
 from urllib.parse import urlparse
 from xml.etree import ElementTree as ET
 
 import pytz
 import requests
 from django.conf import settings
-from django.core.exceptions import ImproperlyConfigured, PermissionDenied
+from django.core.exceptions import ImproperlyConfigured
 from django.http import QueryDict
 from django.utils.translation import ugettext_lazy as _
 from rest_framework import status
