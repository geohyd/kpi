--- conflicted
+++ resolved
@@ -79,11 +79,7 @@
             assign_applicable_kc_permissions(self.asset, user, perms)
 
     def bulk_update_submissions(
-<<<<<<< HEAD
-            self, request_data: dict, requesting_user_id: int
-=======
         self, request_data: dict, requesting_user: 'auth.User'
->>>>>>> 0989ce5c
     ) -> dict:
         """
         Allows for bulk updating of submissions proxied through kobocat. A
@@ -96,11 +92,7 @@
         Args:
             request_data (dict): must contain a list of `submission_ids` and at
                 least one other key:value field for updating the submissions
-<<<<<<< HEAD
-            requesting_user_id (int)
-=======
             requesting_user ('auth.User')
->>>>>>> 0989ce5c
 
         Returns:
             dict: formatted dict to be passed to a Response object
@@ -108,11 +100,7 @@
         payload = self.__prepare_bulk_update_payload(request_data)
         kwargs = {'instance_ids': payload.pop('submission_ids')}
         params = self.validate_submission_list_params(
-<<<<<<< HEAD
-            requesting_user_id, format_type=INSTANCE_FORMAT_TYPE_XML,
-=======
             requesting_user.id, format_type=INSTANCE_FORMAT_TYPE_XML,
->>>>>>> 0989ce5c
             **kwargs
         )
         submissions = list(self.__get_submissions_in_xml(**params))
@@ -182,11 +170,7 @@
                 method='POST', url=self.submission_url, files=files
             )
             kc_response = self.__kobocat_proxy_request(
-<<<<<<< HEAD
-                kc_request, user=self.asset.owner
-=======
                 kc_request, user=requesting_user
->>>>>>> 0989ce5c
             )
 
             kc_responses.append(
@@ -337,11 +321,7 @@
         return self.__prepare_as_drf_response_signature(kc_response)
 
     def duplicate_submission(
-<<<<<<< HEAD
-            self, requesting_user_id: int, instance_id: int
-=======
         self, requesting_user: 'auth.User', instance_id: int
->>>>>>> 0989ce5c
     ) -> dict:
         """
         Duplicates a single submission proxied through KoBoCAT. The submission
@@ -349,22 +329,14 @@
         `instanceID` parameters of the submission are reset before being posted
         to KoBoCAT.
         Args:
-<<<<<<< HEAD
-            requesting_user_id (int)
-=======
             requesting_user (auth.User)
->>>>>>> 0989ce5c
             instance_id (int)
         Returns:
             dict: message response from KoBoCAT and uuid of created submission
             if successful
         """
         params = self.validate_submission_list_params(
-<<<<<<< HEAD
-            requesting_user_id,
-=======
             requesting_user.id,
->>>>>>> 0989ce5c
             format_type=INSTANCE_FORMAT_TYPE_XML,
             instance_ids=[instance_id],
         )
@@ -399,11 +371,7 @@
 
         if kc_response.status_code == status.HTTP_201_CREATED:
             return next(
-<<<<<<< HEAD
-                self.get_submissions(requesting_user_id, query={'_uuid': _uuid})
-=======
                 self.get_submissions(requesting_user.id, query={'_uuid': _uuid})
->>>>>>> 0989ce5c
             )
         else:
             raise KobocatDuplicateSubmissionException
@@ -580,7 +548,6 @@
             repl=settings.KOBOCAT_URL,
             string=url
         )
-<<<<<<< HEAD
 
     def is_paired_data(self, value: str) -> bool:
         pattern = (
@@ -588,8 +555,6 @@
             rf'{self.asset.uid}/paired-data/pd[^\/]+/external\.xml$'
         )
         return re.match(pattern, value)
-=======
->>>>>>> 0989ce5c
 
     @staticmethod
     def make_identifier(username, id_string):
@@ -818,7 +783,6 @@
         url = '{kc_base}/api/v1/data/{formid}'.format(
             kc_base=settings.KOBOCAT_INTERNAL_URL,
             formid=self.backend_response['formid']
-<<<<<<< HEAD
         )
         return url
 
@@ -1089,12 +1053,8 @@
         queryset = ReadOnlyKobocatInstance.objects.filter(
             xform_id=self.xform_id,
             deleted_at=None
-=======
->>>>>>> 0989ce5c
-        )
-        return url
-
-<<<<<<< HEAD
+        )
+
         if len(instance_ids) > 0 or use_mongo:
             queryset = queryset.filter(id__in=instance_ids)
 
@@ -1115,332 +1075,6 @@
 
         return (lazy_instance.xml for lazy_instance in queryset)
 
-=======
-    @property
-    def submission_url(self) -> str:
-        url = '{kc_base}/submission'.format(
-            kc_base=settings.KOBOCAT_URL,
-        )
-        return url
-
-    def sync_media_files(self):
-        identifier = self.identifier
-        kc_server, kc_path = self.__parse_identifier(identifier)
-        metadata_url = self.external_to_internal_url(
-            '{}/api/v1/metadata'.format(kc_server)
-        )
-
-        def _delete_kc_file(kc_file_: dict, file_: AssetFile = None):
-            """
-            A simple utility to delete file in KC through proxy.
-            If related KPI file is provided (i.e. `file_`), it is deleted too.
-            """
-            # Delete file in KC
-            self._kobocat_request('DELETE',
-                                  url=kc_file_['url'],
-                                  expect_formid=False)
-
-            if file_ is None:
-                return
-
-            # Delete file in KPI if requested
-            file_.delete(force=True)
-
-        def _upload_to_kc(file_):
-            """
-            Prepares request and data corresponding to the kind of media file
-            (i.e. FileStorage or remote URL) to `POST` to KC through proxy.
-            """
-            kwargs = {
-                "data": {
-                    'data_value': file_.metadata['filename'],
-                    'xform': self.xform_id,
-                    'data_type': 'media',
-                    'from_kpi': True,
-                }
-            }
-
-            if file_.is_remote_url:
-                # KC stores url in `data_value`
-                data = {
-                    'data_value': file_.metadata['redirect_url'],
-                    'data_file_type': file_.metadata['mimetype'],
-                    'file_hash': file_.metadata['hash']
-                }
-                kwargs['data'].update(data)
-            else:
-                kwargs['files'] = {
-                    'data_file': (
-                        file_.metadata['filename'],
-                        file_.content.file.read(),
-                        file_.metadata['mimetype'],
-                    )
-                }
-
-            self._kobocat_request('POST',
-                                  url=metadata_url,
-                                  expect_formid=False,
-                                  **kwargs)
-
-        # Process deleted files in case two entries contain the same file but
-        # one is flagged as deleted
-        asset_files = self.asset.asset_files.filter(
-            file_type=AssetFile.FORM_MEDIA
-        ).order_by('date_deleted')
-
-        url = self.external_to_internal_url(self.backend_response['url'])
-        response = self._kobocat_request('GET', url)
-        kc_files = defaultdict(dict)
-        for metadata in response.get('metadata', []):
-            if metadata['data_type'] == 'media':
-                kc_files[metadata['data_value']] = {
-                    'url': metadata['url'],
-                    'md5': metadata['file_hash'],
-                    'from_kpi': metadata['from_kpi'],
-                }
-
-        kc_filenames = kc_files.keys()
-        for file in asset_files:
-            uniq = (
-                file.metadata['filename']
-                if not file.is_remote_url
-                else file.metadata['redirect_url']
-            )
-
-            # File does not exist in KC
-            if uniq not in kc_filenames:
-                if file.date_deleted is None:
-                    # New file
-                    _upload_to_kc(file)
-                else:
-                    # Orphan, delete it
-                    file.delete(force=True)
-                continue
-
-            # Existing file
-            if uniq in kc_filenames:
-                kc_file = kc_files[uniq]
-                if file.date_deleted is None:
-                    # If md5 differs, we need to re-upload it.
-                    if file.metadata.get('hash') != kc_file['md5']:
-                        _delete_kc_file(kc_file)
-                        _upload_to_kc(file)
-                elif kc_file['from_kpi']:
-                    _delete_kc_file(kc_file, file)
-                else:
-                    # Remote file has been uploaded directly to KC. We
-                    # cannot delete it, but we need to vacuum KPI.
-                    file.delete(force=True)
-                    # Skip deletion of key corresponding to `uniq` in `kc_files`
-                    # to avoid unique constraint failure in case user deleted
-                    # and re-uploaded the same file in a row between
-                    # two deployments
-                    # Example:
-                    # - User uploads file1.jpg (pk == 1)
-                    # - User deletes file1.jpg (pk == 1)
-                    # - User re-uploads file1.jpg (pk == 2)
-                    # Next time, 'file1.jpg' is encountered in this loop,
-                    # it would try to re-upload to KC if its hash differs
-                    # from KC version and would fail because 'file1.jpg'
-                    # already exists in KC db.
-                    continue
-
-                # Remove current filename from `kc_files`.
-                # All files which will remain in this dict (after this loop)
-                # will be considered obsolete and will be deleted
-                del kc_files[uniq]
-
-        # Remove KC orphan files previously uploaded through KPI
-        for kc_file in kc_files.values():
-            if kc_file['from_kpi']:
-                _delete_kc_file(kc_file)
-
-    @property
-    def xform(self):
-        if not hasattr(self, '_xform'):
-            pk = self.backend_response['formid']
-            xform = ReadOnlyKobocatXForm.objects.filter(pk=pk).only(
-                'user__username', 'id_string').first()
-            if not (xform.user.username == self.asset.owner.username and
-                    xform.id_string == self.xform_id_string):
-                raise Exception(
-                    'Deployment links to an unexpected KoBoCAT XForm')
-            setattr(self, '_xform', xform)
-
-        return self._xform
-
-    @property
-    def xform_id(self):
-        return self.xform.pk
-
-    @property
-    def xform_id_string(self):
-        return self.get_data('backend_response.id_string')
-
-    @property
-    def timestamp(self):
-        try:
-            return self.backend_response['date_modified']
-        except KeyError:
-            return None
-
-    def _kobocat_request(self, method, url, expect_formid=True, **kwargs):
-        """
-        Make a POST or PATCH request and return parsed JSON. Keyword arguments,
-        e.g. `data` and `files`, are passed through to `requests.request()`.
-
-        If `expect_formid` is False, it bypasses the presence of 'formid'
-        property in KoBoCAT response and returns the KoBoCAT response whatever
-        it is.
-
-        `kwargs` contains arguments to be passed to KoBoCAT request.
-        """
-
-        expected_status_codes = {
-            'GET': 200,
-            'POST': 201,
-            'PATCH': 200,
-            'DELETE': 204,
-        }
-
-        try:
-            expected_status_code = expected_status_codes[method]
-        except KeyError:
-            raise NotImplementedError(
-                'This backend does not implement the {} method'.format(method)
-            )
-
-        # Make the request to KC
-        try:
-            kc_request = requests.Request(method=method, url=url, **kwargs)
-            response = self.__kobocat_proxy_request(kc_request,
-                                                    user=self.asset.owner)
-
-        except requests.exceptions.RequestException as e:
-            # Failed to access the KC API
-            # TODO: clarify that the user cannot correct this
-            raise KobocatDeploymentException(detail=str(e))
-
-        # If it's a no-content success, return immediately
-        if response.status_code == expected_status_code == 204:
-            return {}
-
-        # Parse the response
-        try:
-            json_response = response.json()
-        except ValueError as e:
-            # Unparseable KC API output
-            # TODO: clarify that the user cannot correct this
-            raise KobocatDeploymentException(
-                detail=str(e), response=response)
-
-        # Check for failure
-        if (
-            response.status_code != expected_status_code
-            or json_response.get('type') == 'alert-error'
-            or expect_formid and 'formid' not in json_response
-        ):
-            if 'text' in json_response:
-                # KC API refused us for a specified reason, likely invalid
-                # input Raise a 400 error that includes the reason
-                e = KobocatDeploymentException(detail=json_response['text'])
-                e.status_code = status.HTTP_400_BAD_REQUEST
-                raise e
-            else:
-                # Unspecified failure; raise 500
-                raise KobocatDeploymentException(
-                    detail='Unexpected KoBoCAT error {}: {}'.format(
-                        response.status_code, response.content),
-                    response=response
-                )
-
-        return json_response
-
-    def _last_submission_time(self):
-        id_string = self.backend_response['id_string']
-        return last_submission_time(
-            xform_id_string=id_string, user_id=self.asset.owner.pk)
-
-    def _submission_count(self):
-        id_string = self.backend_response['id_string']
-        # avoid migrations from being created for kc_access mocked models
-        # there should be a better way to do this, right?
-        return instance_count(
-            xform_id_string=id_string,
-            user_id=self.asset.owner.pk,
-        )
-
-    def __get_submissions_in_json(self, **params):
-        """
-        Retrieve instances directly from Mongo.
-
-        :param params: dict. Filter params
-        :return: generator<JSON>
-        """
-
-        instances, total_count = MongoHelper.get_instances(
-            self.mongo_userform_id, **params)
-
-        # Python-only attribute used by `kpi.views.v2.data.DataViewSet.list()`
-        self.current_submissions_count = total_count
-
-        return (
-            MongoHelper.to_readable_dict(instance)
-            for instance in instances
-        )
-
-    def __get_submissions_in_xml(self, **params):
-        """
-        Retrieves instances directly from Postgres.
-
-        :param params: dict. Filter params
-        :return: list<XML>
-        """
-
-        mongo_filters = ['query', 'permission_filters']
-        use_mongo = any(mongo_filter in mongo_filters for mongo_filter in params
-                        if params.get(mongo_filter) is not None)
-
-        if use_mongo:
-            # We use Mongo to retrieve matching instances.
-            # Get only their ids and pass them to PostgreSQL.
-            params['fields'] = [self.INSTANCE_ID_FIELDNAME]
-            # Force `sort` by `_id` for Mongo
-            # See FIXME about sort in `BaseDeploymentBackend.validate_submission_list_params()`  # noqa
-            params['sort'] = {self.INSTANCE_ID_FIELDNAME: 1}
-            instances, count = MongoHelper.get_instances(self.mongo_userform_id,
-                                                         **params)
-            instance_ids = [instance.get(self.INSTANCE_ID_FIELDNAME) for
-                            instance in
-                            instances]
-            self.current_submissions_count = count
-
-        queryset = ReadOnlyKobocatInstance.objects.filter(
-            xform_id=self.xform_id,
-            deleted_at=None
-        )
-
-        if len(instance_ids) > 0 or use_mongo:
-            queryset = queryset.filter(id__in=instance_ids)
-
-        # Python-only attribute used by `kpi.views.v2.data.DataViewSet.list()`
-        if not use_mongo:
-            self.current_submissions_count = queryset.count()
-
-        # Force Sort by id
-        # See FIXME about sort in `BaseDeploymentBackend.validate_submission_list_params()`  # noqa
-        queryset = queryset.order_by('id')
-
-        # When using Mongo, data is already paginated, no need to do it with
-        # PostgreSQL too.
-        if not use_mongo:
-            offset = params.get('start')
-            limit = offset + params.get('limit')
-            queryset = queryset[offset:limit]
-
-        return (lazy_instance.xml for lazy_instance in queryset)
-
->>>>>>> 0989ce5c
     @staticmethod
     def __kobocat_proxy_request(kc_request, user=None):
         """
@@ -1457,15 +1091,6 @@
             kc_request.headers['Authorization'] = 'Token %s' % token.key
         session = requests.Session()
         return session.send(kc_request.prepare())
-
-    def __parse_identifier(self, identifier: str) -> tuple:
-        """
-        Return a tuple of the KoBoCAT server and its path
-        """
-        parsed_identifier = urlparse(identifier)
-        server = '{}://{}'.format(
-            parsed_identifier.scheme, parsed_identifier.netloc)
-        return server, parsed_identifier.path
 
     @staticmethod
     def __parse_identifier(identifier: str) -> tuple:
@@ -1567,8 +1192,8 @@
             try:
                 message = _(
                     ET.fromstring(response['response'].content)
-                        .find(OPEN_ROSA_XML_MESSAGE)
-                        .text
+                    .find(OPEN_ROSA_XML_MESSAGE)
+                    .text
                 )
             except ET.ParseError:
                 message = _('Something went wrong')
@@ -1598,7 +1223,6 @@
             },
         }
 
-<<<<<<< HEAD
     def __save_kc_metadata(self, file_: SyncBackendMediaInterface):
         """
         Prepares request and data corresponding to the kind of media file
@@ -1636,8 +1260,6 @@
                               expect_formid=False,
                               **kwargs)
 
-=======
->>>>>>> 0989ce5c
     @staticmethod
     def __validate_bulk_update_payload(payload: dict) -> dict:
         """
