--- conflicted
+++ resolved
@@ -60,17 +60,11 @@
 from kpi.utils.xml import fromstring_preserve_root_xmlns, xml_tostring
 from .base_backend import BaseDeploymentBackend
 from .kc_access.shadow_models import (
-<<<<<<< HEAD
-    KobocatDailyXFormSubmissionCounter,
-    KobocatXForm,
-    KobocatAttachment,
-=======
     KobocatAttachment,
     KobocatDailyXFormSubmissionCounter,
     KobocatMonthlyXFormSubmissionCounter,
     KobocatUserProfile,
     KobocatXForm,
->>>>>>> 6968395e
     ReadOnlyKobocatInstance,
 )
 from .kc_access.utils import (
@@ -219,14 +213,9 @@
         if start_date:
             filter_args['date__range'] = [start_date, today]
         try:
-<<<<<<< HEAD
-            # Note: this is replicating the functionality that was formerly in `current_month_submission_count`
-            # `current_month_submission_count` didn't account for partial permissions, and this doesn't either
-=======
             # Note: this is replicating the functionality that was formerly in
             # `current_month_submission_count`. `current_month_submission_count`
             # didn't account for partial permissions, and this doesn't either
->>>>>>> 6968395e
             total_submissions = KobocatDailyXFormSubmissionCounter.objects.only(
                 'date', 'counter'
             ).filter(**filter_args).aggregate(count_sum=Coalesce(Sum('counter'), 0))
