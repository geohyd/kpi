# coding: utf-8
import copy
import io
import json
import posixpath
import re
import uuid
from collections import defaultdict
from datetime import datetime
from typing import Generator, Optional, Union
from urllib.parse import urlparse
from xml.etree import ElementTree as ET

import pytz
import requests
from django.conf import settings
from django.core.exceptions import ImproperlyConfigured
from django.utils.translation import ugettext_lazy as _
from rest_framework import status
from rest_framework.authtoken.models import Token

from kpi.constants import (
    SUBMISSION_FORMAT_TYPE_JSON,
    SUBMISSION_FORMAT_TYPE_XML,
    PERM_FROM_KC_ONLY,
    PERM_CHANGE_SUBMISSIONS,
    PERM_DELETE_SUBMISSIONS,
    PERM_VALIDATE_SUBMISSIONS,
<<<<<<< HEAD
=======
    PERM_VIEW_SUBMISSIONS,
>>>>>>> 4b42d062
)
from kpi.interfaces.sync_backend_media import SyncBackendMediaInterface
from kpi.models.asset_file import AssetFile
from kpi.models.object_permission import ObjectPermission
from kpi.models.paired_data import PairedData
from kpi.utils.log import logging
from kpi.utils.mongo_helper import MongoHelper
from kpi.utils.permissions import is_user_anonymous
<<<<<<< HEAD
=======
from kpi.utils.datetime import several_minutes_from_now
>>>>>>> 4b42d062
from .base_backend import BaseDeploymentBackend
from .kc_access.shadow_models import (
    KobocatOneTimeAuthToken,
    KobocatXForm,
    ReadOnlyKobocatInstance,
)
from .kc_access.utils import (
    assign_applicable_kc_permissions,
    instance_count,
    last_submission_time
)
from ..exceptions import (
    BadFormatException,
    KobocatBulkUpdateSubmissionsClientException,
    KobocatDeploymentException,
    KobocatDuplicateSubmissionException,
)


class KobocatDeploymentBackend(BaseDeploymentBackend):
    """
    Used to deploy a project into KoBoCAT. Stores the project identifiers in the
    `self.asset._deployment_data` JSONBField (referred as "deployment data")
    """

    PROTECTED_XML_FIELDS = [
        '__version__',
        'formhub',
        'meta',
    ]

    SYNCED_DATA_FILE_TYPES = {
        AssetFile.FORM_MEDIA: 'media',
        AssetFile.PAIRED_DATA: 'paired_data',
    }

    def bulk_assign_mapped_perms(self):
        """
        Bulk assign all KoBoCAT permissions related to KPI permissions.
        Useful to assign permissions retroactively upon deployment.
        Beware: it only adds permissions, it does not remove or sync permissions.
        """
        users_with_perms = self.asset.get_users_with_perms(attach_perms=True)

        # if only the owner has permissions, no need to go further
        if len(users_with_perms) == 1 and \
                list(users_with_perms)[0].id == self.asset.owner_id:
            return

        for user, perms in users_with_perms.items():
            if user.id == self.asset.owner_id:
                continue
            assign_applicable_kc_permissions(self.asset, user, perms)

    def bulk_update_submissions(
        self, data: dict, user: 'auth.User'
    ) -> dict:
        """
        Allows for bulk updating of submissions proxied through KoBoCAT. A
        `deprecatedID` for each submission is given the previous value of
        `instanceID` and `instanceID` receives an updated uuid. For each key
        and value within `request_data`, either a new element is created on the
        submission's XML tree, or the existing value is replaced by the updated
        value.

        Args:
            data (dict): must contain a list of `submission_ids` and at
                least one other key:value field for updating the submissions
            user (User)

        Returns:
            dict: formatted dict to be passed to a Response object
        """
        submission_ids = self.validate_write_access_with_partial_perms(
            user=user,
            perm=PERM_CHANGE_SUBMISSIONS,
            submission_ids=data['submission_ids'],
            query=data['query'],
        )

        # If `submission_ids` is not empty, user has partial permissions.
        # Otherwise, they have have full access.
        if submission_ids:
<<<<<<< HEAD
            data.pop('query', None)
            # TODO add one-time valid token
            raise NotImplementedError('Back end does not support this request')
        else:
            submission_ids = data['submission_ids']

        submissions = list(self.get_submissions(
            user=user,
            format_type=INSTANCE_FORMAT_TYPE_XML,
            submission_ids=submission_ids
        ))

        validated_submissions = self.__validate_bulk_update_submissions(
            submissions
        )
=======
            partial_perms = True
            # Reset query, because all the submission ids have been already
            # retrieve
            data['query'] = {}
        else:
            partial_perms = False
            submission_ids = data['submission_ids']

        submissions = self.get_submissions(
            user=user,
            format_type=SUBMISSION_FORMAT_TYPE_XML,
            submission_ids=submission_ids,
            query=data['query'],
        )

        if not self.current_submissions_count:
            raise KobocatBulkUpdateSubmissionsClientException(
                detail=_('No submissions match the given `submission_ids`')
            )

>>>>>>> 4b42d062
        update_data = self.__prepare_bulk_update_data(data['data'])
        kc_responses = []
        for submission in submissions:
            xml_parsed = ET.fromstring(submission)

            _uuid, uuid_formatted = self.generate_new_instance_id()

            # Updating xml fields for submission. In order to update an existing
            # submission, the current `instanceID` must be moved to the value
            # for `deprecatedID`.
            instance_id = xml_parsed.find('meta/instanceID')
            # If the submission has been edited before, it will already contain
            # a deprecatedID element - otherwise create a new element
            deprecated_id = xml_parsed.find('meta/deprecatedID')
            deprecated_id_or_new = (
                deprecated_id
                if deprecated_id is not None
                else ET.SubElement(xml_parsed.find('meta'), 'deprecatedID')
            )
            deprecated_id_or_new.text = instance_id.text
            instance_id.text = uuid_formatted

            # If the form has been updated with new fields and earlier
            # submissions have been selected as part of the bulk update,
            # a new element has to be created before a value can be set.
            # However, with this new power, arbitrary fields can be added
            # to the XML tree through the API.
            for k, v in update_data.items():
                # A potentially clunky way of taking groups and nested groups
                # into account when the elements don't exist on the XML tree
                # (which could be the case if the form has been updated). They
                # are iteratively attached to the tree since we can only
                # append one element deep per iteration
                if '/' in k:
                    accumulated_elements = []
                    for i, element in enumerate(k.split('/')):
                        if i == 0:
                            ET.SubElement(xml_parsed, element)
                            accumulated_elements.append(element)
                        else:
                            updated_xml_path = '/'.join(accumulated_elements)
                            ET.SubElement(
                                xml_parsed.find(updated_xml_path), element
                            )
                            accumulated_elements.append(element)

                element_to_update = xml_parsed.find(k)
                element_to_update_or_new = (
                    element_to_update
                    if element_to_update is not None
                    else ET.SubElement(xml_parsed, k)
                )
                element_to_update_or_new.text = v

            # TODO: Might be worth refactoring this as it is also used when
            # duplicating a submission
            file_tuple = (_uuid, io.BytesIO(ET.tostring(xml_parsed)))
            files = {'xml_submission_file': file_tuple}
            # `POST` is required by OpenRosa spec https://docs.getodk.org/openrosa-form-submission
            headers = {}
            if partial_perms:
                headers.update(
                    KobocatOneTimeAuthToken.create_token(user, method='POST').get_header()
                )

            kc_request = requests.Request(
                method='POST',
                url=self.submission_url,
                files=files,
                headers=headers,
            )
            kc_response = self.__kobocat_proxy_request(
                kc_request, user=user
            )

            kc_responses.append(
                {
                    'uuid': _uuid,
                    'response': kc_response,
                }
            )

        return self.__prepare_bulk_update_response(kc_responses)

    def calculated_submission_count(self, user: 'auth.User', **kwargs) -> int:
        params = self.validate_submission_list_params(user,
                                                      validate_count=True,
                                                      **kwargs)
        return MongoHelper.get_count(self.mongo_userform_id, **params)

    def connect(self, identifier=None, active=False):
        """
        `POST` initial survey content to KoBoCAT and create a new project.
        Store results in deployment data.
        """
        # If no identifier was provided, construct one using
        # `settings.KOBOCAT_URL` and the uid of the asset
        if not identifier:
            # Use the external URL here; the internal URL will be substituted
            # in when appropriate
            if not settings.KOBOCAT_URL or not settings.KOBOCAT_INTERNAL_URL:
                raise ImproperlyConfigured(
                    'Both KOBOCAT_URL and KOBOCAT_INTERNAL_URL must be '
                    'configured before using KobocatDeploymentBackend'
                )
            kc_server = settings.KOBOCAT_URL
            username = self.asset.owner.username
            id_string = self.asset.uid
            identifier = '{server}/{username}/forms/{id_string}'.format(
                server=kc_server,
                username=username,
                id_string=id_string,
            )
        else:
            # Parse the provided identifier, which is expected to follow the
            # format http://kobocat_server/username/forms/id_string
            kc_server, kc_path = self.__parse_identifier(identifier)
            path_head, path_tail = posixpath.split(kc_path)
            id_string = path_tail
            path_head, path_tail = posixpath.split(path_head)
            if path_tail != 'forms':
                raise Exception('The identifier is not properly formatted.')
            path_head, path_tail = posixpath.split(path_head)
            if path_tail != self.asset.owner.username:
                raise Exception(
                    'The username in the identifier does not match the owner '
                    'of this asset.'
                )
            if path_head != '/':
                raise Exception('The identifier is not properly formatted.')

        url = self.external_to_internal_url('{}/api/v1/forms'.format(kc_server))
        xls_io = self.asset.to_xls_io(
            versioned=True, append={
                'settings': {
                    'id_string': id_string,
                    'form_title': self.asset.name,
                }
            }
        )

        # Payload contains `kpi_asset_uid` and `has_kpi_hook` for two reasons:
        # - KC `XForm`'s `id_string` can be different than `Asset`'s `uid`, then
        #   we can't rely on it to find its related `Asset`.
        # - Removing, renaming `has_kpi_hook` will force PostgreSQL to rewrite
        #   every record of `logger_xform`. It can be also used to filter
        #   queries as it is faster to query a boolean than string.
        payload = {
            'downloadable': active,
            'has_kpi_hook': self.asset.has_active_hooks,
            'kpi_asset_uid': self.asset.uid
        }
        files = {'xls_file': ('{}.xls'.format(id_string), xls_io)}
        json_response = self._kobocat_request(
            'POST', url, data=payload, files=files)
        self.store_data({
            'backend': 'kobocat',
            'identifier': self.internal_to_external_url(identifier),
            'active': json_response['downloadable'],
            'backend_response': json_response,
            'version': self.asset.version_id,
        })

    @staticmethod
    def format_openrosa_datetime(dt: Optional[datetime] = None) -> str:
        """
        Format a given datetime object or generate a new timestamp matching the
        OpenRosa datetime formatting
        """
        if dt is None:
            dt = datetime.now(tz=pytz.UTC)

        # Awkward check, but it's prescribed by
        # https://docs.python.org/3/library/datetime.html#determining-if-an-object-is-aware-or-naive
        if dt.tzinfo is None or dt.tzinfo.utcoffset(None) is None:
            raise ValueError('An offset-aware datetime is required')
        return dt.isoformat('T', 'milliseconds')

    def delete(self):
        """
        WARNING! Deletes all submitted data!
        """
        url = self.external_to_internal_url(self.backend_response['url'])
        try:
            self._kobocat_request('DELETE', url)
        except KobocatDeploymentException as e:
            if (
                hasattr(e, 'response')
                and e.response.status_code == status.HTTP_404_NOT_FOUND
            ):
                # The KC project is already gone!
                pass
            else:
                raise
        super().delete()

    def delete_submission(self, submission_id: int, user: 'auth.User') -> dict:
        """
        Delete a submission through KoBoCAT proxy

        It returns a dictionary which can used as Response object arguments
        """

        submission_ids = self.validate_write_access_with_partial_perms(
            user=user,
            perm=PERM_DELETE_SUBMISSIONS,
            submission_ids=[submission_id]
        )
        # If `submission_ids` is not empty, user has partial permissions.
        # Otherwise, they have have full access.
<<<<<<< HEAD
        if submission_ids:
            # TODO add one-time valid token
            raise NotImplementedError('Back end does not support this request')

        kc_url = self.get_submission_detail_url(submission_id)
        kc_request = requests.Request(method='DELETE', url=kc_url)
=======
        headers = {}
        if submission_ids:
            headers.update(
                KobocatOneTimeAuthToken.create_token(user, method='DELETE').get_header()
            )

        kc_url = self.get_submission_detail_url(submission_id)
        kc_request = requests.Request(
            method='DELETE', url=kc_url, headers=headers
        )
>>>>>>> 4b42d062
        kc_response = self.__kobocat_proxy_request(kc_request, user)

        return self.__prepare_as_drf_response_signature(kc_response)

    def delete_submissions(self, data: dict, user: 'auth.User') -> dict:
        """
        Bulk delete provided submissions through KoBoCAT proxy,
        authenticated by `user`'s API token.

        `data` should contains the submission ids or the query to get the subset
        of submissions to delete
        Example:
             {"submission_ids": [1, 2, 3]}
             or
             {"query": {"Question": "response"}
        """

        submission_ids = self.validate_write_access_with_partial_perms(
            user=user,
            perm=PERM_DELETE_SUBMISSIONS,
            submission_ids=data['submission_ids'],
            query=data['query'],
        )

        # If `submission_ids` is not empty, user has partial permissions.
        # Otherwise, they have have full access.
<<<<<<< HEAD
        if submission_ids:
            data.pop('query', None)
            data['submission_ids'] = submission_ids
            # TODO add one-time valid token
            raise NotImplementedError('Back end does not support this request')

        kc_url = self.submission_list_url
        kc_request = requests.Request(method='DELETE', url=kc_url, json=data)
=======
        headers = {}
        if submission_ids:
            # Remove query from `data` because all the submission ids have been
            # already retrieved
            data.pop('query', None)
            data['submission_ids'] = submission_ids
            headers.update(
                KobocatOneTimeAuthToken.create_token(user, method='DELETE').get_header()
            )

        kc_url = self.submission_list_url
        kc_request = requests.Request(
            method='DELETE', url=kc_url, json=data, headers=headers
        )
>>>>>>> 4b42d062
        kc_response = self.__kobocat_proxy_request(kc_request, user)

        return self.__prepare_as_drf_response_signature(kc_response)

    def duplicate_submission(
        self, submission_id: int, user: 'auth.User'
    ) -> dict:
        """
        Duplicates a single submission proxied through KoBoCAT. The submission
        with the given `submission_id` is duplicated and the `start`, `end` and
        `instanceID` parameters of the submission are reset before being posted
        to KoBoCAT.

        Returns a dict with message response from KoBoCAT and uuid of created
        submission if successful

        """

        submission_ids = self.validate_write_access_with_partial_perms(
            user=user,
            perm=PERM_CHANGE_SUBMISSIONS,
            submission_ids=[submission_id],
        )

        # If `submission_ids` is not empty, user has partial permissions.
        # Otherwise, they have have full access.
<<<<<<< HEAD
        if submission_ids:
            # TODO add one-time valid token
            raise NotImplementedError('Back end does not support this request')
=======
        headers = {}
        if submission_ids:
            headers.update(
                KobocatOneTimeAuthToken.create_token(user, method='POST').get_header()
            )
>>>>>>> 4b42d062

        submission = self.get_submission(
            submission_id,
            user=user,
<<<<<<< HEAD
            format_type=INSTANCE_FORMAT_TYPE_XML,
=======
            format_type=SUBMISSION_FORMAT_TYPE_XML,
>>>>>>> 4b42d062
        )

        # parse XML string to ET object
        xml_parsed = ET.fromstring(submission)

        # attempt to update XML fields for duplicate submission. Note that
        # `start` and `end` are not guaranteed to be included in the XML object
        _uuid, uuid_formatted = self.generate_new_instance_id()
        date_formatted = self.format_openrosa_datetime()
        for date_field in ('start', 'end'):
            element = xml_parsed.find(date_field)
            # Even if the element is found, `bool(element)` is `False`. How
            # very un-Pythonic!
            if element is not None:
                element.text = date_formatted
        # Rely on `meta/instanceID` being present. If it's absent, something is
        # fishy enough to warrant raising an exception instead of continuing
        # silently
        xml_parsed.find('meta/instanceID').text = uuid_formatted

        file_tuple = (_uuid, io.BytesIO(ET.tostring(xml_parsed)))
        files = {'xml_submission_file': file_tuple}
        kc_request = requests.Request(
            method='POST', url=self.submission_url, files=files, headers=headers
        )
        kc_response = self.__kobocat_proxy_request(
            kc_request, user=user
        )

        if kc_response.status_code == status.HTTP_201_CREATED:
            return next(self.get_submissions(user, query={'_uuid': _uuid}))
        else:
            raise KobocatDuplicateSubmissionException

    @staticmethod
    def external_to_internal_url(url):
        """
        Replace the value of `settings.KOBOCAT_URL` with that of
        `settings.KOBOCAT_INTERNAL_URL` when it appears at the beginning of
        `url`
        """
        return re.sub(
            pattern='^{}'.format(re.escape(settings.KOBOCAT_URL)),
            repl=settings.KOBOCAT_INTERNAL_URL,
            string=url
        )

    @staticmethod
    def generate_new_instance_id() -> (str, str):
        """
        Returns:
            - Generated uuid
            - Formatted uuid for OpenRosa xml
        """
        _uuid = str(uuid.uuid4())
        return _uuid, f'uuid:{_uuid}'

    def get_data_download_links(self):
        exports_base_url = '/'.join((
            settings.KOBOCAT_URL.rstrip('/'),
            self.asset.owner.username,
            'exports',
            self.backend_response['id_string']
        ))
        reports_base_url = '/'.join((
            settings.KOBOCAT_URL.rstrip('/'),
            self.asset.owner.username,
            'reports',
            self.backend_response['id_string']
        ))
        forms_base_url = '/'.join((
            settings.KOBOCAT_URL.rstrip('/'),
            self.asset.owner.username,
            'forms',
            self.backend_response['id_string']
        ))
        links = {
            # To be displayed in iframes
            'xls_legacy': '/'.join((exports_base_url, 'xls/')),
            'csv_legacy': '/'.join((exports_base_url, 'csv/')),
            'zip_legacy': '/'.join((exports_base_url, 'zip/')),
            'kml_legacy': '/'.join((exports_base_url, 'kml/')),
            # For GET requests that return files directly
            'xls': '/'.join((reports_base_url, 'export.xlsx')),
            'csv': '/'.join((reports_base_url, 'export.csv')),
        }
        return links

    def get_enketo_submission_url(
<<<<<<< HEAD
        self, submission_id: int, user: 'auth.User', params: dict = None
    ) -> dict:
        """
        Gets edit URL of the submission from KoBoCAT through proxy
        """
        url = '{detail_url}/enketo'.format(
            detail_url=self.get_submission_detail_url(submission_id))
        kc_request = requests.Request(method='GET', url=url, params=params)
        kc_response = self.__kobocat_proxy_request(kc_request, user)

=======
        self,
        submission_id: int,
        user: 'auth.User',
        params: dict = None,
        action_: str = 'edit',
    ) -> dict:
        """
        Get URLs of the submission from KoBoCAT through proxy
        """
        if action_ == 'edit':
            partial_perm = PERM_CHANGE_SUBMISSIONS
        elif action_ == 'view':
            partial_perm = PERM_VIEW_SUBMISSIONS
        else:
            raise NotImplementedError(
                "Only 'view' and 'edit' actions are currently supported"
            )

        submission_ids = self.validate_write_access_with_partial_perms(
            user=user,
            perm=partial_perm,
            submission_ids=[submission_id],
        )

        # If `submission_ids` is not empty, user has partial permissions.
        # Otherwise, they have have full access.
        headers = {}
        use_partial_perms = False
        if submission_ids:
            use_partial_perms = True
            headers.update(
                KobocatOneTimeAuthToken.create_token(user, method='GET').get_header()
            )
        url = '{detail_url}/enketo_{action}'.format(
            detail_url=self.get_submission_detail_url(submission_id),
            action=action_,
        )
        kc_request = requests.Request(
            method='GET', url=url, params=params, headers=headers
        )
        kc_response = self.__kobocat_proxy_request(kc_request, user)

        # if `headers` is not empty, user has partial permissions. We need to
        # allow Enketo Express to communicate with KoBoCAT when data is
        # submitted. We whitelist the URL through KobocatOneTimeAuthToken
        # to make KoBoCAT accept the edited submission from this user
        if use_partial_perms and kc_response.status_code == status.HTTP_200_OK:
            json_response = kc_response.json()
            try:
                url = json_response['url']
            except KeyError:
                pass
            else:
                # Give the token a longer life in case the edit takes longer
                # than `KobocatOneTimeAuthToken` default expiration time
                KobocatOneTimeAuthToken.create_token(
                    user=user, url=url,
                    expiration_time=several_minutes_from_now(24 * 60)
                )

>>>>>>> 4b42d062
        return self.__prepare_as_drf_response_signature(kc_response)

    def get_enketo_survey_links(self):
        data = {
            'server_url': '{}/{}'.format(
                settings.KOBOCAT_URL.rstrip('/'),
                self.asset.owner.username
            ),
            'form_id': self.backend_response['id_string']
        }
        try:
            response = requests.post(
                '{}{}'.format(
                    settings.ENKETO_SERVER, settings.ENKETO_SURVEY_ENDPOINT),
                # bare tuple implies basic auth
                auth=(settings.ENKETO_API_TOKEN, ''),
                data=data
            )
            response.raise_for_status()
        except requests.exceptions.RequestException as e:
            # Don't 500 the entire asset view if Enketo is unreachable
            logging.error(
                'Failed to retrieve links from Enketo', exc_info=True)
            return {}
        try:
            links = response.json()
        except ValueError:
            logging.error('Received invalid JSON from Enketo', exc_info=True)
            return {}
        for discard in ('enketo_id', 'code', 'preview_iframe_url'):
            try:
                del links[discard]
            except KeyError:
                pass
        return links

    def get_submission_detail_url(self, submission_id: int) -> str:
        url = f'{self.submission_list_url}/{submission_id}'
        return url

    def get_submission_validation_status_url(self, submission_id: int) -> str:
        url = '{detail_url}/validation_status'.format(
            detail_url=self.get_submission_detail_url(submission_id)
        )
        return url

    def get_submissions(
        self,
        user: 'auth.User',
<<<<<<< HEAD
        format_type: str = INSTANCE_FORMAT_TYPE_JSON,
        submission_ids: list = [],
        **kwargs
    ) -> Union[Generator[dict, None, None], list]:
        """
        Retrieves submissions which `user` is allowed to access
        The format `format_type` can be either:
        - 'json' (See `kpi.constants.INSTANCE_FORMAT_TYPE_JSON)
        - 'xml' (See `kpi.constants.INSTANCE_FORMAT_TYPE_XML)

        Results can be filtered on instance ids and/or MongoDB filters can be
        passed through `kwargs`
        """

        kwargs['submission_ids'] = submission_ids
=======
        format_type: str = SUBMISSION_FORMAT_TYPE_JSON,
        submission_ids: list = [],
        **mongo_query_params
    ) -> Union[Generator[dict, None, None], list]:
        """
        Retrieve submissions that `user` is allowed to access.

        The format `format_type` can be either:
        - 'json' (See `kpi.constants.SUBMISSION_FORMAT_TYPE_JSON`)
        - 'xml' (See `kpi.constants.SUBMISSION_FORMAT_TYPE_XML`)

        Results can be filtered by submission ids. Moreover MongoDB filters can
        be passed through `query` to narrow down the results.

        If `user` has no access to these submissions or no matches are found,
        an empty generator is returned.

        If `format_type` is 'json', a generator of dictionaries is returned.
        Otherwise, if `format_type` is 'xml', a generator of strings is returned.
        """

        mongo_query_params['submission_ids'] = submission_ids
>>>>>>> 4b42d062
        params = self.validate_submission_list_params(user,
                                                      format_type=format_type,
                                                      **mongo_query_params)

        if format_type == SUBMISSION_FORMAT_TYPE_JSON:
            submissions = self.__get_submissions_in_json(**params)
        elif format_type == SUBMISSION_FORMAT_TYPE_XML:
            submissions = self.__get_submissions_in_xml(**params)
        else:
            raise BadFormatException(
                "The format {} is not supported".format(format_type)
            )
        return submissions

<<<<<<< HEAD
    def get_validation_status(
        self, submission_id, user: 'auth.User', params: dict
    ) -> dict:
        url = self.get_submission_validation_status_url(submission_id)
        kc_request = requests.Request(method='GET', url=url, data=params)
=======
    def get_validation_status(self, submission_id: int, user: 'auth.User') -> dict:
        url = self.get_submission_validation_status_url(submission_id)
        kc_request = requests.Request(method='GET', url=url)
>>>>>>> 4b42d062
        kc_response = self.__kobocat_proxy_request(kc_request, user)

        return self.__prepare_as_drf_response_signature(kc_response)

    @staticmethod
    def internal_to_external_url(url):
        """
        Replace the value of `settings.KOBOCAT_INTERNAL_URL` with that of
        `settings.KOBOCAT_URL` when it appears at the beginning of
        `url`
        """
        return re.sub(
            pattern='^{}'.format(re.escape(settings.KOBOCAT_INTERNAL_URL)),
            repl=settings.KOBOCAT_URL,
            string=url
        )

    @staticmethod
    def make_identifier(username, id_string):
        """
        Uses `settings.KOBOCAT_URL` to construct an identifier from a
        username and id string, without the caller having to specify a server
        or know the full format of KC identifiers
        """
        # No need to use the internal URL here; it will be substituted in when
        # appropriate
        return '{}/{}/forms/{}'.format(
            settings.KOBOCAT_URL,
            username,
            id_string
        )

    @property
    def mongo_userform_id(self):
        return '{}_{}'.format(self.asset.owner.username, self.xform_id_string)

    def redeploy(self, active=None):
        """
        Replace (overwrite) the deployment, keeping the same identifier, and
        optionally changing whether the deployment is active
        """
        if active is None:
            active = self.active
        url = self.external_to_internal_url(self.backend_response['url'])
        id_string = self.backend_response['id_string']
        xls_io = self.asset.to_xls_io(
            versioned=True, append={
                'settings': {
                    'id_string': id_string,
                    'form_title': self.asset.name,
                }
            }
        )
        payload = {
            'downloadable': active,
            'title': self.asset.name,
            'has_kpi_hook': self.asset.has_active_hooks
        }
        files = {'xls_file': ('{}.xls'.format(id_string), xls_io)}
        try:
            json_response = self._kobocat_request(
                'PATCH', url, data=payload, files=files)
            self.store_data({
                'active': json_response['downloadable'],
                'backend_response': json_response,
                'version': self.asset.version_id,
            })
        except KobocatDeploymentException as e:
            if hasattr(e, 'response') and e.response.status_code == 404:
                # Whoops, the KC project we thought we were going to overwrite
                # is gone! Try a standard deployment instead
                return self.connect(self.identifier, active)
            raise

        self.set_asset_uid()

    def remove_from_kc_only_flag(self,
                                 specific_user: Union[int, 'User'] = None):
        """
        Removes `from_kc_only` flag for ALL USERS unless `specific_user` is
        provided

        Args:
            specific_user (int, User): User object or pk
        """
        # This flag lets us know that permission assignments in KPI exist
        # only because they were copied from KoBoCAT (by `sync_from_kobocat`).
        # As soon as permissions are assigned through KPI, this flag must be
        # removed
        #
        # This method is here instead of `ObjectPermissionMixin` because
        # it's specific to KoBoCat as backend.

        # TODO: Remove this method after kobotoolbox/kobocat#642

        filters = {
            'permission__codename': PERM_FROM_KC_ONLY,
            'asset_id': self.asset.id,
        }
        if specific_user is not None:
            try:
                user_id = specific_user.pk
            except AttributeError:
                user_id = specific_user
            filters['user_id'] = user_id

        ObjectPermission.objects.filter(**filters).delete()

    def set_active(self, active):
        """
        `PATCH` active boolean of the survey.
        Store results in deployment data
        """
        # self.store_data is an alias for
        # self.asset._deployment_data.update(...)
        url = self.external_to_internal_url(
            self.backend_response['url'])
        payload = {
            'downloadable': bool(active)
        }
        json_response = self._kobocat_request('PATCH', url, data=payload)
        assert json_response['downloadable'] == bool(active)

        self.save_to_db({
            'active': json_response['downloadable'],
            'backend_response': json_response,
        })

    def set_asset_uid(self, force: bool = False) -> bool:
        """
        Link KoBoCAT `XForm` back to its corresponding KPI `Asset` by
        populating the `kpi_asset_uid` field (use KoBoCAT proxy to PATCH XForm).
        Useful when a form is created from the legacy upload form.
        Store results in deployment data.

        It returns `True` only if `XForm.kpi_asset_uid` field is updated
        during this call, otherwise `False`.
        """
        is_synchronized = not (
            force or
            self.backend_response.get('kpi_asset_uid', None) is None
        )
        if is_synchronized:
            return False

        url = self.external_to_internal_url(self.backend_response['url'])
        payload = {
            'kpi_asset_uid': self.asset.uid
        }
        json_response = self._kobocat_request('PATCH', url, data=payload)
        is_set = json_response['kpi_asset_uid'] == self.asset.uid
        assert is_set
        self.store_data({
            'backend_response': json_response,
        })
        return True

    def set_has_kpi_hooks(self):
        """
        `PATCH` `has_kpi_hooks` boolean of related KoBoCAT XForm.
        It lets KoBoCAT know whether it needs to notify KPI
        each time a submission comes in.

        Store results in deployment data
        """
        has_active_hooks = self.asset.has_active_hooks
        url = self.external_to_internal_url(
            self.backend_response['url'])
        payload = {
            'has_kpi_hooks': has_active_hooks,
            'kpi_asset_uid': self.asset.uid
        }

        try:
            json_response = self._kobocat_request('PATCH', url, data=payload)
        except KobocatDeploymentException as e:
            if (
                has_active_hooks is False
                and hasattr(e, 'response')
                and e.response.status_code == status.HTTP_404_NOT_FOUND
            ):
                # It's okay if we're trying to unset the active hooks flag and
                # the KoBoCAT project is already gone. See #2497
                pass
            else:
                raise
        else:
            assert json_response['has_kpi_hooks'] == has_active_hooks
            self.store_data({
                'backend_response': json_response,
            })

    def set_validation_status(self,
                              submission_id: int,
                              user: 'auth.User',
                              data: dict,
                              method: str) -> dict:
        """
        Update validation status through KoBoCAT proxy,
        authenticated by `user`'s API token.
        If `method` is `DELETE`, the status is reset to `None`

        It returns a dictionary which can used as Response object arguments
        """

        submission_ids = self.validate_write_access_with_partial_perms(
            user=user,
            perm=PERM_VALIDATE_SUBMISSIONS,
            submission_ids=[submission_id],
        )

        # If `submission_ids` is not empty, user has partial permissions.
        # Otherwise, they have have full access.
<<<<<<< HEAD
        if submission_ids:
            # TODO add one-time valid token
            raise NotImplementedError('Back end does not support this request')

        kc_request_params = {
            'method': method,
            'url': self.get_submission_validation_status_url(submission_id)
=======
        headers = {}
        if submission_ids:
            headers.update(
                KobocatOneTimeAuthToken.create_token(user, method='PATCH').get_header()
            )

        kc_request_params = {
            'method': method,
            'url': self.get_submission_validation_status_url(submission_id),
            'headers': headers
>>>>>>> 4b42d062
        }

        if method == 'PATCH':
            kc_request_params.update({'json': data})

        kc_request = requests.Request(**kc_request_params)
        kc_response = self.__kobocat_proxy_request(kc_request, user)
        return self.__prepare_as_drf_response_signature(kc_response)

    def set_validation_statuses(self, user: 'auth.User', data: dict) -> dict:
        """
        Bulk update validation status for provided submissions through
        KoBoCAT proxy, authenticated by `user`'s API token.

        `data` should contains either the submission ids or the query to
        retrieve the subset of submissions chosen by then user.
        If none of them are provided, all the submissions are selected
        Examples:
            {"submission_ids": [1, 2, 3]}
            {"query":{"_validation_status.uid":"validation_status_not_approved"}
        """
        submission_ids = self.validate_write_access_with_partial_perms(
            user=user,
            perm=PERM_VALIDATE_SUBMISSIONS,
            submission_ids=data['submission_ids'],
            query=data['query'],
        )

        # If `submission_ids` is not empty, user has partial permissions.
        # Otherwise, they have have full access.
<<<<<<< HEAD
        if submission_ids:
            data.pop('query', None)
            data['submission_ids'] = submission_ids
            # TODO add one-time valid token
            raise NotImplementedError('Back end does not support this request')

        # `PATCH` KC even if KPI receives `DELETE`
        url = self.submission_list_url
        kc_request = requests.Request(method='PATCH', url=url, json=data)
=======
        headers = {}
        if submission_ids:
            # Remove query from `data` because all the submission ids have been
            # already retrieved
            data.pop('query', None)
            data['submission_ids'] = submission_ids
            headers.update(
                KobocatOneTimeAuthToken.create_token(user, method='PATCH').get_header()
            )

        # `PATCH` KC even if KPI receives `DELETE`
        url = self.submission_list_url
        kc_request = requests.Request(
            method='PATCH', url=url, headers=headers, json=data
        )
>>>>>>> 4b42d062
        kc_response = self.__kobocat_proxy_request(kc_request, user)
        return self.__prepare_as_drf_response_signature(kc_response)

    @property
    def submission_list_url(self):
        url = '{kc_base}/api/v1/data/{formid}'.format(
            kc_base=settings.KOBOCAT_INTERNAL_URL,
            formid=self.backend_response['formid']
        )
        return url

    @property
    def submission_url(self) -> str:
        url = '{kc_base}/submission'.format(
            kc_base=settings.KOBOCAT_URL,
        )
        return url

    def sync_media_files(self, file_type: str = AssetFile.FORM_MEDIA):

        url = self.external_to_internal_url(self.backend_response['url'])
        response = self._kobocat_request('GET', url)
        kc_files = defaultdict(dict)

        # Build a list of KoBoCAT metadata to compare with KPI
        for metadata in response.get('metadata', []):
            if metadata['data_type'] == self.SYNCED_DATA_FILE_TYPES[file_type]:
                kc_files[metadata['data_value']] = {
                    'pk': metadata['id'],
                    'url': metadata['url'],
                    'md5': metadata['file_hash'],
                    'from_kpi': metadata['from_kpi'],
                }

        kc_filenames = kc_files.keys()

        queryset = self._get_metadata_queryset(file_type=file_type)

        for media_file in queryset:

            backend_media_id = media_file.backend_media_id

            # File does not exist in KC
            if backend_media_id not in kc_filenames:
                if media_file.deleted_at is None:
                    # New file
                    self.__save_kc_metadata(media_file)
                else:
                    # Orphan, delete it
                    media_file.delete(force=True)
                continue

            # Existing file
            if backend_media_id in kc_filenames:
                kc_file = kc_files[backend_media_id]
                if media_file.deleted_at is None:
                    # If md5 differs, we need to re-upload it.
                    if media_file.md5_hash != kc_file['md5']:
                        if media_file.file_type == AssetFile.PAIRED_DATA:
                            self.__update_kc_metadata_hash(
                                media_file, kc_file['pk']
                            )
                        else:
                            self.__delete_kc_metadata(kc_file)
                            self.__save_kc_metadata(media_file)
                elif kc_file['from_kpi']:
                    self.__delete_kc_metadata(kc_file, media_file)
                else:
                    # Remote file has been uploaded directly to KC. We
                    # cannot delete it, but we need to vacuum KPI.
                    media_file.delete(force=True)
                    # Skip deletion of key corresponding to `backend_media_id`
                    # in `kc_files` to avoid unique constraint failure in case
                    # user deleted
                    # and re-uploaded the same file in a row between
                    # two deployments
                    # Example:
                    # - User uploads file1.jpg (pk == 1)
                    # - User deletes file1.jpg (pk == 1)
                    # - User re-uploads file1.jpg (pk == 2)
                    # Next time, 'file1.jpg' is encountered in this loop,
                    # it would try to re-upload to KC if its hash differs
                    # from KC version and would fail because 'file1.jpg'
                    # already exists in KC db.
                    continue

                # Remove current filename from `kc_files`.
                # All files which will remain in this dict (after this loop)
                # will be considered obsolete and will be deleted
                del kc_files[backend_media_id]

        # Remove KC orphan files previously uploaded through KPI
        for kc_file in kc_files.values():
            if kc_file['from_kpi']:
                self.__delete_kc_metadata(kc_file)

    @property
    def xform(self):
        if not hasattr(self, '_xform'):
            pk = self.backend_response['formid']
            xform = KobocatXForm.objects.filter(pk=pk).only(
                'user__username', 'id_string').first()
            if not (xform.user.username == self.asset.owner.username and
                    xform.id_string == self.xform_id_string):
                raise Exception(
                    'Deployment links to an unexpected KoBoCAT XForm')
            setattr(self, '_xform', xform)

        return self._xform

    @property
    def xform_id(self):
        return self.xform.pk

    @property
    def xform_id_string(self):
        return self.get_data('backend_response.id_string')

    @property
    def timestamp(self):
        try:
            return self.backend_response['date_modified']
        except KeyError:
            return None

    def _kobocat_request(self, method, url, expect_formid=True, **kwargs):
        """
        Make a POST or PATCH request and return parsed JSON. Keyword arguments,
        e.g. `data` and `files`, are passed through to `requests.request()`.

        If `expect_formid` is False, it bypasses the presence of 'formid'
        property in KoBoCAT response and returns the KoBoCAT response whatever
        it is.

        `kwargs` contains arguments to be passed to KoBoCAT request.
        """

        expected_status_codes = {
            'GET': 200,
            'POST': 201,
            'PATCH': 200,
            'DELETE': 204,
        }

        try:
            expected_status_code = expected_status_codes[method]
        except KeyError:
            raise NotImplementedError(
                'This backend does not implement the {} method'.format(method)
            )

        # Make the request to KC
        try:
            kc_request = requests.Request(method=method, url=url, **kwargs)
            response = self.__kobocat_proxy_request(kc_request,
                                                    user=self.asset.owner)

        except requests.exceptions.RequestException as e:
            # Failed to access the KC API
            # TODO: clarify that the user cannot correct this
            raise KobocatDeploymentException(detail=str(e))

        # If it's a no-content success, return immediately
        if response.status_code == expected_status_code == 204:
            return {}

        # Parse the response
        try:
            json_response = response.json()
        except ValueError as e:
            # Unparseable KC API output
            # TODO: clarify that the user cannot correct this
            raise KobocatDeploymentException(
                detail=str(e), response=response)

        # Check for failure
        if (
            response.status_code != expected_status_code
            or json_response.get('type') == 'alert-error'
            or (expect_formid and 'formid' not in json_response)
        ):
            if 'text' in json_response:
                # KC API refused us for a specified reason, likely invalid
                # input Raise a 400 error that includes the reason
                e = KobocatDeploymentException(detail=json_response['text'])
                e.status_code = status.HTTP_400_BAD_REQUEST
                raise e
            else:
                # Unspecified failure; raise 500
                raise KobocatDeploymentException(
                    detail='Unexpected KoBoCAT error {}: {}'.format(
                        response.status_code, response.content),
                    response=response
                )

        return json_response

    def _last_submission_time(self):
        id_string = self.backend_response['id_string']
        return last_submission_time(
            xform_id_string=id_string, user_id=self.asset.owner.pk)

    def _submission_count(self):
        id_string = self.backend_response['id_string']
        # avoid migrations from being created for kc_access mocked models
        # there should be a better way to do this, right?
        return instance_count(
            xform_id_string=id_string,
            user_id=self.asset.owner.pk,
        )

    def __delete_kc_metadata(
        self, kc_file_: dict, file_: Union[AssetFile, PairedData] = None
    ):
        """
        A simple utility to delete metadata in KoBoCAT through proxy.
        If related KPI file is provided (i.e. `file_`), it is deleted too.
        """
        # Delete file in KC
        self._kobocat_request('DELETE',
                              url=kc_file_['url'],
                              expect_formid=False)

        if file_ is None:
            return

        # Delete file in KPI if requested
        file_.delete(force=True)

    def __get_submissions_in_json(self, **params):
        """
        Retrieve submissions directly from Mongo.

        :param params: dict. Filter params
        :return: generator<JSON>
        """
<<<<<<< HEAD
        instances, total_count = MongoHelper.get_instances(
=======
        mongo_cursor, total_count = MongoHelper.get_instances(
>>>>>>> 4b42d062
            self.mongo_userform_id, **params)

        # Python-only attribute used by `kpi.views.v2.data.DataViewSet.list()`
        self.current_submissions_count = total_count

        return (
            MongoHelper.to_readable_dict(submission)
            for submission in mongo_cursor
        )

    def __get_submissions_in_xml(self, **params):
        """
        Retrieves submissions directly from PostgreSQL.

        :param params: dict. Filter params
        :return: list<XML>
        """

        mongo_filters = ['query', 'permission_filters']
        use_mongo = any(mongo_filter in mongo_filters for mongo_filter in params
                        if params.get(mongo_filter) is not None)

        if use_mongo:
            # We use Mongo to retrieve matching instances.
            params['fields'] = ['_id']
            # Force `sort` by `_id` for Mongo
            # See FIXME about sort in `BaseDeploymentBackend.validate_submission_list_params()`
            params['sort'] = {'_id': 1}
            submissions, count = MongoHelper.get_instances(
                self.mongo_userform_id, **params
            )
            submission_ids = [
                submission.get('_id')
                for submission in submissions
            ]
            self.current_submissions_count = count

        queryset = ReadOnlyKobocatInstance.objects.filter(
            xform_id=self.xform_id,
        )

        if len(submission_ids) > 0 or use_mongo:
            queryset = queryset.filter(id__in=submission_ids)

        # Python-only attribute used by `kpi.views.v2.data.DataViewSet.list()`
        if not use_mongo:
            self.current_submissions_count = queryset.count()

        # Force Sort by id
        # See FIXME about sort in `BaseDeploymentBackend.validate_submission_list_params()`
        queryset = queryset.order_by('id')

        # When using Mongo, data is already paginated,
        # no need to do it with PostgreSQL too.
        if not use_mongo:
            offset = params.get('start')
            limit = offset + params.get('limit')
            queryset = queryset[offset:limit]

        return (lazy_instance.xml for lazy_instance in queryset)

    @staticmethod
    def __kobocat_proxy_request(kc_request, user=None):
        """
        Send `kc_request`, which must specify `method` and `url` at a minimum.
        If the incoming request to be proxied is authenticated,
        logged-in user's API token will be added to `kc_request.headers`

        :param kc_request: requests.models.Request
        :param user: User
        :return: requests.models.Response
        """
        if not is_user_anonymous(user):
            token, created = Token.objects.get_or_create(user=user)
            kc_request.headers['Authorization'] = 'Token %s' % token.key
        session = requests.Session()
        return session.send(kc_request.prepare())

    @staticmethod
    def __parse_identifier(identifier: str) -> tuple:
        """
        Return a tuple of the KoBoCAT server and its path
        """
        parsed_identifier = urlparse(identifier)
        server = '{}://{}'.format(
            parsed_identifier.scheme, parsed_identifier.netloc)
        return server, parsed_identifier.path

    @staticmethod
    def __prepare_as_drf_response_signature(requests_response):
        """
        Prepares a dict from `Requests` response.
        Useful to get response from KoBoCAT and use it as a dict or pass it to
        DRF Response
        """

        prepared_drf_response = {}

        # `requests_response` may not have `headers` attribute
        content_type = requests_response.headers.get('Content-Type')
        content_language = requests_response.headers.get('Content-Language')
        if content_type:
            prepared_drf_response['content_type'] = content_type
        if content_language:
            prepared_drf_response['headers'] = {
                'Content-Language': content_language
            }

        prepared_drf_response['status'] = requests_response.status_code

        try:
            prepared_drf_response['data'] = json.loads(
                requests_response.content)
        except ValueError as e:
            if not requests_response.status_code == status.HTTP_204_NO_CONTENT:
                prepared_drf_response['data'] = {
                    'detail': _(
                        'KoBoCAT returned an unexpected response: {}'.format(
                            str(e))
                    )
                }

        return prepared_drf_response

    @classmethod
    def __prepare_bulk_update_data(cls, updates: dict) -> dict:
        """
        Preparing the request payload for bulk updating of submissions
        """
        # Sanitizing the payload of potentially destructive keys
        sanitized_updates = copy.deepcopy(updates)
        for key in updates:
            if (
                key in cls.PROTECTED_XML_FIELDS
                or '/' in key and key.split('/')[0] in cls.PROTECTED_XML_FIELDS
            ):
                sanitized_updates.pop(key)

        return sanitized_updates

    @staticmethod
    def __prepare_bulk_update_response(kc_responses: list) -> dict:
        """
        Formatting the response to allow for partial successes to be seen
        more explicitly.

        Args:
            kc_responses (list): A list containing dictionaries with keys of
            `_uuid` from the newly generated uuid and `response`, the response
            object received from KoBoCAT

        Returns:
            dict: formatted dict to be passed to a Response object and sent to
            the client
        """

        OPEN_ROSA_XML_MESSAGE = '{http://openrosa.org/http/response}message'

        # Unfortunately, the response message from OpenRosa is in XML format,
        # so it needs to be parsed before extracting the text
        results = []
        for response in kc_responses:
            try:
                message = (
                    ET.fromstring(response['response'].content)
                    .find(OPEN_ROSA_XML_MESSAGE)
                    .text
                )
            except ET.ParseError:
                message = _('Something went wrong')

            results.append(
                {
                    'uuid': response['uuid'],
                    'status_code': response['response'].status_code,
                    'message': message,
                }
            )

        total_update_attempts = len(results)
        total_successes = [result['status_code'] for result in results].count(
            status.HTTP_201_CREATED
        )

        return {
            'status': status.HTTP_200_OK
            if total_successes > 0
            else status.HTTP_400_BAD_REQUEST,
            'data': {
                'count': total_update_attempts,
                'successes': total_successes,
                'failures': total_update_attempts - total_successes,
                'results': results,
            },
        }

    def __save_kc_metadata(self, file_: SyncBackendMediaInterface):
        """
        Prepares request and data corresponding to the kind of media file
        (i.e. FileStorage or remote URL) to `POST` to KC through proxy.
        """
        identifier = self.identifier
        server, path_ = self.__parse_identifier(identifier)
        metadata_url = self.external_to_internal_url(f'{server}/api/v1/metadata')

        kwargs = {
            'data': {
                'data_value': file_.backend_media_id,
                'xform': self.xform_id,
                'data_type': self.SYNCED_DATA_FILE_TYPES[file_.file_type],
                'from_kpi': True,
                'data_filename': file_.filename,
                'data_file_type': file_.mimetype,
                'file_hash': file_.md5_hash,
            }
        }

        if not file_.is_remote_url:
            kwargs['files'] = {
                'data_file': (
                    file_.filename,
                    file_.content.file,
                    file_.mimetype,
                )
            }

        self._kobocat_request('POST',
                              url=metadata_url,
                              expect_formid=False,
                              **kwargs)

        file_.synced_with_backend = True
        file_.save(update_fields=['synced_with_backend'])
<<<<<<< HEAD

    def __update_kc_metadata_hash(
        self, file_: SyncBackendMediaInterface, kc_metadata_id: int
    ):
        """
        Update metadata hash in KC
        """
        identifier = self.identifier
        server, path_ = self.__parse_identifier(identifier)
        metadata_detail_url = self.external_to_internal_url(
            f'{server}/api/v1/metadata/{kc_metadata_id}'
        )

        data = {'file_hash': file_.md5_hash}
        self._kobocat_request('PATCH',
                              url=metadata_detail_url,
                              expect_formid=False,
                              data=data)

        file_.synced_with_backend = True
        file_.save(update_fields=['synced_with_backend'])

=======

    def __update_kc_metadata_hash(
        self, file_: SyncBackendMediaInterface, kc_metadata_id: int
    ):
        """
        Update metadata hash in KC
        """
        identifier = self.identifier
        server, path_ = self.__parse_identifier(identifier)
        metadata_detail_url = self.external_to_internal_url(
            f'{server}/api/v1/metadata/{kc_metadata_id}'
        )
>>>>>>> 4b42d062

        data = {'file_hash': file_.md5_hash}
        self._kobocat_request('PATCH',
                              url=metadata_detail_url,
                              expect_formid=False,
                              data=data)

        file_.synced_with_backend = True
        file_.save(update_fields=['synced_with_backend'])<|MERGE_RESOLUTION|>--- conflicted
+++ resolved
@@ -26,10 +26,7 @@
     PERM_CHANGE_SUBMISSIONS,
     PERM_DELETE_SUBMISSIONS,
     PERM_VALIDATE_SUBMISSIONS,
-<<<<<<< HEAD
-=======
     PERM_VIEW_SUBMISSIONS,
->>>>>>> 4b42d062
 )
 from kpi.interfaces.sync_backend_media import SyncBackendMediaInterface
 from kpi.models.asset_file import AssetFile
@@ -38,10 +35,7 @@
 from kpi.utils.log import logging
 from kpi.utils.mongo_helper import MongoHelper
 from kpi.utils.permissions import is_user_anonymous
-<<<<<<< HEAD
-=======
 from kpi.utils.datetime import several_minutes_from_now
->>>>>>> 4b42d062
 from .base_backend import BaseDeploymentBackend
 from .kc_access.shadow_models import (
     KobocatOneTimeAuthToken,
@@ -125,23 +119,6 @@
         # If `submission_ids` is not empty, user has partial permissions.
         # Otherwise, they have have full access.
         if submission_ids:
-<<<<<<< HEAD
-            data.pop('query', None)
-            # TODO add one-time valid token
-            raise NotImplementedError('Back end does not support this request')
-        else:
-            submission_ids = data['submission_ids']
-
-        submissions = list(self.get_submissions(
-            user=user,
-            format_type=INSTANCE_FORMAT_TYPE_XML,
-            submission_ids=submission_ids
-        ))
-
-        validated_submissions = self.__validate_bulk_update_submissions(
-            submissions
-        )
-=======
             partial_perms = True
             # Reset query, because all the submission ids have been already
             # retrieve
@@ -162,7 +139,6 @@
                 detail=_('No submissions match the given `submission_ids`')
             )
 
->>>>>>> 4b42d062
         update_data = self.__prepare_bulk_update_data(data['data'])
         kc_responses = []
         for submission in submissions:
@@ -373,14 +349,6 @@
         )
         # If `submission_ids` is not empty, user has partial permissions.
         # Otherwise, they have have full access.
-<<<<<<< HEAD
-        if submission_ids:
-            # TODO add one-time valid token
-            raise NotImplementedError('Back end does not support this request')
-
-        kc_url = self.get_submission_detail_url(submission_id)
-        kc_request = requests.Request(method='DELETE', url=kc_url)
-=======
         headers = {}
         if submission_ids:
             headers.update(
@@ -391,7 +359,6 @@
         kc_request = requests.Request(
             method='DELETE', url=kc_url, headers=headers
         )
->>>>>>> 4b42d062
         kc_response = self.__kobocat_proxy_request(kc_request, user)
 
         return self.__prepare_as_drf_response_signature(kc_response)
@@ -418,16 +385,6 @@
 
         # If `submission_ids` is not empty, user has partial permissions.
         # Otherwise, they have have full access.
-<<<<<<< HEAD
-        if submission_ids:
-            data.pop('query', None)
-            data['submission_ids'] = submission_ids
-            # TODO add one-time valid token
-            raise NotImplementedError('Back end does not support this request')
-
-        kc_url = self.submission_list_url
-        kc_request = requests.Request(method='DELETE', url=kc_url, json=data)
-=======
         headers = {}
         if submission_ids:
             # Remove query from `data` because all the submission ids have been
@@ -442,7 +399,6 @@
         kc_request = requests.Request(
             method='DELETE', url=kc_url, json=data, headers=headers
         )
->>>>>>> 4b42d062
         kc_response = self.__kobocat_proxy_request(kc_request, user)
 
         return self.__prepare_as_drf_response_signature(kc_response)
@@ -469,26 +425,16 @@
 
         # If `submission_ids` is not empty, user has partial permissions.
         # Otherwise, they have have full access.
-<<<<<<< HEAD
-        if submission_ids:
-            # TODO add one-time valid token
-            raise NotImplementedError('Back end does not support this request')
-=======
         headers = {}
         if submission_ids:
             headers.update(
                 KobocatOneTimeAuthToken.create_token(user, method='POST').get_header()
             )
->>>>>>> 4b42d062
 
         submission = self.get_submission(
             submission_id,
             user=user,
-<<<<<<< HEAD
-            format_type=INSTANCE_FORMAT_TYPE_XML,
-=======
             format_type=SUBMISSION_FORMAT_TYPE_XML,
->>>>>>> 4b42d062
         )
 
         # parse XML string to ET object
@@ -578,18 +524,6 @@
         return links
 
     def get_enketo_submission_url(
-<<<<<<< HEAD
-        self, submission_id: int, user: 'auth.User', params: dict = None
-    ) -> dict:
-        """
-        Gets edit URL of the submission from KoBoCAT through proxy
-        """
-        url = '{detail_url}/enketo'.format(
-            detail_url=self.get_submission_detail_url(submission_id))
-        kc_request = requests.Request(method='GET', url=url, params=params)
-        kc_response = self.__kobocat_proxy_request(kc_request, user)
-
-=======
         self,
         submission_id: int,
         user: 'auth.User',
@@ -650,7 +584,6 @@
                     expiration_time=several_minutes_from_now(24 * 60)
                 )
 
->>>>>>> 4b42d062
         return self.__prepare_as_drf_response_signature(kc_response)
 
     def get_enketo_survey_links(self):
@@ -700,23 +633,6 @@
     def get_submissions(
         self,
         user: 'auth.User',
-<<<<<<< HEAD
-        format_type: str = INSTANCE_FORMAT_TYPE_JSON,
-        submission_ids: list = [],
-        **kwargs
-    ) -> Union[Generator[dict, None, None], list]:
-        """
-        Retrieves submissions which `user` is allowed to access
-        The format `format_type` can be either:
-        - 'json' (See `kpi.constants.INSTANCE_FORMAT_TYPE_JSON)
-        - 'xml' (See `kpi.constants.INSTANCE_FORMAT_TYPE_XML)
-
-        Results can be filtered on instance ids and/or MongoDB filters can be
-        passed through `kwargs`
-        """
-
-        kwargs['submission_ids'] = submission_ids
-=======
         format_type: str = SUBMISSION_FORMAT_TYPE_JSON,
         submission_ids: list = [],
         **mongo_query_params
@@ -739,7 +655,6 @@
         """
 
         mongo_query_params['submission_ids'] = submission_ids
->>>>>>> 4b42d062
         params = self.validate_submission_list_params(user,
                                                       format_type=format_type,
                                                       **mongo_query_params)
@@ -754,17 +669,9 @@
             )
         return submissions
 
-<<<<<<< HEAD
-    def get_validation_status(
-        self, submission_id, user: 'auth.User', params: dict
-    ) -> dict:
-        url = self.get_submission_validation_status_url(submission_id)
-        kc_request = requests.Request(method='GET', url=url, data=params)
-=======
     def get_validation_status(self, submission_id: int, user: 'auth.User') -> dict:
         url = self.get_submission_validation_status_url(submission_id)
         kc_request = requests.Request(method='GET', url=url)
->>>>>>> 4b42d062
         kc_response = self.__kobocat_proxy_request(kc_request, user)
 
         return self.__prepare_as_drf_response_signature(kc_response)
@@ -978,15 +885,6 @@
 
         # If `submission_ids` is not empty, user has partial permissions.
         # Otherwise, they have have full access.
-<<<<<<< HEAD
-        if submission_ids:
-            # TODO add one-time valid token
-            raise NotImplementedError('Back end does not support this request')
-
-        kc_request_params = {
-            'method': method,
-            'url': self.get_submission_validation_status_url(submission_id)
-=======
         headers = {}
         if submission_ids:
             headers.update(
@@ -997,7 +895,6 @@
             'method': method,
             'url': self.get_submission_validation_status_url(submission_id),
             'headers': headers
->>>>>>> 4b42d062
         }
 
         if method == 'PATCH':
@@ -1028,17 +925,6 @@
 
         # If `submission_ids` is not empty, user has partial permissions.
         # Otherwise, they have have full access.
-<<<<<<< HEAD
-        if submission_ids:
-            data.pop('query', None)
-            data['submission_ids'] = submission_ids
-            # TODO add one-time valid token
-            raise NotImplementedError('Back end does not support this request')
-
-        # `PATCH` KC even if KPI receives `DELETE`
-        url = self.submission_list_url
-        kc_request = requests.Request(method='PATCH', url=url, json=data)
-=======
         headers = {}
         if submission_ids:
             # Remove query from `data` because all the submission ids have been
@@ -1054,7 +940,6 @@
         kc_request = requests.Request(
             method='PATCH', url=url, headers=headers, json=data
         )
->>>>>>> 4b42d062
         kc_response = self.__kobocat_proxy_request(kc_request, user)
         return self.__prepare_as_drf_response_signature(kc_response)
 
@@ -1291,11 +1176,7 @@
         :param params: dict. Filter params
         :return: generator<JSON>
         """
-<<<<<<< HEAD
-        instances, total_count = MongoHelper.get_instances(
-=======
         mongo_cursor, total_count = MongoHelper.get_instances(
->>>>>>> 4b42d062
             self.mongo_userform_id, **params)
 
         # Python-only attribute used by `kpi.views.v2.data.DataViewSet.list()`
@@ -1529,7 +1410,6 @@
 
         file_.synced_with_backend = True
         file_.save(update_fields=['synced_with_backend'])
-<<<<<<< HEAD
 
     def __update_kc_metadata_hash(
         self, file_: SyncBackendMediaInterface, kc_metadata_id: int
@@ -1550,28 +1430,4 @@
                               data=data)
 
         file_.synced_with_backend = True
-        file_.save(update_fields=['synced_with_backend'])
-
-=======
-
-    def __update_kc_metadata_hash(
-        self, file_: SyncBackendMediaInterface, kc_metadata_id: int
-    ):
-        """
-        Update metadata hash in KC
-        """
-        identifier = self.identifier
-        server, path_ = self.__parse_identifier(identifier)
-        metadata_detail_url = self.external_to_internal_url(
-            f'{server}/api/v1/metadata/{kc_metadata_id}'
-        )
->>>>>>> 4b42d062
-
-        data = {'file_hash': file_.md5_hash}
-        self._kobocat_request('PATCH',
-                              url=metadata_detail_url,
-                              expect_formid=False,
-                              data=data)
-
-        file_.synced_with_backend = True
         file_.save(update_fields=['synced_with_backend'])