--- conflicted
+++ resolved
@@ -96,23 +96,13 @@
         Args:
             data (dict): must contain a list of `submission_ids` and at
                 least one other key:value field for updating the submissions
-<<<<<<< HEAD
             user (User)
-=======
-            requesting_user (User)
->>>>>>> e4f9780c
 
         Returns:
             dict: formatted dict to be passed to a Response object
         """
-<<<<<<< HEAD
-        self.validate_write_access_with_partial_perms(
+        submission_ids = self.validate_write_access_with_partial_perms(
             user=user,
-=======
-
-        submission_ids = self.validate_write_access_with_partial_perms(
-            user=requesting_user,
->>>>>>> e4f9780c
             perm=PERM_CHANGE_SUBMISSIONS,
             submission_ids=data['submission_ids'],
             query=data['query'],
@@ -393,22 +383,12 @@
 
         """
 
-<<<<<<< HEAD
-        self.validate_write_access_with_partial_perms(
+        submission_ids = self.validate_write_access_with_partial_perms(
             user=user,
-=======
-        submission_ids = self.validate_write_access_with_partial_perms(
-            user=requesting_user,
->>>>>>> e4f9780c
             perm=PERM_CHANGE_SUBMISSIONS,
             submission_ids=[instance_id],
         )
 
-<<<<<<< HEAD
-        submission = self.get_submission(
-            instance_id,
-            user=user,
-=======
         # If `submission_ids` is not empty, user has partial permissions.
         # Otherwise, they have have full access.
         if submission_ids:
@@ -417,8 +397,7 @@
 
         submission = self.get_submission(
             instance_id,
-            requesting_user_id=requesting_user.pk,
->>>>>>> e4f9780c
+            user=user,
             format_type=INSTANCE_FORMAT_TYPE_XML,
         )
 
@@ -571,11 +550,13 @@
         )
         return url
 
-    def get_submissions(self,
-                        user: 'auth.User',
-                        format_type: str = INSTANCE_FORMAT_TYPE_JSON,
-                        instance_ids: list = [],
-                        **kwargs: dict) -> Generator[dict, None, None]:
+    def get_submissions(
+        self,
+        user: 'auth.User',
+        format_type: str = INSTANCE_FORMAT_TYPE_JSON,
+        instance_ids: list = [],
+        **kwargs: dict
+    ) -> Union[Generator[dict, None, None], list]:
         """
         Retrieves submissions which `user` is allowed to access
         The format `format_type` can be either:
