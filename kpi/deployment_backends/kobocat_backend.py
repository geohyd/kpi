# coding: utf-8
import copy
import io
import json
import posixpath
import re
import uuid
from collections import defaultdict
from datetime import datetime
from typing import Generator, Optional, Union
from urllib.parse import urlparse
from xml.etree import ElementTree as ET

import pytz
import requests
from django.conf import settings
from django.core.exceptions import ImproperlyConfigured
from django.utils.translation import ugettext_lazy as _
from rest_framework import status
from rest_framework.authtoken.models import Token

from kpi.constants import (
    INSTANCE_FORMAT_TYPE_JSON,
    INSTANCE_FORMAT_TYPE_XML,
    PERM_FROM_KC_ONLY,
    PERM_CHANGE_SUBMISSIONS,
    PERM_DELETE_SUBMISSIONS,
    PERM_VALIDATE_SUBMISSIONS,
)
from kpi.interfaces.sync_backend_media import SyncBackendMediaInterface
from kpi.models.asset_file import AssetFile
from kpi.models.object_permission import ObjectPermission
from kpi.models.paired_data import PairedData
from kpi.utils.log import logging
from kpi.utils.mongo_helper import MongoHelper
from .base_backend import BaseDeploymentBackend
from .kc_access.shadow_models import (
    KobocatOneTimeAuthRequest,
    KobocatXForm,
    ReadOnlyKobocatInstance,
)
from .kc_access.utils import (
    assign_applicable_kc_permissions,
    instance_count,
    last_submission_time
)
from ..exceptions import (
    BadFormatException,
    KobocatBulkUpdateSubmissionsClientException,
    KobocatDeploymentException,
    KobocatDuplicateSubmissionException,
)


class KobocatDeploymentBackend(BaseDeploymentBackend):
    """
    Used to deploy a project into KoBoCAT. Stores the project identifiers in the
    `self.asset._deployment_data` JSONBField (referred as "deployment data")
    """

    PROTECTED_XML_FIELDS = [
        '__version__',
        'formhub',
        'meta',
    ]

    SYNCED_DATA_FILE_TYPES = {
        AssetFile.FORM_MEDIA: AssetFile.BACKEND_DATA_TYPE,
        AssetFile.PAIRED_DATA: PairedData.BACKEND_DATA_TYPE,
    }

    def bulk_assign_mapped_perms(self):
        """
        Bulk assign all KoBoCAT permissions related to KPI permissions.
        Useful to assign permissions retroactively upon deployment.
        Beware: it only adds permissions, it does not remove or sync permissions.
        """
        users_with_perms = self.asset.get_users_with_perms(attach_perms=True)

        # if only the owner has permissions, no need to go further
        if len(users_with_perms) == 1 and \
                list(users_with_perms)[0].id == self.asset.owner_id:
            return

        for user, perms in users_with_perms.items():
            if user.id == self.asset.owner_id:
                continue
            assign_applicable_kc_permissions(self.asset, user, perms)

    def bulk_update_submissions(
        self, data: dict, user: 'auth.User'
    ) -> dict:
        """
        Allows for bulk updating of submissions proxied through KoBoCAT. A
        `deprecatedID` for each submission is given the previous value of
        `instanceID` and `instanceID` receives an updated uuid. For each key
        and value within `request_data`, either a new element is created on the
        submission's XML tree, or the existing value is replaced by the updated
        value.

        Args:
            data (dict): must contain a list of `submission_ids` and at
                least one other key:value field for updating the submissions
            user (User)

        Returns:
            dict: formatted dict to be passed to a Response object
        """
        submission_ids = self.validate_write_access_with_partial_perms(
            user=user,
            perm=PERM_CHANGE_SUBMISSIONS,
            submission_ids=data['submission_ids'],
            query=data['query'],
        )

        # If `submission_ids` is not empty, user has partial permissions.
        # Otherwise, they have have full access.
        if submission_ids:
<<<<<<< HEAD
            partial_perms = True
            # Reset query, because all the submission ids have been already
            # retrieve
            data['query'] = {}
        else:
            partial_perms = False
=======
            data.pop('query', None)
            # TODO add one-time valid token
            raise NotImplementedError('Back end does not support this request')
        else:
>>>>>>> 5292eb05
            submission_ids = data['submission_ids']

        submissions = list(self.get_submissions(
            user=user,
            format_type=INSTANCE_FORMAT_TYPE_XML,
<<<<<<< HEAD
            submission_ids=submission_ids,
            query=data['query'],
=======
            submission_ids=submission_ids
>>>>>>> 5292eb05
        ))

        validated_submissions = self.__validate_bulk_update_submissions(
            submissions
        )
        update_data = self.__prepare_bulk_update_data(data['data'])
        kc_responses = []
        for submission in validated_submissions:
            xml_parsed = ET.fromstring(submission)

            _uuid, uuid_formatted = self.generate_new_instance_id()

            # Updating xml fields for submission. In order to update an existing
            # submission, the current `instanceID` must be moved to the value
            # for `deprecatedID`.
            instance_id = xml_parsed.find('meta/instanceID')
            # If the submission has been edited before, it will already contain
            # a deprecatedID element - otherwise create a new element
            deprecated_id = xml_parsed.find('meta/deprecatedID')
            deprecated_id_or_new = (
                deprecated_id
                if deprecated_id is not None
                else ET.SubElement(xml_parsed.find('meta'), 'deprecatedID')
            )
            deprecated_id_or_new.text = instance_id.text
            instance_id.text = uuid_formatted

            # If the form has been updated with new fields and earlier
            # submissions have been selected as part of the bulk update,
            # a new element has to be created before a value can be set.
            # However, with this new power, arbitrary fields can be added
            # to the XML tree through the API.
            for k, v in update_data.items():
                # A potentially clunky way of taking groups and nested groups
                # into account when the elements don't exist on the XML tree
                # (which could be the case if the form has been updated). They
                # are iteratively attached to the tree since we can only
                # append one element deep per iteration
                if '/' in k:
                    accumulated_elements = []
                    for i, element in enumerate(k.split('/')):
                        if i == 0:
                            ET.SubElement(xml_parsed, element)
                            accumulated_elements.append(element)
                        else:
                            updated_xml_path = '/'.join(accumulated_elements)
                            ET.SubElement(
                                xml_parsed.find(updated_xml_path), element
                            )
                            accumulated_elements.append(element)

                element_to_update = xml_parsed.find(k)
                element_to_update_or_new = (
                    element_to_update
                    if element_to_update is not None
                    else ET.SubElement(xml_parsed, k)
                )
                element_to_update_or_new.text = v

            # TODO: Might be worth refactoring this as it is also used when
            # duplicating a submission
            file_tuple = (_uuid, io.BytesIO(ET.tostring(xml_parsed)))
            files = {'xml_submission_file': file_tuple}
            # `POST` is required by OpenRosa spec https://docs.getodk.org/openrosa-form-submission # noqa
            headers = {}
            if partial_perms:
                headers.update(
                    KobocatOneTimeAuthRequest.get_header(user, 'POST')
                )

            kc_request = requests.Request(
                method='POST',
                url=self.submission_url,
                files=files,
                headers=headers,
            )
            kc_response = self.__kobocat_proxy_request(
                kc_request, user=user
            )

            kc_responses.append(
                {
                    'uuid': _uuid,
                    'response': kc_response,
                }
            )

        return self.__prepare_bulk_update_response(kc_responses)

    def calculated_submission_count(self, user: 'auth.User', **kwargs) -> int:
        params = self.validate_submission_list_params(user,
                                                      validate_count=True,
                                                      **kwargs)
        return MongoHelper.get_count(self.mongo_userform_id, **params)

    def connect(self, identifier=None, active=False):
        """
        `POST` initial survey content to KoBoCAT and create a new project.
        Store results in deployment data.
        """
        # If no identifier was provided, construct one using
        # `settings.KOBOCAT_URL` and the uid of the asset
        if not identifier:
            # Use the external URL here; the internal URL will be substituted
            # in when appropriate
            if not settings.KOBOCAT_URL or not settings.KOBOCAT_INTERNAL_URL:
                raise ImproperlyConfigured(
                    'Both KOBOCAT_URL and KOBOCAT_INTERNAL_URL must be '
                    'configured before using KobocatDeploymentBackend'
                )
            kc_server = settings.KOBOCAT_URL
            username = self.asset.owner.username
            id_string = self.asset.uid
            identifier = '{server}/{username}/forms/{id_string}'.format(
                server=kc_server,
                username=username,
                id_string=id_string,
            )
        else:
            # Parse the provided identifier, which is expected to follow the
            # format http://kobocat_server/username/forms/id_string
            kc_server, kc_path = self.__parse_identifier(identifier)
            path_head, path_tail = posixpath.split(kc_path)
            id_string = path_tail
            path_head, path_tail = posixpath.split(path_head)
            if path_tail != 'forms':
                raise Exception('The identifier is not properly formatted.')
            path_head, path_tail = posixpath.split(path_head)
            if path_tail != self.asset.owner.username:
                raise Exception(
                    'The username in the identifier does not match the owner '
                    'of this asset.'
                )
            if path_head != '/':
                raise Exception('The identifier is not properly formatted.')

        url = self.external_to_internal_url('{}/api/v1/forms'.format(kc_server))
        xls_io = self.asset.to_xls_io(
            versioned=True, append={
                'settings': {
                    'id_string': id_string,
                    'form_title': self.asset.name,
                }
            }
        )

        # Payload contains `kpi_asset_uid` and `has_kpi_hook` for two reasons:
        # - KC `XForm`'s `id_string` can be different than `Asset`'s `uid`, then
        #   we can't rely on it to find its related `Asset`.
        # - Removing, renaming `has_kpi_hook` will force PostgreSQL to rewrite
        #   every record of `logger_xform`. It can be also used to filter
        #   queries as it is faster to query a boolean than string.
        payload = {
            'downloadable': active,
            'has_kpi_hook': self.asset.has_active_hooks,
            'kpi_asset_uid': self.asset.uid
        }
        files = {'xls_file': ('{}.xls'.format(id_string), xls_io)}
        json_response = self._kobocat_request(
            'POST', url, data=payload, files=files)
        self.store_data({
            'backend': 'kobocat',
            'identifier': self.internal_to_external_url(identifier),
            'active': json_response['downloadable'],
            'backend_response': json_response,
            'version': self.asset.version_id,
        })

    @staticmethod
    def format_openrosa_datetime(dt: Optional[datetime] = None) -> str:
        """
        Format a given datetime object or generate a new timestamp matching the
        OpenRosa datetime formatting
        """
        if dt is None:
            dt = datetime.now(tz=pytz.UTC)

        # Awkward check, but it's prescribed by
        # https://docs.python.org/3/library/datetime.html#determining-if-an-object-is-aware-or-naive
        if dt.tzinfo is None or dt.tzinfo.utcoffset(None) is None:
            raise ValueError('An offset-aware datetime is required')
        return dt.isoformat('T', 'milliseconds')

    def delete(self):
        """
        WARNING! Deletes all submitted data!
        """
        url = self.external_to_internal_url(self.backend_response['url'])
        try:
            self._kobocat_request('DELETE', url)
        except KobocatDeploymentException as e:
            if (
                hasattr(e, 'response')
                and e.response.status_code == status.HTTP_404_NOT_FOUND
            ):
                # The KC project is already gone!
                pass
            else:
                raise
        super().delete()

    def delete_submission(self, submission_id: int, user: 'auth.User') -> dict:
        """
        Delete a submission through KoBoCAT proxy

        It returns a dictionary which can used as Response object arguments
        """

        submission_ids = self.validate_write_access_with_partial_perms(
            user=user,
            perm=PERM_DELETE_SUBMISSIONS,
            submission_ids=[submission_id]
        )

        # If `submission_ids` is not empty, user has partial permissions.
        # Otherwise, they have have full access.
<<<<<<< HEAD
        headers = {}
        if submission_ids:
            headers.update(KobocatOneTimeAuthRequest.get_header(user, 'DELETE'))

        kc_url = self.get_submission_detail_url(submission_id)
        kc_request = requests.Request(
            method='DELETE', url=kc_url, headers=headers
        )
=======
        if submission_ids:
            # TODO add one-time valid token
            raise NotImplementedError('Back end does not support this request')

        kc_url = self.get_submission_detail_url(submission_id)
        kc_request = requests.Request(method='DELETE', url=kc_url)
>>>>>>> 5292eb05
        kc_response = self.__kobocat_proxy_request(kc_request, user)

        return self.__prepare_as_drf_response_signature(kc_response)

    def delete_submissions(self, data: dict, user: 'auth.User') -> dict:
        """
        Bulk delete provided submissions through KoBoCAT proxy,
        authenticated by `user`'s API token.

        `data` should contains the submission ids or the query to get the subset
        of submissions to delete
        Example:
             {"submission_ids": [1, 2, 3]}
             or
             {"query": {"Question": "response"}
        """

        submission_ids = self.validate_write_access_with_partial_perms(
            user=user,
            perm=PERM_DELETE_SUBMISSIONS,
            submission_ids=data['submission_ids'],
            query=data['query'],
        )

        # If `submission_ids` is not empty, user has partial permissions.
        # Otherwise, they have have full access.
<<<<<<< HEAD
        headers = {}
        if submission_ids:
            # Remove query from `data` because all the submission ids have been
            # already retrieve
            data.pop('query', None)
            data['submission_ids'] = submission_ids
            headers.update(KobocatOneTimeAuthRequest.get_header(user, 'DELETE'))

        kc_url = self.submission_list_url
        kc_request = requests.Request(
            method='DELETE', url=kc_url, json=data, headers=headers
        )
=======
        if submission_ids:
            data.pop('query', None)
            data['submission_ids'] = submission_ids
            # TODO add one-time valid token
            raise NotImplementedError('Back end does not support this request')

        kc_url = self.submission_list_url
        kc_request = requests.Request(method='DELETE', url=kc_url, json=data)
>>>>>>> 5292eb05
        kc_response = self.__kobocat_proxy_request(kc_request, user)

        return self.__prepare_as_drf_response_signature(kc_response)

    def duplicate_submission(
        self, submission_id: int, user: 'auth.User'
    ) -> dict:
        """
        Duplicates a single submission proxied through KoBoCAT. The submission
        with the given `submission_id` is duplicated and the `start`, `end` and
        `instanceID` parameters of the submission are reset before being posted
        to KoBoCAT.

        Returns a dict with message response from KoBoCAT and uuid of created
        submission if successful

        """

        submission_ids = self.validate_write_access_with_partial_perms(
            user=user,
            perm=PERM_CHANGE_SUBMISSIONS,
            submission_ids=[submission_id],
        )

        # If `submission_ids` is not empty, user has partial permissions.
        # Otherwise, they have have full access.
<<<<<<< HEAD
        headers = {}
        if submission_ids:
            headers.update(KobocatOneTimeAuthRequest.get_header(user, 'POST'))
=======
        if submission_ids:
            # TODO add one-time valid token
            raise NotImplementedError('Back end does not support this request')
>>>>>>> 5292eb05

        submission = self.get_submission(
            submission_id,
            user=user,
            format_type=INSTANCE_FORMAT_TYPE_XML,
        )

        # parse XML string to ET object
        xml_parsed = ET.fromstring(submission)

        # attempt to update XML fields for duplicate submission. Note that
        # `start` and `end` are not guaranteed to be included in the XML object
        _uuid, uuid_formatted = self.generate_new_instance_id()
        date_formatted = self.format_openrosa_datetime()
        for date_field in ('start', 'end'):
            element = xml_parsed.find(date_field)
            # Even if the element is found, `bool(element)` is `False`. How
            # very un-Pythonic!
            if element is not None:
                element.text = date_formatted
        # Rely on `meta/instanceID` being present. If it's absent, something is
        # fishy enough to warrant raising an exception instead of continuing
        # silently
        xml_parsed.find('meta/instanceID').text = uuid_formatted

        file_tuple = (_uuid, io.BytesIO(ET.tostring(xml_parsed)))
        files = {'xml_submission_file': file_tuple}
        kc_request = requests.Request(
            method='POST', url=self.submission_url, files=files, headers=headers
        )
        kc_response = self.__kobocat_proxy_request(
            kc_request, user=user
        )

        if kc_response.status_code == status.HTTP_201_CREATED:
            return next(self.get_submissions(user, query={'_uuid': _uuid}))
        else:
            raise KobocatDuplicateSubmissionException

    @staticmethod
    def external_to_internal_url(url):
        """
        Replace the value of `settings.KOBOCAT_URL` with that of
        `settings.KOBOCAT_INTERNAL_URL` when it appears at the beginning of
        `url`
        """
        return re.sub(
            pattern='^{}'.format(re.escape(settings.KOBOCAT_URL)),
            repl=settings.KOBOCAT_INTERNAL_URL,
            string=url
        )

    @staticmethod
    def generate_new_instance_id() -> (str, str):
        """
        Returns:
            - Generated uuid
            - Formatted uuid for OpenRosa xml
        """
        _uuid = str(uuid.uuid4())
        return _uuid, f'uuid:{_uuid}'

    def get_data_download_links(self):
        exports_base_url = '/'.join((
            settings.KOBOCAT_URL.rstrip('/'),
            self.asset.owner.username,
            'exports',
            self.backend_response['id_string']
        ))
        reports_base_url = '/'.join((
            settings.KOBOCAT_URL.rstrip('/'),
            self.asset.owner.username,
            'reports',
            self.backend_response['id_string']
        ))
        forms_base_url = '/'.join((
            settings.KOBOCAT_URL.rstrip('/'),
            self.asset.owner.username,
            'forms',
            self.backend_response['id_string']
        ))
        links = {
            # To be displayed in iframes
            'xls_legacy': '/'.join((exports_base_url, 'xls/')),
            'csv_legacy': '/'.join((exports_base_url, 'csv/')),
            'zip_legacy': '/'.join((exports_base_url, 'zip/')),
            'kml_legacy': '/'.join((exports_base_url, 'kml/')),
            # For GET requests that return files directly
            'xls': '/'.join((reports_base_url, 'export.xlsx')),
            'csv': '/'.join((reports_base_url, 'export.csv')),
        }
        return links

    def get_enketo_survey_links(self):
        data = {
            'server_url': '{}/{}'.format(
                settings.KOBOCAT_URL.rstrip('/'),
                self.asset.owner.username
            ),
            'form_id': self.backend_response['id_string']
        }
        try:
            response = requests.post(
                '{}{}'.format(
                    settings.ENKETO_SERVER, settings.ENKETO_SURVEY_ENDPOINT),
                # bare tuple implies basic auth
                auth=(settings.ENKETO_API_TOKEN, ''),
                data=data
            )
            response.raise_for_status()
        except requests.exceptions.RequestException as e:
            # Don't 500 the entire asset view if Enketo is unreachable
            logging.error(
                'Failed to retrieve links from Enketo', exc_info=True)
            return {}
        try:
            links = response.json()
        except ValueError:
            logging.error('Received invalid JSON from Enketo', exc_info=True)
            return {}
        for discard in ('enketo_id', 'code', 'preview_iframe_url'):
            try:
                del links[discard]
            except KeyError:
                pass
        return links

    def get_submission_detail_url(self, submission_id: int) -> str:
        url = f'{self.submission_list_url}/{submission_id}'
        return url

    def get_submission_edit_url(
        self, submission_id: int, user: 'auth.User', params: dict = None
    ) -> dict:
        """
        Gets edit URL of the submission from KoBoCAT through proxy
        """

        submission_ids = self.validate_write_access_with_partial_perms(
            user=user,
            perm=PERM_CHANGE_SUBMISSIONS,
            submission_ids=[submission_id],
        )

        # If `submission_ids` is not empty, user has partial permissions.
        # Otherwise, they have have full access.
        headers = {}
        use_partial_perms = False
        if submission_ids:
            use_partial_perms = True
            headers.update(KobocatOneTimeAuthRequest.get_header(user, 'GET'))

        url = '{detail_url}/enketo'.format(
            detail_url=self.get_submission_detail_url(submission_id))
<<<<<<< HEAD
        kc_request = requests.Request(
            method='GET', url=url, params=params, headers=headers
        )
=======
        kc_request = requests.Request(method='GET', url=url, params=params)
>>>>>>> 5292eb05
        kc_response = self.__kobocat_proxy_request(kc_request, user)

        # if `headers` is not empty, user has partial permissions. We need to
        # allow Enketo Express to communicate with KoBoCAT when data is
        # submitted. We whitelist the URL through KobocatOneTimeAuthRequest
        # to make KoBoCAT accept the edited submission from this user
        if use_partial_perms and kc_response.status_code == status.HTTP_200_OK:
            json_response = kc_response.json()
            try:
                url = json_response['url']
            except KeyError:
                pass
            else:
                # Give the token a longer life in case the edit takes longer
                # than `KobocatOneTimeAuthRequest.DEFAULT_TTL`.
                KobocatOneTimeAuthRequest.create_token(
                    user=user, url=url, ttl=300
                )

        return self.__prepare_as_drf_response_signature(kc_response)

    def get_submission_validation_status_url(self, submission_id: int) -> str:
        url = '{detail_url}/validation_status'.format(
            detail_url=self.get_submission_detail_url(submission_id)
        )
        return url

    def get_submissions(
        self,
        user: 'auth.User',
        format_type: str = INSTANCE_FORMAT_TYPE_JSON,
        submission_ids: list = [],
        **kwargs
    ) -> Union[Generator[dict, None, None], list]:
        """
        Retrieves submissions which `user` is allowed to access
        The format `format_type` can be either:
        - 'json' (See `kpi.constants.INSTANCE_FORMAT_TYPE_JSON)
        - 'xml' (See `kpi.constants.INSTANCE_FORMAT_TYPE_XML)

        Results can be filtered on instance ids and/or MongoDB filters can be
        passed through `kwargs`
        """

        kwargs['submission_ids'] = submission_ids
        params = self.validate_submission_list_params(user,
                                                      format_type=format_type,
                                                      **kwargs)

        if format_type == INSTANCE_FORMAT_TYPE_JSON:
            submissions = self.__get_submissions_in_json(**params)
        elif format_type == INSTANCE_FORMAT_TYPE_XML:
            submissions = self.__get_submissions_in_xml(**params)
        else:
            raise BadFormatException(
                "The format {} is not supported".format(format_type)
            )
        return submissions

    def get_validation_status(
        self, submission_id, user: 'auth.User', params: dict
    ) -> dict:
        url = self.get_submission_validation_status_url(submission_id)
        kc_request = requests.Request(method='GET', url=url, data=params)
        kc_response = self.__kobocat_proxy_request(kc_request, user)

        return self.__prepare_as_drf_response_signature(kc_response)

    @staticmethod
    def internal_to_external_url(url):
        """
        Replace the value of `settings.KOBOCAT_INTERNAL_URL` with that of
        `settings.KOBOCAT_URL` when it appears at the beginning of
        `url`
        """
        return re.sub(
            pattern='^{}'.format(re.escape(settings.KOBOCAT_INTERNAL_URL)),
            repl=settings.KOBOCAT_URL,
            string=url
        )

    @staticmethod
    def make_identifier(username, id_string):
        """
        Uses `settings.KOBOCAT_URL` to construct an identifier from a
        username and id string, without the caller having to specify a server
        or know the full format of KC identifiers
        """
        # No need to use the internal URL here; it will be substituted in when
        # appropriate
        return '{}/{}/forms/{}'.format(
            settings.KOBOCAT_URL,
            username,
            id_string
        )

    @property
    def mongo_userform_id(self):
        return '{}_{}'.format(self.asset.owner.username, self.xform_id_string)

    def redeploy(self, active=None):
        """
        Replace (overwrite) the deployment, keeping the same identifier, and
        optionally changing whether the deployment is active
        """
        if active is None:
            active = self.active
        url = self.external_to_internal_url(self.backend_response['url'])
        id_string = self.backend_response['id_string']
        xls_io = self.asset.to_xls_io(
            versioned=True, append={
                'settings': {
                    'id_string': id_string,
                    'form_title': self.asset.name,
                }
            }
        )
        payload = {
            'downloadable': active,
            'title': self.asset.name,
            'has_kpi_hook': self.asset.has_active_hooks
        }
        files = {'xls_file': ('{}.xls'.format(id_string), xls_io)}
        try:
            json_response = self._kobocat_request(
                'PATCH', url, data=payload, files=files)
            self.store_data({
                'active': json_response['downloadable'],
                'backend_response': json_response,
                'version': self.asset.version_id,
            })
        except KobocatDeploymentException as e:
            if hasattr(e, 'response') and e.response.status_code == 404:
                # Whoops, the KC project we thought we were going to overwrite
                # is gone! Try a standard deployment instead
                return self.connect(self.identifier, active)
            raise

        self.set_asset_uid()

    def remove_from_kc_only_flag(self,
                                 specific_user: Union[int, 'User'] = None):
        """
        Removes `from_kc_only` flag for ALL USERS unless `specific_user` is
        provided

        Args:
            specific_user (int, User): User object or pk
        """
        # This flag lets us know that permission assignments in KPI exist
        # only because they were copied from KoBoCAT (by `sync_from_kobocat`).
        # As soon as permissions are assigned through KPI, this flag must be
        # removed
        #
        # This method is here instead of `ObjectPermissionMixin` because
        # it's specific to KoBoCat as backend.

        # TODO: Remove this method after kobotoolbox/kobocat#642

        filters = {
            'permission__codename': PERM_FROM_KC_ONLY,
            'asset_id': self.asset.id,
        }
        if specific_user is not None:
            try:
                user_id = specific_user.pk
            except AttributeError:
                user_id = specific_user
            filters['user_id'] = user_id

        ObjectPermission.objects.filter(**filters).delete()

    def set_active(self, active):
        """
        `PATCH` active boolean of the survey.
        Store results in deployment data
        """
        # self.store_data is an alias for
        # self.asset._deployment_data.update(...)
        url = self.external_to_internal_url(
            self.backend_response['url'])
        payload = {
            'downloadable': bool(active)
        }
        json_response = self._kobocat_request('PATCH', url, data=payload)
        assert json_response['downloadable'] == bool(active)

        self.save_to_db({
            'active': json_response['downloadable'],
            'backend_response': json_response,
        })

    def set_asset_uid(self, force: bool = False) -> bool:
        """
        Link KoBoCAT `XForm` back to its corresponding KPI `Asset` by
        populating the `kpi_asset_uid` field (use KoBoCAT proxy to PATCH XForm).
        Useful when a form is created from the legacy upload form.
        Store results in deployment data.

        It returns `True` only if `XForm.kpi_asset_uid` field is updated
        during this call, otherwise `False`.
        """
        is_synchronized = not (
            force or
            self.backend_response.get('kpi_asset_uid', None) is None
        )
        if is_synchronized:
            return False

        url = self.external_to_internal_url(self.backend_response['url'])
        payload = {
            'kpi_asset_uid': self.asset.uid
        }
        json_response = self._kobocat_request('PATCH', url, data=payload)
        is_set = json_response['kpi_asset_uid'] == self.asset.uid
        assert is_set
        self.store_data({
            'backend_response': json_response,
        })
        return True

    def set_has_kpi_hooks(self):
        """
        `PATCH` `has_kpi_hooks` boolean of related KoBoCAT XForm.
        It lets KoBoCAT know whether it needs to notify KPI
        each time a submission comes in.

        Store results in deployment data
        """
        has_active_hooks = self.asset.has_active_hooks
        url = self.external_to_internal_url(
            self.backend_response['url'])
        payload = {
            'has_kpi_hooks': has_active_hooks,
            'kpi_asset_uid': self.asset.uid
        }

        try:
            json_response = self._kobocat_request('PATCH', url, data=payload)
        except KobocatDeploymentException as e:
            if (
                has_active_hooks is False
                and hasattr(e, 'response')
                and e.response.status_code == status.HTTP_404_NOT_FOUND
            ):
                # It's okay if we're trying to unset the active hooks flag and
                # the KoBoCAT project is already gone. See #2497
                pass
            else:
                raise
        else:
            assert json_response['has_kpi_hooks'] == has_active_hooks
            self.store_data({
                'backend_response': json_response,
            })

    def set_validation_status(self,
                              submission_id: int,
                              user: 'auth.User',
                              data: dict,
                              method: str) -> dict:
        """
        Update validation status through KoBoCAT proxy,
        authenticated by `user`'s API token.
        If `method` is `DELETE`, the status is reset to `None`

        It returns a dictionary which can used as Response object arguments
        """

        submission_ids = self.validate_write_access_with_partial_perms(
            user=user,
            perm=PERM_VALIDATE_SUBMISSIONS,
            submission_ids=[submission_id],
        )

        # If `submission_ids` is not empty, user has partial permissions.
        # Otherwise, they have have full access.
<<<<<<< HEAD
        headers = {}
        if submission_ids:
            headers.update(KobocatOneTimeAuthRequest.get_header(user, 'PATCH'))

        kc_request_params = {
            'method': method,
            'url': self.get_submission_validation_status_url(submission_id),
            'headers': headers
=======
        if submission_ids:
            # TODO add one-time valid token
            raise NotImplementedError('Back end does not support this request')

        kc_request_params = {
            'method': method,
            'url': self.get_submission_validation_status_url(submission_id)
>>>>>>> 5292eb05
        }

        if method == 'PATCH':
            kc_request_params.update({'json': data})

        kc_request = requests.Request(**kc_request_params)
        kc_response = self.__kobocat_proxy_request(kc_request, user)
        return self.__prepare_as_drf_response_signature(kc_response)

    def set_validation_statuses(self, user: 'auth.User', data: dict) -> dict:
<<<<<<< HEAD
        """
        Bulk update validation status for provided submissions through
        KoBoCAT proxy, authenticated by `user`'s API token.

        `data` should contains either the submission ids or the query to
        retrieve the subset of submissions chosen by then user.
        If none of them are provided, all the submissions are selected
        Examples:
            {"submission_ids": [1, 2, 3]}
            {"query":{"_validation_status.uid":"validation_status_not_approved"}
        """
=======
        """
        Bulk update validation status for provided submissions through
        KoBoCAT proxy, authenticated by `user`'s API token.

        `data` should contains either the submission ids or the query to
        retrieve the subset of submissions chosen by then user.
        If none of them are provided, all the submissions are selected
        Examples:
            {"submission_ids": [1, 2, 3]}
            {"query":{"_validation_status.uid":"validation_status_not_approved"}
        """
>>>>>>> 5292eb05
        submission_ids = self.validate_write_access_with_partial_perms(
            user=user,
            perm=PERM_VALIDATE_SUBMISSIONS,
            submission_ids=data['submission_ids'],
            query=data['query'],
        )

        # If `submission_ids` is not empty, user has partial permissions.
        # Otherwise, they have have full access.
<<<<<<< HEAD
        headers = {}
        if submission_ids:
            # Remove query from `data` because all the submission ids have been
            # already retrieve
            data.pop('query', None)
            data['submission_ids'] = submission_ids
            headers.update(KobocatOneTimeAuthRequest.get_header(user, 'PATCH'))

        # `PATCH` KC even if KPI receives `DELETE`
        url = self.submission_list_url
        kc_request = requests.Request(
            method='PATCH', url=url, headers=headers, json=data
        )
=======
        if submission_ids:
            data.pop('query', None)
            data['submission_ids'] = submission_ids
            # TODO add one-time valid token
            raise NotImplementedError('Back end does not support this request')

        # `PATCH` KC even if KPI receives `DELETE`
        url = self.submission_list_url
        kc_request = requests.Request(method='PATCH', url=url, json=data)
>>>>>>> 5292eb05
        kc_response = self.__kobocat_proxy_request(kc_request, user)
        return self.__prepare_as_drf_response_signature(kc_response)

    @property
    def submission_list_url(self):
        url = '{kc_base}/api/v1/data/{formid}'.format(
            kc_base=settings.KOBOCAT_INTERNAL_URL,
            formid=self.backend_response['formid']
        )
        return url

    @property
    def submission_url(self) -> str:
        url = '{kc_base}/submission'.format(
            kc_base=settings.KOBOCAT_URL,
        )
        return url

    def sync_media_files(self, file_type: str = AssetFile.FORM_MEDIA):

        url = self.external_to_internal_url(self.backend_response['url'])
        response = self._kobocat_request('GET', url)
        kc_files = defaultdict(dict)

        # Build a list of KoBoCAT metadata to compare with KPI
        for metadata in response.get('metadata', []):
            if metadata['data_type'] == self.SYNCED_DATA_FILE_TYPES[file_type]:
                kc_files[metadata['data_value']] = {
                    'url': metadata['url'],
                    'md5': metadata['file_hash'],
                    'from_kpi': metadata['from_kpi'],
                }

        kc_filenames = kc_files.keys()

        queryset = self._get_metadata_queryset(file_type=file_type)

        for obj in queryset:

            uniq = obj.backend_uniqid

            # File does not exist in KC
            if uniq not in kc_filenames:
                if obj.deleted_at is None:
                    # New file
                    self.__save_kc_metadata(obj)
                else:
                    # Orphan, delete it
                    obj.delete(force=True)
                continue

            # Existing file
            if uniq in kc_filenames:
                kc_file = kc_files[uniq]
                if obj.deleted_at is None:
                    # If md5 differs, we need to re-upload it.
                    if obj.md5_hash != kc_file['md5']:
                        self.__delete_kc_metadata(kc_file)
                        self.__save_kc_metadata(obj)
                elif kc_file['from_kpi']:
                    self.__delete_kc_metadata(kc_file, obj)
                else:
                    # Remote file has been uploaded directly to KC. We
                    # cannot delete it, but we need to vacuum KPI.
                    obj.delete(force=True)
                    # Skip deletion of key corresponding to `uniq` in `kc_files`
                    # to avoid unique constraint failure in case user deleted
                    # and re-uploaded the same file in a row between
                    # two deployments
                    # Example:
                    # - User uploads file1.jpg (pk == 1)
                    # - User deletes file1.jpg (pk == 1)
                    # - User re-uploads file1.jpg (pk == 2)
                    # Next time, 'file1.jpg' is encountered in this loop,
                    # it would try to re-upload to KC if its hash differs
                    # from KC version and would fail because 'file1.jpg'
                    # already exists in KC db.
                    continue

                # Remove current filename from `kc_files`.
                # All files which will remain in this dict (after this loop)
                # will be considered obsolete and will be deleted
                del kc_files[uniq]

        # Remove KC orphan files previously uploaded through KPI
        for kc_file in kc_files.values():
            if kc_file['from_kpi']:
                self.__delete_kc_metadata(kc_file)

    @property
    def xform(self):
        if not hasattr(self, '_xform'):
            pk = self.backend_response['formid']
            xform = KobocatXForm.objects.filter(pk=pk).only(
                'user__username', 'id_string').first()
            if not (xform.user.username == self.asset.owner.username and
                    xform.id_string == self.xform_id_string):
                raise Exception(
                    'Deployment links to an unexpected KoBoCAT XForm')
            setattr(self, '_xform', xform)

        return self._xform

    @property
    def xform_id(self):
        return self.xform.pk

    @property
    def xform_id_string(self):
        return self.get_data('backend_response.id_string')

    @property
    def timestamp(self):
        try:
            return self.backend_response['date_modified']
        except KeyError:
            return None

    def _kobocat_request(self, method, url, expect_formid=True, **kwargs):
        """
        Make a POST or PATCH request and return parsed JSON. Keyword arguments,
        e.g. `data` and `files`, are passed through to `requests.request()`.

        If `expect_formid` is False, it bypasses the presence of 'formid'
        property in KoBoCAT response and returns the KoBoCAT response whatever
        it is.

        `kwargs` contains arguments to be passed to KoBoCAT request.
        """

        expected_status_codes = {
            'GET': 200,
            'POST': 201,
            'PATCH': 200,
            'DELETE': 204,
        }

        try:
            expected_status_code = expected_status_codes[method]
        except KeyError:
            raise NotImplementedError(
                'This backend does not implement the {} method'.format(method)
            )

        # Make the request to KC
        try:
            kc_request = requests.Request(method=method, url=url, **kwargs)
            response = self.__kobocat_proxy_request(kc_request,
                                                    user=self.asset.owner)

        except requests.exceptions.RequestException as e:
            # Failed to access the KC API
            # TODO: clarify that the user cannot correct this
            raise KobocatDeploymentException(detail=str(e))

        # If it's a no-content success, return immediately
        if response.status_code == expected_status_code == 204:
            return {}

        # Parse the response
        try:
            json_response = response.json()
        except ValueError as e:
            # Unparseable KC API output
            # TODO: clarify that the user cannot correct this
            raise KobocatDeploymentException(
                detail=str(e), response=response)

        # Check for failure
        if (
            response.status_code != expected_status_code
            or json_response.get('type') == 'alert-error'
            or (expect_formid and 'formid' not in json_response)
        ):
            if 'text' in json_response:
                # KC API refused us for a specified reason, likely invalid
                # input Raise a 400 error that includes the reason
                e = KobocatDeploymentException(detail=json_response['text'])
                e.status_code = status.HTTP_400_BAD_REQUEST
                raise e
            else:
                # Unspecified failure; raise 500
                raise KobocatDeploymentException(
                    detail='Unexpected KoBoCAT error {}: {}'.format(
                        response.status_code, response.content),
                    response=response
                )

        return json_response

    def _last_submission_time(self):
        id_string = self.backend_response['id_string']
        return last_submission_time(
            xform_id_string=id_string, user_id=self.asset.owner.pk)

    def _submission_count(self):
        id_string = self.backend_response['id_string']
        # avoid migrations from being created for kc_access mocked models
        # there should be a better way to do this, right?
        return instance_count(
            xform_id_string=id_string,
            user_id=self.asset.owner.pk,
        )

    def __delete_kc_metadata(
        self, kc_file_: dict, file_: Union[AssetFile, PairedData] = None
    ):
        """
        A simple utility to delete metadata in KoBoCAT through proxy.
        If related KPI file is provided (i.e. `file_`), it is deleted too.
        """
        # Delete file in KC
        self._kobocat_request('DELETE',
                              url=kc_file_['url'],
                              expect_formid=False)

        if file_ is None:
            return

        # Delete file in KPI if requested
        file_.delete(force=True)

    def __get_submissions_in_json(self, **params):
        """
        Retrieve instances directly from Mongo.

        :param params: dict. Filter params
        :return: generator<JSON>
        """

        instances, total_count = MongoHelper.get_instances(
            self.mongo_userform_id, **params)

        # Python-only attribute used by `kpi.views.v2.data.DataViewSet.list()`
        self.current_submissions_count = total_count

        return (
            MongoHelper.to_readable_dict(instance)
            for instance in instances
        )

    def __get_submissions_in_xml(self, **params):
        """
        Retrieves instances directly from Postgres.

        :param params: dict. Filter params
        :return: list<XML>
        """

        mongo_filters = ['query', 'permission_filters']
        use_mongo = any(mongo_filter in mongo_filters for mongo_filter in params
                        if params.get(mongo_filter) is not None)

        if use_mongo:
            # We use Mongo to retrieve matching instances.
            params['fields'] = ['_id']
            # Force `sort` by `_id` for Mongo
            # See FIXME about sort in `BaseDeploymentBackend.validate_submission_list_params()`  # noqa
            params['sort'] = {'_id': 1}
            submissions, count = MongoHelper.get_instances(
                self.mongo_userform_id, **params
            )
            submission_ids = [
                submission.get('_id')
                for submission in submissions
            ]
            self.current_submissions_count = count

        queryset = ReadOnlyKobocatInstance.objects.filter(
            xform_id=self.xform_id,
        )

        if len(submission_ids) > 0 or use_mongo:
            queryset = queryset.filter(id__in=submission_ids)

        # Python-only attribute used by `kpi.views.v2.data.DataViewSet.list()`
        if not use_mongo:
            self.current_submissions_count = queryset.count()

        # Force Sort by id
        # See FIXME about sort in `BaseDeploymentBackend.validate_submission_list_params()`  # noqa
        queryset = queryset.order_by('id')

        # When using Mongo, data is already paginated,
        # no need to do it with PostgreSQL too.
        if not use_mongo:
            offset = params.get('start')
            limit = offset + params.get('limit')
            queryset = queryset[offset:limit]

        return (lazy_instance.xml for lazy_instance in queryset)

    @staticmethod
    def __kobocat_proxy_request(kc_request, user=None):
        """
        Send `kc_request`, which must specify `method` and `url` at a minimum.
        If the incoming request to be proxied is authenticated,
        logged-in user's API token will be added to `kc_request.headers`

        :param kc_request: requests.models.Request
        :param user: User
        :return: requests.models.Response
        """
        if not user.is_anonymous and user.pk != settings.ANONYMOUS_USER_ID:
            token, created = Token.objects.get_or_create(user=user)
            kc_request.headers['Authorization'] = 'Token %s' % token.key
        session = requests.Session()
        return session.send(kc_request.prepare())

    @staticmethod
    def __parse_identifier(identifier: str) -> tuple:
        """
        Return a tuple of the KoBoCAT server and its path
        """
        parsed_identifier = urlparse(identifier)
        server = '{}://{}'.format(
            parsed_identifier.scheme, parsed_identifier.netloc)
        return server, parsed_identifier.path

    @staticmethod
    def __prepare_as_drf_response_signature(requests_response):
        """
        Prepares a dict from `Requests` response.
        Useful to get response from KoBoCAT and use it as a dict or pass it to
        DRF Response
        """

        prepared_drf_response = {}

        # `requests_response` may not have `headers` attribute
        content_type = requests_response.headers.get('Content-Type')
        content_language = requests_response.headers.get('Content-Language')
        if content_type:
            prepared_drf_response['content_type'] = content_type
        if content_language:
            prepared_drf_response['headers'] = {
                'Content-Language': content_language
            }

        prepared_drf_response['status'] = requests_response.status_code

        try:
            prepared_drf_response['data'] = json.loads(
                requests_response.content)
        except ValueError as e:
            if not requests_response.status_code == status.HTTP_204_NO_CONTENT:
                prepared_drf_response['data'] = {
                    'detail': _(
                        'KoBoCAT returned an unexpected response: {}'.format(
                            str(e))
                    )
                }

        return prepared_drf_response

    @classmethod
    def __prepare_bulk_update_data(cls, updates: dict) -> dict:
        """
        Preparing the request payload for bulk updating of submissions
        """
        # Sanitizing the payload of potentially destructive keys
        sanitized_updates = copy.deepcopy(updates)
        for key in updates:
            if (
                key in cls.PROTECTED_XML_FIELDS
                or '/' in key and key.split('/')[0] in cls.PROTECTED_XML_FIELDS
            ):
                sanitized_updates.pop(key)

        return sanitized_updates

    @staticmethod
    def __prepare_bulk_update_response(kc_responses: list) -> dict:
        """
        Formatting the response to allow for partial successes to be seen
        more explicitly.

        Args:
            kc_responses (list): A list containing dictionaries with keys of
            `_uuid` from the newly generated uuid and `response`, the response
            object received from KoBoCAT

        Returns:
            dict: formatted dict to be passed to a Response object and sent to
            the client
        """

        OPEN_ROSA_XML_MESSAGE = '{http://openrosa.org/http/response}message'

        # Unfortunately, the response message from OpenRosa is in XML format,
        # so it needs to be parsed before extracting the text
        results = []
        for response in kc_responses:
            try:
                message = (
                    ET.fromstring(response['response'].content)
                    .find(OPEN_ROSA_XML_MESSAGE)
                    .text
                )
            except ET.ParseError:
                message = _('Something went wrong')

            results.append(
                {
                    'uuid': response['uuid'],
                    'status_code': response['response'].status_code,
                    'message': message,
                }
            )

        total_update_attempts = len(results)
        total_successes = [result['status_code'] for result in results].count(
            status.HTTP_201_CREATED
        )

        return {
            'status': status.HTTP_200_OK
            if total_successes > 0
            else status.HTTP_400_BAD_REQUEST,
            'data': {
                'count': total_update_attempts,
                'successes': total_successes,
                'failures': total_update_attempts - total_successes,
                'results': results,
            },
        }

    def __save_kc_metadata(self, file_: SyncBackendMediaInterface):
        """
        Prepares request and data corresponding to the kind of media file
        (i.e. FileStorage or remote URL) to `POST` to KC through proxy.
        """
        identifier = self.identifier
        server, path_ = self.__parse_identifier(identifier)
        metadata_url = self.external_to_internal_url(
            '{}/api/v1/metadata'.format(server)
        )

        kwargs = {
            'data': {
                'data_value': file_.backend_data_value,
                'xform': self.xform_id,
                'data_type': file_.backend_data_type,
                'from_kpi': True,
                'data_filename': file_.filename,
                'data_file_type': file_.mimetype,
                'file_hash': file_.md5_hash,
            }
        }

        if not file_.is_remote_url:
            kwargs['files'] = {
                'data_file': (
                    file_.filename,
                    file_.content.file.read(),
                    file_.mimetype,
                )
            }

        self._kobocat_request('POST',
                              url=metadata_url,
                              expect_formid=False,
                              **kwargs)

    @staticmethod
    def __validate_bulk_update_submissions(submissions: list) -> list:
        if len(submissions) == 0:
            raise KobocatBulkUpdateSubmissionsClientException(
                detail=_('No submissions match the given `submission_ids`')
            )
        return submissions<|MERGE_RESOLUTION|>--- conflicted
+++ resolved
@@ -116,30 +116,19 @@
         # If `submission_ids` is not empty, user has partial permissions.
         # Otherwise, they have have full access.
         if submission_ids:
-<<<<<<< HEAD
             partial_perms = True
             # Reset query, because all the submission ids have been already
             # retrieve
             data['query'] = {}
         else:
             partial_perms = False
-=======
-            data.pop('query', None)
-            # TODO add one-time valid token
-            raise NotImplementedError('Back end does not support this request')
-        else:
->>>>>>> 5292eb05
             submission_ids = data['submission_ids']
 
         submissions = list(self.get_submissions(
             user=user,
             format_type=INSTANCE_FORMAT_TYPE_XML,
-<<<<<<< HEAD
             submission_ids=submission_ids,
             query=data['query'],
-=======
-            submission_ids=submission_ids
->>>>>>> 5292eb05
         ))
 
         validated_submissions = self.__validate_bulk_update_submissions(
@@ -356,7 +345,6 @@
 
         # If `submission_ids` is not empty, user has partial permissions.
         # Otherwise, they have have full access.
-<<<<<<< HEAD
         headers = {}
         if submission_ids:
             headers.update(KobocatOneTimeAuthRequest.get_header(user, 'DELETE'))
@@ -365,14 +353,6 @@
         kc_request = requests.Request(
             method='DELETE', url=kc_url, headers=headers
         )
-=======
-        if submission_ids:
-            # TODO add one-time valid token
-            raise NotImplementedError('Back end does not support this request')
-
-        kc_url = self.get_submission_detail_url(submission_id)
-        kc_request = requests.Request(method='DELETE', url=kc_url)
->>>>>>> 5292eb05
         kc_response = self.__kobocat_proxy_request(kc_request, user)
 
         return self.__prepare_as_drf_response_signature(kc_response)
@@ -399,7 +379,6 @@
 
         # If `submission_ids` is not empty, user has partial permissions.
         # Otherwise, they have have full access.
-<<<<<<< HEAD
         headers = {}
         if submission_ids:
             # Remove query from `data` because all the submission ids have been
@@ -412,16 +391,6 @@
         kc_request = requests.Request(
             method='DELETE', url=kc_url, json=data, headers=headers
         )
-=======
-        if submission_ids:
-            data.pop('query', None)
-            data['submission_ids'] = submission_ids
-            # TODO add one-time valid token
-            raise NotImplementedError('Back end does not support this request')
-
-        kc_url = self.submission_list_url
-        kc_request = requests.Request(method='DELETE', url=kc_url, json=data)
->>>>>>> 5292eb05
         kc_response = self.__kobocat_proxy_request(kc_request, user)
 
         return self.__prepare_as_drf_response_signature(kc_response)
@@ -448,15 +417,9 @@
 
         # If `submission_ids` is not empty, user has partial permissions.
         # Otherwise, they have have full access.
-<<<<<<< HEAD
         headers = {}
         if submission_ids:
             headers.update(KobocatOneTimeAuthRequest.get_header(user, 'POST'))
-=======
-        if submission_ids:
-            # TODO add one-time valid token
-            raise NotImplementedError('Back end does not support this request')
->>>>>>> 5292eb05
 
         submission = self.get_submission(
             submission_id,
@@ -611,13 +574,9 @@
 
         url = '{detail_url}/enketo'.format(
             detail_url=self.get_submission_detail_url(submission_id))
-<<<<<<< HEAD
         kc_request = requests.Request(
             method='GET', url=url, params=params, headers=headers
         )
-=======
-        kc_request = requests.Request(method='GET', url=url, params=params)
->>>>>>> 5292eb05
         kc_response = self.__kobocat_proxy_request(kc_request, user)
 
         # if `headers` is not empty, user has partial permissions. We need to
@@ -895,7 +854,6 @@
 
         # If `submission_ids` is not empty, user has partial permissions.
         # Otherwise, they have have full access.
-<<<<<<< HEAD
         headers = {}
         if submission_ids:
             headers.update(KobocatOneTimeAuthRequest.get_header(user, 'PATCH'))
@@ -904,15 +862,6 @@
             'method': method,
             'url': self.get_submission_validation_status_url(submission_id),
             'headers': headers
-=======
-        if submission_ids:
-            # TODO add one-time valid token
-            raise NotImplementedError('Back end does not support this request')
-
-        kc_request_params = {
-            'method': method,
-            'url': self.get_submission_validation_status_url(submission_id)
->>>>>>> 5292eb05
         }
 
         if method == 'PATCH':
@@ -923,7 +872,6 @@
         return self.__prepare_as_drf_response_signature(kc_response)
 
     def set_validation_statuses(self, user: 'auth.User', data: dict) -> dict:
-<<<<<<< HEAD
         """
         Bulk update validation status for provided submissions through
         KoBoCAT proxy, authenticated by `user`'s API token.
@@ -935,19 +883,6 @@
             {"submission_ids": [1, 2, 3]}
             {"query":{"_validation_status.uid":"validation_status_not_approved"}
         """
-=======
-        """
-        Bulk update validation status for provided submissions through
-        KoBoCAT proxy, authenticated by `user`'s API token.
-
-        `data` should contains either the submission ids or the query to
-        retrieve the subset of submissions chosen by then user.
-        If none of them are provided, all the submissions are selected
-        Examples:
-            {"submission_ids": [1, 2, 3]}
-            {"query":{"_validation_status.uid":"validation_status_not_approved"}
-        """
->>>>>>> 5292eb05
         submission_ids = self.validate_write_access_with_partial_perms(
             user=user,
             perm=PERM_VALIDATE_SUBMISSIONS,
@@ -957,7 +892,6 @@
 
         # If `submission_ids` is not empty, user has partial permissions.
         # Otherwise, they have have full access.
-<<<<<<< HEAD
         headers = {}
         if submission_ids:
             # Remove query from `data` because all the submission ids have been
@@ -971,17 +905,6 @@
         kc_request = requests.Request(
             method='PATCH', url=url, headers=headers, json=data
         )
-=======
-        if submission_ids:
-            data.pop('query', None)
-            data['submission_ids'] = submission_ids
-            # TODO add one-time valid token
-            raise NotImplementedError('Back end does not support this request')
-
-        # `PATCH` KC even if KPI receives `DELETE`
-        url = self.submission_list_url
-        kc_request = requests.Request(method='PATCH', url=url, json=data)
->>>>>>> 5292eb05
         kc_response = self.__kobocat_proxy_request(kc_request, user)
         return self.__prepare_as_drf_response_signature(kc_response)
 
