--- conflicted
+++ resolved
@@ -120,7 +120,7 @@
         submissions = list(self.get_submissions(
             user=user,
             format_type=INSTANCE_FORMAT_TYPE_XML,
-            instance_ids=submission_ids
+            submission_ids=submission_ids
         ))
 
         validated_submissions = self.__validate_bulk_update_submissions(
@@ -347,13 +347,8 @@
         of submissions to delete
         Example:
              {"submission_ids": [1, 2, 3]}
-<<<<<<< HEAD
-
-        It returns a dictionary which can used as Response object arguments
-=======
              or
              {"query": {"Question": "response"}
->>>>>>> 90da2351
         """
 
         submission_ids = self.validate_write_access_with_partial_perms(
@@ -372,15 +367,17 @@
             raise NotImplementedError('Back end does not support this request')
 
         kc_url = self.submission_list_url
-        kc_request = requests.Request(method='DELETE', url=kc_url, data=data)
+        kc_request = requests.Request(method='DELETE', url=kc_url, json=data)
         kc_response = self.__kobocat_proxy_request(kc_request, user)
 
         return self.__prepare_as_drf_response_signature(kc_response)
 
-    def duplicate_submission(self, user: 'auth.User', instance_id: int) -> dict:
+    def duplicate_submission(
+        self, submission_id: int, user: 'auth.User'
+    ) -> dict:
         """
         Duplicates a single submission proxied through KoBoCAT. The submission
-        with the given `instance_id` is duplicated and the `start`, `end` and
+        with the given `submission_id` is duplicated and the `start`, `end` and
         `instanceID` parameters of the submission are reset before being posted
         to KoBoCAT.
 
@@ -392,7 +389,7 @@
         submission_ids = self.validate_write_access_with_partial_perms(
             user=user,
             perm=PERM_CHANGE_SUBMISSIONS,
-            submission_ids=[instance_id],
+            submission_ids=[submission_id],
         )
 
         # If `submission_ids` is not empty, user has partial permissions.
@@ -402,7 +399,7 @@
             raise NotImplementedError('Back end does not support this request')
 
         submission = self.get_submission(
-            instance_id,
+            submission_id,
             user=user,
             format_type=INSTANCE_FORMAT_TYPE_XML,
         )
@@ -560,8 +557,8 @@
         self,
         user: 'auth.User',
         format_type: str = INSTANCE_FORMAT_TYPE_JSON,
-        instance_ids: list = [],
-        **kwargs: dict
+        submission_ids: list = [],
+        **kwargs
     ) -> Union[Generator[dict, None, None], list]:
         """
         Retrieves submissions which `user` is allowed to access
@@ -573,7 +570,7 @@
         passed through `kwargs`
         """
 
-        kwargs['instance_ids'] = instance_ids
+        kwargs['submission_ids'] = submission_ids
         params = self.validate_submission_list_params(user,
                                                       format_type=format_type,
                                                       **kwargs)
@@ -588,8 +585,10 @@
             )
         return submissions
 
-    def get_validation_status(self, submission_pk, params, user):
-        url = self.get_submission_validation_status_url(submission_pk)
+    def get_validation_status(
+        self, submission_id, user: 'auth.User', params: dict
+    ) -> dict:
+        url = self.get_submission_validation_status_url(submission_id)
         kc_request = requests.Request(method='GET', url=url, data=params)
         kc_response = self.__kobocat_proxy_request(kc_request, user)
 
@@ -791,9 +790,9 @@
             })
 
     def set_validation_status(self,
-                              submission_pk: int,
+                              submission_id: int,
+                              user: 'auth.User',
                               data: dict,
-                              user: 'auth.User',
                               method: str) -> dict:
         """
         Update validation status through KoBoCAT proxy,
@@ -806,7 +805,7 @@
         submission_ids = self.validate_write_access_with_partial_perms(
             user=user,
             perm=PERM_VALIDATE_SUBMISSIONS,
-            submission_ids=[submission_pk],
+            submission_ids=[submission_id],
         )
 
         # If `submission_ids` is not empty, user has partial permissions.
@@ -817,7 +816,7 @@
 
         kc_request_params = {
             'method': method,
-            'url': self.get_submission_validation_status_url(submission_pk)
+            'url': self.get_submission_validation_status_url(submission_id)
         }
         if method == 'PATCH':
             kc_request_params.update({'json': data})
@@ -826,7 +825,7 @@
         kc_response = self.__kobocat_proxy_request(kc_request, user)
         return self.__prepare_as_drf_response_signature(kc_response)
 
-    def set_validation_statuses(self, data: dict, user: 'auth.User') -> dict:
+    def set_validation_statuses(self, user: 'auth.User', data: dict) -> dict:
         """
         Bulk update validation status for provided submissions through
         KoBoCAT proxy, authenticated by `user`'s API token.
@@ -1118,16 +1117,16 @@
 
         if use_mongo:
             # We use Mongo to retrieve matching instances.
-            # Get only their ids and pass them to PostgreSQL.
-            params['fields'] = [self.INSTANCE_ID_FIELDNAME]
+            params['fields'] = [self.SUBMISSION_ID_FIELDNAME]
             # Force `sort` by `_id` for Mongo
             # See FIXME about sort in `BaseDeploymentBackend.validate_submission_list_params()`  # noqa
-            params['sort'] = {self.INSTANCE_ID_FIELDNAME: 1}
-            instances, count = MongoHelper.get_instances(self.mongo_userform_id,
-                                                         **params)
-            instance_ids = [
-                instance.get(self.INSTANCE_ID_FIELDNAME)
-                for instance in instances
+            params['sort'] = {self.SUBMISSION_ID_FIELDNAME: 1}
+            submissions, count = MongoHelper.get_instances(
+                self.mongo_userform_id, **params
+            )
+            submission_ids = [
+                submission.get(self.SUBMISSION_ID_FIELDNAME)
+                for submission in submissions
             ]
             self.current_submissions_count = count
 
@@ -1136,8 +1135,8 @@
             deleted_at=None
         )
 
-        if len(instance_ids) > 0 or use_mongo:
-            queryset = queryset.filter(id__in=instance_ids)
+        if len(submission_ids) > 0 or use_mongo:
+            queryset = queryset.filter(id__in=submission_ids)
 
         # Python-only attribute used by `kpi.views.v2.data.DataViewSet.list()`
         if not use_mongo:
