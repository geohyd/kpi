--- conflicted
+++ resolved
@@ -331,17 +331,11 @@
             auth=(settings.ENKETO_API_TOKEN, ''),
             data=data
         )
-<<<<<<< HEAD
-        if response.status_code == status.HTTP_404_NOT_FOUND:
-            return {}
-
-=======
         if response.status_code != 200:
             # Don't 500 the entire asset view if Enketo is unreachable
             logging.error('Unable to contact Enketo ({})'.format(
                 response.status_code))
-            return None
->>>>>>> 05060a96
+            return {}
         links = response.json()
         for discard in ('enketo_id', 'code', 'preview_iframe_url'):
             try: del links[discard]
