# coding: utf-8
import copy
import io
import json
import posixpath
import re
import uuid
from collections import defaultdict
from datetime import datetime
from typing import Union, Optional
from urllib.parse import urlparse
from xml.etree import ElementTree as ET

import pytz
import requests
from django.conf import settings
from django.core.exceptions import ImproperlyConfigured
from django.utils.translation import ugettext_lazy as _
from rest_framework import status
from rest_framework.authtoken.models import Token

from kpi.constants import (
    INSTANCE_FORMAT_TYPE_JSON,
    INSTANCE_FORMAT_TYPE_XML,
    PERM_FROM_KC_ONLY,
    PERM_CHANGE_SUBMISSIONS,
    PERM_DELETE_SUBMISSIONS,
    PERM_VALIDATE_SUBMISSIONS,
)
from kpi.interfaces.sync_backend_media import SyncBackendMediaInterface
from kpi.models.asset_file import AssetFile
from kpi.models.object_permission import ObjectPermission
from kpi.models.paired_data import PairedData
from kpi.utils.log import logging
from kpi.utils.mongo_helper import MongoHelper
from .base_backend import BaseDeploymentBackend
from .kc_access.shadow_models import (
    ReadOnlyKobocatInstance,
    ReadOnlyKobocatXForm,
)
from .kc_access.utils import (
    assign_applicable_kc_permissions,
    instance_count,
    last_submission_time
)
from ..exceptions import (
    BadFormatException,
    KobocatBulkUpdateSubmissionsClientException,
    KobocatDeploymentException,
    KobocatDuplicateSubmissionException,
)


class KobocatDeploymentBackend(BaseDeploymentBackend):
    """
    Used to deploy a project into KoBoCAT. Stores the project identifiers in the
    `self.asset._deployment_data` JSONBField (referred as "deployment data")
    """

    PROTECTED_XML_FIELDS = [
        '__version__',
        'formhub',
        'meta',
    ]

    def bulk_assign_mapped_perms(self):
        """
        Bulk assign all KoBoCAT permissions related to KPI permissions.
        Useful to assign permissions retroactively upon deployment.
        Beware: it only adds permissions, it does not remove or sync permissions.
        """
        users_with_perms = self.asset.get_users_with_perms(attach_perms=True)

        # if only the owner has permissions, no need to go further
        if len(users_with_perms) == 1 and \
                list(users_with_perms)[0].id == self.asset.owner_id:
            return

        for user, perms in users_with_perms.items():
            if user.id == self.asset.owner_id:
                continue
            assign_applicable_kc_permissions(self.asset, user, perms)

    def bulk_update_submissions(
<<<<<<< HEAD
        self, data: dict, requesting_user: 'auth.User'
=======
        self, request_data: dict, requesting_user: 'auth.User'
>>>>>>> 5d2009fa
    ) -> dict:
        """
        Allows for bulk updating of submissions proxied through KoBoCAT. A
        `deprecatedID` for each submission is given the previous value of
        `instanceID` and `instanceID` receives an updated uuid. For each key
        and value within `request_data`, either a new element is created on the
        submission's XML tree, or the existing value is replaced by the updated
        value.

        Args:
            data (dict): must contain a list of `submission_ids` and at
                least one other key:value field for updating the submissions
<<<<<<< HEAD
            requesting_user (User)
=======
            requesting_user ('auth.User')
>>>>>>> 5d2009fa

        Returns:
            dict: formatted dict to be passed to a Response object
        """
<<<<<<< HEAD

        submission_ids = self.validate_write_access_with_partial_perms(
            user=requesting_user,
            perm=PERM_CHANGE_SUBMISSIONS,
            submission_ids=data['submission_ids'],
            query=data['query'],
=======
        payload = self.__prepare_bulk_update_payload(request_data)
        kwargs = {'instance_ids': payload.pop('submission_ids')}
        params = self.validate_submission_list_params(
            requesting_user.id, format_type=INSTANCE_FORMAT_TYPE_XML,
            **kwargs
>>>>>>> 5d2009fa
        )

        # If `submission_ids` is not empty, user has partial permissions.
        # Otherwise, they have have full access.
        if submission_ids:
            data.pop('query', None)
            # TODO add one-time valid token
            raise NotImplementedError('Back end does not support this request')
        else:
            submission_ids = data['submission_ids']

        submissions = list(self.get_submissions(
            requesting_user_id=requesting_user.pk,
            format_type=INSTANCE_FORMAT_TYPE_XML,
            instance_ids=submission_ids
        ))

        validated_submissions = self.__validate_bulk_update_submissions(
            submissions
        )
        update_data = self.__prepare_bulk_update_data(data['data'])
        kc_responses = []
        for submission in validated_submissions:
            xml_parsed = ET.fromstring(submission)

            _uuid, uuid_formatted = self.generate_new_instance_id()

            # Updating xml fields for submission. In order to update an existing
            # submission, the current `instanceID` must be moved to the value
            # for `deprecatedID`.
            instance_id = xml_parsed.find('meta/instanceID')
            # If the submission has been edited before, it will already contain
            # a deprecatedID element - otherwise create a new element
            deprecated_id = xml_parsed.find('meta/deprecatedID')
            deprecated_id_or_new = (
                deprecated_id
                if deprecated_id is not None
                else ET.SubElement(xml_parsed.find('meta'), 'deprecatedID')
            )
            deprecated_id_or_new.text = instance_id.text
            instance_id.text = uuid_formatted

            # If the form has been updated with new fields and earlier
            # submissions have been selected as part of the bulk update,
            # a new element has to be created before a value can be set.
            # However, with this new power, arbitrary fields can be added
            # to the XML tree through the API.
            for k, v in update_data.items():
                # A potentially clunky way of taking groups and nested groups
                # into account when the elements don't exist on the XML tree
                # (which could be the case if the form has been updated). They
                # are iteratively attached to the tree since we can only
                # append one element deep per iteration
                if '/' in k:
                    accumulated_elements = []
                    for i, element in enumerate(k.split('/')):
                        if i == 0:
                            ET.SubElement(xml_parsed, element)
                            accumulated_elements.append(element)
                        else:
                            updated_xml_path = '/'.join(accumulated_elements)
                            ET.SubElement(
                                xml_parsed.find(updated_xml_path), element
                            )
                            accumulated_elements.append(element)

                element_to_update = xml_parsed.find(k)
                element_to_update_or_new = (
                    element_to_update
                    if element_to_update is not None
                    else ET.SubElement(xml_parsed, k)
                )
                element_to_update_or_new.text = v

            # TODO: Might be worth refactoring this as it is also used when
            # duplicating a submission
            file_tuple = (_uuid, io.BytesIO(ET.tostring(xml_parsed)))
            files = {'xml_submission_file': file_tuple}
            # `POST` is required by OpenRosa spec https://docs.getodk.org/openrosa-form-submission # noqa
            kc_request = requests.Request(
                method='POST', url=self.submission_url, files=files
            )
            kc_response = self.__kobocat_proxy_request(
                kc_request, user=requesting_user
            )

            kc_responses.append(
                {
                    'uuid': _uuid,
                    'response': kc_response,
                }
            )

        return self.__prepare_bulk_update_response(kc_responses)

    def calculated_submission_count(self, requesting_user_id, **kwargs):
        params = self.validate_submission_list_params(requesting_user_id,
                                                      validate_count=True,
                                                      **kwargs)
        return MongoHelper.get_count(self.mongo_userform_id, **params)

    def connect(self, identifier=None, active=False):
        """
        `POST` initial survey content to KoBoCAT and create a new project.
        Store results in deployment data.
        """
        # If no identifier was provided, construct one using
        # `settings.KOBOCAT_URL` and the uid of the asset
        if not identifier:
            # Use the external URL here; the internal URL will be substituted
            # in when appropriate
            if not settings.KOBOCAT_URL or not settings.KOBOCAT_INTERNAL_URL:
                raise ImproperlyConfigured(
                    'Both KOBOCAT_URL and KOBOCAT_INTERNAL_URL must be '
                    'configured before using KobocatDeploymentBackend'
                )
            kc_server = settings.KOBOCAT_URL
            username = self.asset.owner.username
            id_string = self.asset.uid
            identifier = '{server}/{username}/forms/{id_string}'.format(
                server=kc_server,
                username=username,
                id_string=id_string,
            )
        else:
            # Parse the provided identifier, which is expected to follow the
            # format http://kobocat_server/username/forms/id_string
            kc_server, kc_path = self.__parse_identifier(identifier)
            path_head, path_tail = posixpath.split(kc_path)
            id_string = path_tail
            path_head, path_tail = posixpath.split(path_head)
            if path_tail != 'forms':
                raise Exception('The identifier is not properly formatted.')
            path_head, path_tail = posixpath.split(path_head)
            if path_tail != self.asset.owner.username:
                raise Exception(
                    'The username in the identifier does not match the owner '
                    'of this asset.'
                )
            if path_head != '/':
                raise Exception('The identifier is not properly formatted.')

        url = self.external_to_internal_url('{}/api/v1/forms'.format(kc_server))
        xls_io = self.asset.to_xls_io(
            versioned=True, append={
                'settings': {
                    'id_string': id_string,
                    'form_title': self.asset.name,
                }
            }
        )

        # Payload contains `kpi_asset_uid` and `has_kpi_hook` for two reasons:
        # - KC `XForm`'s `id_string` can be different than `Asset`'s `uid`, then
        #   we can't rely on it to find its related `Asset`.
        # - Removing, renaming `has_kpi_hook` will force PostgreSQL to rewrite
        #   every record of `logger_xform`. It can be also used to filter
        #   queries as it is faster to query a boolean than string.
        payload = {
            'downloadable': active,
            'has_kpi_hook': self.asset.has_active_hooks,
            'kpi_asset_uid': self.asset.uid
        }
        files = {'xls_file': ('{}.xls'.format(id_string), xls_io)}
        json_response = self._kobocat_request(
            'POST', url, data=payload, files=files)
        self.store_data({
            'backend': 'kobocat',
            'identifier': self.internal_to_external_url(identifier),
            'active': json_response['downloadable'],
            'backend_response': json_response,
            'version': self.asset.version_id,
        })

    @staticmethod
    def format_openrosa_datetime(dt: Optional[datetime] = None) -> str:
        """
        Format a given datetime object or generate a new timestamp matching the
        OpenRosa datetime formatting
        """
        if dt is None:
            dt = datetime.now(tz=pytz.UTC)

        # Awkward check, but it's prescribed by
        # https://docs.python.org/3/library/datetime.html#determining-if-an-object-is-aware-or-naive
        if dt.tzinfo is None or dt.tzinfo.utcoffset(None) is None:
            raise ValueError('An offset-aware datetime is required')
        return dt.isoformat('T', 'milliseconds')

    def delete(self):
        """
        WARNING! Deletes all submitted data!
        """
        url = self.external_to_internal_url(self.backend_response['url'])
        try:
            self._kobocat_request('DELETE', url)
        except KobocatDeploymentException as e:
            if (
                hasattr(e, 'response')
                and e.response.status_code == status.HTTP_404_NOT_FOUND
            ):
                # The KC project is already gone!
                pass
            else:
                raise
        super().delete()

    def delete_submission(self, pk: int, user: 'auth.User') -> dict:
        """
        Delete a submission through KoBoCAT proxy
        """

        submission_ids = self.validate_write_access_with_partial_perms(
            user=user,
            perm=PERM_DELETE_SUBMISSIONS,
            submission_ids=[pk]
        )

        # If `submission_ids` is not empty, user has partial permissions.
        # Otherwise, they have have full access.
        if submission_ids:
            # TODO add one-time valid token
            raise NotImplementedError('Back end does not support this request')

        kc_url = self.get_submission_detail_url(pk)
        kc_request = requests.Request(method='DELETE', url=kc_url)
        kc_response = self.__kobocat_proxy_request(kc_request, user)

        return self.__prepare_as_drf_response_signature(kc_response)

    def delete_submissions(self, data: dict, user: 'auth.User') -> dict:
        """
        Bulk delete provided submissions through KoBoCAT proxy,
        authenticated by `user`'s API token.

        `data` should contains the submission ids or the query to get the subset
        of submissions to delete
        Example:
             {"submission_ids": [1, 2, 3]}
             or
             {"query": {"Question": "response"}
        """

        submission_ids = self.validate_write_access_with_partial_perms(
            user=user,
            perm=PERM_DELETE_SUBMISSIONS,
            submission_ids=data['submission_ids'],
            query=data['query'],
        )

        # If `submission_ids` is not empty, user has partial permissions.
        # Otherwise, they have have full access.
        if submission_ids:
            data.pop('query', None)
            data['submission_ids'] = submission_ids
            # TODO add one-time valid token
            raise NotImplementedError('Back end does not support this request')

        kc_url = self.submission_list_url
        kc_request = requests.Request(method='DELETE', url=kc_url, data=data)
        kc_response = self.__kobocat_proxy_request(kc_request, user)

        return self.__prepare_as_drf_response_signature(kc_response)

    def duplicate_submission(
<<<<<<< HEAD
            self, requesting_user: 'auth.User', instance_id: int
=======
        self, requesting_user: 'auth.User', instance_id: int
>>>>>>> 5d2009fa
    ) -> dict:
        """
        Duplicates a single submission proxied through KoBoCAT. The submission
        with the given `instance_id` is duplicated and the `start`, `end` and
        `instanceID` parameters of the submission are reset before being posted
        to KoBoCAT.
<<<<<<< HEAD

        Returns a dict with message response from KoBoCAT and uuid of created
        submission if successful

        """

        submission_ids = self.validate_write_access_with_partial_perms(
            user=requesting_user,
            perm=PERM_CHANGE_SUBMISSIONS,
            submission_ids=[instance_id],
        )

        # If `submission_ids` is not empty, user has partial permissions.
        # Otherwise, they have have full access.
        if submission_ids:
            # TODO add one-time valid token
            raise NotImplementedError('Back end does not support this request')

        submission = self.get_submission(
            instance_id,
            requesting_user_id=requesting_user.pk,
=======
        Args:
            requesting_user (auth.User)
            instance_id (int)
        Returns:
            dict: message response from KoBoCAT and uuid of created submission
            if successful
        """
        params = self.validate_submission_list_params(
            requesting_user.id,
>>>>>>> 5d2009fa
            format_type=INSTANCE_FORMAT_TYPE_XML,
        )

        # parse XML string to ET object
        xml_parsed = ET.fromstring(submission)

        # attempt to update XML fields for duplicate submission. Note that
        # `start` and `end` are not guaranteed to be included in the XML object
        _uuid, uuid_formatted = self.generate_new_instance_id()
        date_formatted = self.format_openrosa_datetime()
        for date_field in ('start', 'end'):
            element = xml_parsed.find(date_field)
            # Even if the element is found, `bool(element)` is `False`. How
            # very un-Pythonic!
            if element is not None:
                element.text = date_formatted
        # Rely on `meta/instanceID` being present. If it's absent, something is
        # fishy enough to warrant raising an exception instead of continuing
        # silently
        xml_parsed.find('meta/instanceID').text = uuid_formatted

        file_tuple = (_uuid, io.BytesIO(ET.tostring(xml_parsed)))
        files = {'xml_submission_file': file_tuple}
        kc_request = requests.Request(
            method='POST', url=self.submission_url, files=files
        )
        kc_response = self.__kobocat_proxy_request(
            kc_request, user=self.asset.owner
        )

        if kc_response.status_code == status.HTTP_201_CREATED:
            return next(
<<<<<<< HEAD
                self.get_submissions(requesting_user.pk, query={'_uuid': _uuid})
=======
                self.get_submissions(requesting_user.id, query={'_uuid': _uuid})
>>>>>>> 5d2009fa
            )
        else:
            raise KobocatDuplicateSubmissionException

    @staticmethod
    def external_to_internal_url(url):
        """
        Replace the value of `settings.KOBOCAT_URL` with that of
        `settings.KOBOCAT_INTERNAL_URL` when it appears at the beginning of
        `url`
        """
        return re.sub(
            pattern='^{}'.format(re.escape(settings.KOBOCAT_URL)),
            repl=settings.KOBOCAT_INTERNAL_URL,
            string=url
        )

    @staticmethod
    def generate_new_instance_id() -> (str, str):
        """
        Returns:
            - Generated uuid
            - Formatted uuid for OpenRosa xml
        """
        _uuid = str(uuid.uuid4())
        return _uuid, f'uuid:{_uuid}'

    def get_data_download_links(self):
        exports_base_url = '/'.join((
            settings.KOBOCAT_URL.rstrip('/'),
            self.asset.owner.username,
            'exports',
            self.backend_response['id_string']
        ))
        reports_base_url = '/'.join((
            settings.KOBOCAT_URL.rstrip('/'),
            self.asset.owner.username,
            'reports',
            self.backend_response['id_string']
        ))
        forms_base_url = '/'.join((
            settings.KOBOCAT_URL.rstrip('/'),
            self.asset.owner.username,
            'forms',
            self.backend_response['id_string']
        ))
        links = {
            # To be displayed in iframes
            'xls_legacy': '/'.join((exports_base_url, 'xls/')),
            'csv_legacy': '/'.join((exports_base_url, 'csv/')),
            'zip_legacy': '/'.join((exports_base_url, 'zip/')),
            'kml_legacy': '/'.join((exports_base_url, 'kml/')),
            # For GET requests that return files directly
            'xls': '/'.join((reports_base_url, 'export.xlsx')),
            'csv': '/'.join((reports_base_url, 'export.csv')),
        }
        return links

    def get_enketo_survey_links(self):
        data = {
            'server_url': '{}/{}'.format(
                settings.KOBOCAT_URL.rstrip('/'),
                self.asset.owner.username
            ),
            'form_id': self.backend_response['id_string']
        }
        try:
            response = requests.post(
                '{}{}'.format(
                    settings.ENKETO_SERVER, settings.ENKETO_SURVEY_ENDPOINT),
                # bare tuple implies basic auth
                auth=(settings.ENKETO_API_TOKEN, ''),
                data=data
            )
            response.raise_for_status()
        except requests.exceptions.RequestException as e:
            # Don't 500 the entire asset view if Enketo is unreachable
            logging.error(
                'Failed to retrieve links from Enketo', exc_info=True)
            return {}
        try:
            links = response.json()
        except ValueError:
            logging.error('Received invalid JSON from Enketo', exc_info=True)
            return {}
        for discard in ('enketo_id', 'code', 'preview_iframe_url'):
            try:
                del links[discard]
            except KeyError:
                pass
        return links

    def get_submission_detail_url(self, submission_pk):
        url = '{list_url}/{pk}'.format(
            list_url=self.submission_list_url,
            pk=submission_pk
        )
        return url

    def get_submission_edit_url(self, submission_pk, user, params=None):
        """
        Gets edit URL of the submission from `kc` through proxy

        :param submission_pk: int
        :param user: User
        :param params: dict
        :return: dict
        """
        url = '{detail_url}/enketo'.format(
            detail_url=self.get_submission_detail_url(submission_pk))
        kc_request = requests.Request(method='GET', url=url, params=params)
        kc_response = self.__kobocat_proxy_request(kc_request, user)

        return self.__prepare_as_drf_response_signature(kc_response)

    def get_submission_validation_status_url(self, submission_pk):
        url = '{detail_url}/validation_status'.format(
            detail_url=self.get_submission_detail_url(submission_pk)
        )
        return url

    def get_submissions(self, requesting_user_id,
                        format_type=INSTANCE_FORMAT_TYPE_JSON,
                        instance_ids=[], **kwargs):
        """
        Retrieves submissions through Postgres or Mongo depending on `format_type`.
        It can be filtered on instances ids.

        Args:
            requesting_user_id (int)
            format_type (str): INSTANCE_FORMAT_TYPE_JSON|INSTANCE_FORMAT_TYPE_XML
            instance_ids (list): Instance ids to retrieve
            kwargs (dict): Filters to pass to MongoDB. See
                https://docs.mongodb.com/manual/reference/operator/query/

        Returns:
            (dict|str|`None`): Depending on `format_type`, it can return:
                - Mongo JSON representation as a dict
                - Instances' XML as string
                - `None` if no results
        """

        kwargs['instance_ids'] = instance_ids
        params = self.validate_submission_list_params(requesting_user_id,
                                                      format_type=format_type,
                                                      **kwargs)

        if format_type == INSTANCE_FORMAT_TYPE_JSON:
            submissions = self.__get_submissions_in_json(**params)
        elif format_type == INSTANCE_FORMAT_TYPE_XML:
            submissions = self.__get_submissions_in_xml(**params)
        else:
            raise BadFormatException(
                "The format {} is not supported".format(format_type)
            )
        return submissions

    def get_validation_status(self, submission_pk, params, user):
        url = self.get_submission_validation_status_url(submission_pk)
        kc_request = requests.Request(method='GET', url=url, data=params)
        kc_response = self.__kobocat_proxy_request(kc_request, user)

        return self.__prepare_as_drf_response_signature(kc_response)

    @staticmethod
    def internal_to_external_url(url):
        """
        Replace the value of `settings.KOBOCAT_INTERNAL_URL` with that of
        `settings.KOBOCAT_URL` when it appears at the beginning of
        `url`
        """
        return re.sub(
            pattern='^{}'.format(re.escape(settings.KOBOCAT_INTERNAL_URL)),
            repl=settings.KOBOCAT_URL,
            string=url
        )

    def is_paired_data(self, value: str) -> bool:
        pattern = (
            rf'{settings.KOBOFORM_URL}/api/v2/assets/'
            rf'{self.asset.uid}/paired-data/pd[^\/]+/external\.xml$'
        )
        return re.match(pattern, value)

    @staticmethod
    def make_identifier(username, id_string):
        """
        Uses `settings.KOBOCAT_URL` to construct an identifier from a
        username and id string, without the caller having to specify a server
        or know the full format of KC identifiers
        """
        # No need to use the internal URL here; it will be substituted in when
        # appropriate
        return '{}/{}/forms/{}'.format(
            settings.KOBOCAT_URL,
            username,
            id_string
        )

    @property
    def mongo_userform_id(self):
        return '{}_{}'.format(self.asset.owner.username, self.xform_id_string)

    def redeploy(self, active=None):
        """
        Replace (overwrite) the deployment, keeping the same identifier, and
        optionally changing whether the deployment is active
        """
        if active is None:
            active = self.active
        url = self.external_to_internal_url(self.backend_response['url'])
        id_string = self.backend_response['id_string']
        xls_io = self.asset.to_xls_io(
            versioned=True, append={
                'settings': {
                    'id_string': id_string,
                    'form_title': self.asset.name,
                }
            }
        )
        payload = {
            'downloadable': active,
            'title': self.asset.name,
            'has_kpi_hook': self.asset.has_active_hooks
        }
        files = {'xls_file': ('{}.xls'.format(id_string), xls_io)}
        try:
            json_response = self._kobocat_request(
                'PATCH', url, data=payload, files=files)
            self.store_data({
                'active': json_response['downloadable'],
                'backend_response': json_response,
                'version': self.asset.version_id,
            })
        except KobocatDeploymentException as e:
            if hasattr(e, 'response') and e.response.status_code == 404:
                # Whoops, the KC project we thought we were going to overwrite
                # is gone! Try a standard deployment instead
                return self.connect(self.identifier, active)
            raise

        self.set_asset_uid()

    def remove_from_kc_only_flag(self,
                                 specific_user: Union[int, 'User'] = None):
        """
        Removes `from_kc_only` flag for ALL USERS unless `specific_user` is
        provided

        Args:
            specific_user (int, User): User object or pk
        """
        # This flag lets us know that permission assignments in KPI exist
        # only because they were copied from KoBoCAT (by `sync_from_kobocat`).
        # As soon as permissions are assigned through KPI, this flag must be
        # removed
        #
        # This method is here instead of `ObjectPermissionMixin` because
        # it's specific to KoBoCat as backend.

        # TODO: Remove this method after kobotoolbox/kobocat#642

        filters = {
            'permission__codename': PERM_FROM_KC_ONLY,
            'asset_id': self.asset.id,
        }
        if specific_user is not None:
            try:
                user_id = specific_user.pk
            except AttributeError:
                user_id = specific_user
            filters['user_id'] = user_id

        ObjectPermission.objects.filter(**filters).delete()

    def set_active(self, active):
        """
        `PATCH` active boolean of the survey.
        Store results in deployment data
        """
        # self.store_data is an alias for
        # self.asset._deployment_data.update(...)
        url = self.external_to_internal_url(
            self.backend_response['url'])
        payload = {
            'downloadable': bool(active)
        }
        json_response = self._kobocat_request('PATCH', url, data=payload)
        assert json_response['downloadable'] == bool(active)

        self.save_to_db({
            'active': json_response['downloadable'],
            'backend_response': json_response,
        })

    def set_asset_uid(self, force: bool = False) -> bool:
        """
        Link KoBoCAT `XForm` back to its corresponding KPI `Asset` by
        populating the `kpi_asset_uid` field (use KoBoCAT proxy to PATCH XForm).
        Useful when a form is created from the legacy upload form.
        Store results in deployment data.

        It returns `True` only if `XForm.kpi_asset_uid` field is updated
        during this call, otherwise `False`.
        """
        is_synchronized = not (
            force or
            self.backend_response.get('kpi_asset_uid', None) is None
        )
        if is_synchronized:
            return False

        url = self.external_to_internal_url(self.backend_response['url'])
        payload = {
            'kpi_asset_uid': self.asset.uid
        }
        json_response = self._kobocat_request('PATCH', url, data=payload)
        is_set = json_response['kpi_asset_uid'] == self.asset.uid
        assert is_set
        self.store_data({
            'backend_response': json_response,
        })
        return True

    def set_has_kpi_hooks(self):
        """
        `PATCH` `has_kpi_hooks` boolean of related KoBoCAT XForm.
        It lets KoBoCAT know whether it needs to notify KPI
        each time a submission comes in.

        Store results in deployment data
        """
        has_active_hooks = self.asset.has_active_hooks
        url = self.external_to_internal_url(
            self.backend_response['url'])
        payload = {
            'has_kpi_hooks': has_active_hooks,
            'kpi_asset_uid': self.asset.uid
        }

        try:
            json_response = self._kobocat_request('PATCH', url, data=payload)
        except KobocatDeploymentException as e:
            if (
                has_active_hooks is False
                and hasattr(e, 'response')
                and e.response.status_code == status.HTTP_404_NOT_FOUND
            ):
                # It's okay if we're trying to unset the active hooks flag and
                # the KoBoCAT project is already gone. See #2497
                pass
            else:
                raise
        else:
            assert json_response['has_kpi_hooks'] == has_active_hooks
            self.store_data({
                'backend_response': json_response,
            })

    def set_validation_status(self,
                              submission_pk: int,
                              data: dict,
                              user: 'auth.User',
                              method: str) -> dict:
        """
        Update validation status through KoBoCAT proxy,
        authenticated by `user`'s API token.
        If `method` is `DELETE`, the status is reset to `None`
        """

        submission_ids = self.validate_write_access_with_partial_perms(
            user=user,
            perm=PERM_VALIDATE_SUBMISSIONS,
            submission_ids=[submission_pk],
        )

        # If `submission_ids` is not empty, user has partial permissions.
        # Otherwise, they have have full access.
        if submission_ids:
            # TODO add one-time valid token
            raise NotImplementedError('Back end does not support this request')

        kc_request_params = {
            'method': method,
            'url': self.get_submission_validation_status_url(submission_pk)
        }
        if method == 'PATCH':
            kc_request_params.update({'json': data})

        kc_request = requests.Request(**kc_request_params)
        kc_response = self.__kobocat_proxy_request(kc_request, user)
        return self.__prepare_as_drf_response_signature(kc_response)

    def set_validation_statuses(self, data: dict, user: 'auth.User') -> dict:
        """
        Bulk update validation status for provided submissions through
        KoBoCAT proxy, authenticated by `user`'s API token.

        `data` should contains either the submission ids or the query to
        retrieve the subset of submissions chosen by then user.
        If none of them are provided, all the submissions are selected
        Examples:
            {"submission_ids": [1, 2, 3]}
            {"query":{"_validation_status.uid":"validation_status_not_approved"}
        """
        submission_ids = self.validate_write_access_with_partial_perms(
            user=user,
            perm=PERM_VALIDATE_SUBMISSIONS,
            submission_ids=data['submission_ids'],
            query=data['query'],
        )

        # If `submission_ids` is not empty, user has partial permissions.
        # Otherwise, they have have full access.
        if submission_ids:
            data.pop('query', None)
            data['submission_ids'] = submission_ids
            # TODO add one-time valid token
            raise NotImplementedError('Back end does not support this request')

        # `PATCH` KC even if KPI receives `DELETE`
        url = self.submission_list_url
        kc_request = requests.Request(method='PATCH', url=url, json=data)
        kc_response = self.__kobocat_proxy_request(kc_request, user)
        return self.__prepare_as_drf_response_signature(kc_response)

    @property
    def submission_list_url(self):
        url = '{kc_base}/api/v1/data/{formid}'.format(
            kc_base=settings.KOBOCAT_INTERNAL_URL,
            formid=self.backend_response['formid']
        )
        return url

    @property
    def submission_url(self) -> str:
        url = '{kc_base}/submission'.format(
            kc_base=settings.KOBOCAT_URL,
        )
        return url

    def sync_media_files(self, file_type: str = AssetFile.FORM_MEDIA):

        url = self.external_to_internal_url(self.backend_response['url'])
        response = self._kobocat_request('GET', url)
        kc_files = defaultdict(dict)

        # Build a list of KoBoCAT metadata to compare with KPI
        for metadata in response.get('metadata', []):
            is_paired_data = self.is_paired_data(metadata['data_value'])
            if (
                metadata['data_type'] == 'media'
                and (
                    file_type == AssetFile.FORM_MEDIA and not is_paired_data
                    or file_type == AssetFile.PAIRED_DATA and is_paired_data
                )
            ):
                kc_files[metadata['data_value']] = {
                    'url': metadata['url'],
                    'md5': metadata['file_hash'],
                    'from_kpi': metadata['from_kpi'],
                }

        kc_filenames = kc_files.keys()

        queryset = self._get_metadata_queryset(file_type=file_type)

        for obj in queryset:

            uniq = obj.backend_uniqid

            # File does not exist in KC
            if uniq not in kc_filenames:
                if obj.deleted_at is None:
                    # New file
                    self.__save_kc_metadata(obj)
                else:
                    # Orphan, delete it
                    obj.delete(force=True)
                continue

            # Existing file
            if uniq in kc_filenames:
                kc_file = kc_files[uniq]
                if obj.deleted_at is None:
                    # If md5 differs, we need to re-upload it.
                    if obj.hash != kc_file['md5']:
                        self.__delete_kc_metadata(kc_file)
                        self.__save_kc_metadata(obj)
                elif kc_file['from_kpi']:
                    self.__delete_kc_metadata(kc_file, obj)
                else:
                    # Remote file has been uploaded directly to KC. We
                    # cannot delete it, but we need to vacuum KPI.
                    obj.delete(force=True)
                    # Skip deletion of key corresponding to `uniq` in `kc_files`
                    # to avoid unique constraint failure in case user deleted
                    # and re-uploaded the same file in a row between
                    # two deployments
                    # Example:
                    # - User uploads file1.jpg (pk == 1)
                    # - User deletes file1.jpg (pk == 1)
                    # - User re-uploads file1.jpg (pk == 2)
                    # Next time, 'file1.jpg' is encountered in this loop,
                    # it would try to re-upload to KC if its hash differs
                    # from KC version and would fail because 'file1.jpg'
                    # already exists in KC db.
                    continue

                # Remove current filename from `kc_files`.
                # All files which will remain in this dict (after this loop)
                # will be considered obsolete and will be deleted
                del kc_files[uniq]

        # Remove KC orphan files previously uploaded through KPI
        for kc_file in kc_files.values():
            if kc_file['from_kpi']:
                self.__delete_kc_metadata(kc_file)

    @property
    def xform(self):
        if not hasattr(self, '_xform'):
            pk = self.backend_response['formid']
            xform = ReadOnlyKobocatXForm.objects.filter(pk=pk).only(
                'user__username', 'id_string').first()
            if not (xform.user.username == self.asset.owner.username and
                    xform.id_string == self.xform_id_string):
                raise Exception(
                    'Deployment links to an unexpected KoBoCAT XForm')
            setattr(self, '_xform', xform)

        return self._xform

    @property
    def xform_id(self):
        return self.xform.pk

    @property
    def xform_id_string(self):
        return self.get_data('backend_response.id_string')

    @property
    def timestamp(self):
        try:
            return self.backend_response['date_modified']
        except KeyError:
            return None

    def _kobocat_request(self, method, url, expect_formid=True, **kwargs):
        """
        Make a POST or PATCH request and return parsed JSON. Keyword arguments,
        e.g. `data` and `files`, are passed through to `requests.request()`.

        If `expect_formid` is False, it bypasses the presence of 'formid'
        property in KoBoCAT response and returns the KoBoCAT response whatever
        it is.

        `kwargs` contains arguments to be passed to KoBoCAT request.
        """

        expected_status_codes = {
            'GET': 200,
            'POST': 201,
            'PATCH': 200,
            'DELETE': 204,
        }

        try:
            expected_status_code = expected_status_codes[method]
        except KeyError:
            raise NotImplementedError(
                'This backend does not implement the {} method'.format(method)
            )

        # Make the request to KC
        try:
            kc_request = requests.Request(method=method, url=url, **kwargs)
            response = self.__kobocat_proxy_request(kc_request,
                                                    user=self.asset.owner)

        except requests.exceptions.RequestException as e:
            # Failed to access the KC API
            # TODO: clarify that the user cannot correct this
            raise KobocatDeploymentException(detail=str(e))

        # If it's a no-content success, return immediately
        if response.status_code == expected_status_code == 204:
            return {}

        # Parse the response
        try:
            json_response = response.json()
        except ValueError as e:
            # Unparseable KC API output
            # TODO: clarify that the user cannot correct this
            raise KobocatDeploymentException(
                detail=str(e), response=response)

        # Check for failure
        if (
            response.status_code != expected_status_code
            or json_response.get('type') == 'alert-error'
            or expect_formid and 'formid' not in json_response
        ):
            if 'text' in json_response:
                # KC API refused us for a specified reason, likely invalid
                # input Raise a 400 error that includes the reason
                e = KobocatDeploymentException(detail=json_response['text'])
                e.status_code = status.HTTP_400_BAD_REQUEST
                raise e
            else:
                # Unspecified failure; raise 500
                raise KobocatDeploymentException(
                    detail='Unexpected KoBoCAT error {}: {}'.format(
                        response.status_code, response.content),
                    response=response
                )

        return json_response

    def _last_submission_time(self):
        id_string = self.backend_response['id_string']
        return last_submission_time(
            xform_id_string=id_string, user_id=self.asset.owner.pk)

    def _submission_count(self):
        id_string = self.backend_response['id_string']
        # avoid migrations from being created for kc_access mocked models
        # there should be a better way to do this, right?
        return instance_count(
            xform_id_string=id_string,
            user_id=self.asset.owner.pk,
        )

    def __delete_kc_metadata(
        self, kc_file_: dict, file_: Union[AssetFile, PairedData] = None
    ):
        """
        A simple utility to delete metadata in KoBoCAT through proxy.
        If related KPI file is provided (i.e. `file_`), it is deleted too.
        """
        # Delete file in KC
        self._kobocat_request('DELETE',
                              url=kc_file_['url'],
                              expect_formid=False)

        if file_ is None:
            return

        # Delete file in KPI if requested
        file_.delete(force=True)

    def __get_submissions_in_json(self, **params):
        """
        Retrieve instances directly from Mongo.

        :param params: dict. Filter params
        :return: generator<JSON>
        """

        instances, total_count = MongoHelper.get_instances(
            self.mongo_userform_id, **params)

        # Python-only attribute used by `kpi.views.v2.data.DataViewSet.list()`
        self.current_submissions_count = total_count

        return (
            MongoHelper.to_readable_dict(instance)
            for instance in instances
        )

    def __get_submissions_in_xml(self, **params):
        """
        Retrieves instances directly from Postgres.

        :param params: dict. Filter params
        :return: list<XML>
        """

        mongo_filters = ['query', 'permission_filters']
        use_mongo = any(mongo_filter in mongo_filters for mongo_filter in params
                        if params.get(mongo_filter) is not None)

        if use_mongo:
            # We use Mongo to retrieve matching instances.
            # Get only their ids and pass them to PostgreSQL.
            params['fields'] = [self.INSTANCE_ID_FIELDNAME]
            # Force `sort` by `_id` for Mongo
            # See FIXME about sort in `BaseDeploymentBackend.validate_submission_list_params()`  # noqa
            params['sort'] = {self.INSTANCE_ID_FIELDNAME: 1}
            instances, count = MongoHelper.get_instances(self.mongo_userform_id,
                                                         **params)
            instance_ids = [
                instance.get(self.INSTANCE_ID_FIELDNAME)
                for instance in instances
            ]
            self.current_submissions_count = count

        queryset = ReadOnlyKobocatInstance.objects.filter(
            xform_id=self.xform_id,
            deleted_at=None
        )

        if len(instance_ids) > 0 or use_mongo:
            queryset = queryset.filter(id__in=instance_ids)

        # Python-only attribute used by `kpi.views.v2.data.DataViewSet.list()`
        if not use_mongo:
            self.current_submissions_count = queryset.count()

        # Force Sort by id
        # See FIXME about sort in `BaseDeploymentBackend.validate_submission_list_params()`  # noqa
        queryset = queryset.order_by('id')

        # When using Mongo, data is already paginated,
        # no need to do it with PostgreSQL too.
        if not use_mongo:
            offset = params.get('start')
            limit = offset + params.get('limit')
            queryset = queryset[offset:limit]

        return (lazy_instance.xml for lazy_instance in queryset)

    @staticmethod
    def __kobocat_proxy_request(kc_request, user=None):
        """
        Send `kc_request`, which must specify `method` and `url` at a minimum.
        If the incoming request to be proxied is authenticated,
        logged-in user's API token will be added to `kc_request.headers`

        :param kc_request: requests.models.Request
        :param user: User
        :return: requests.models.Response
        """
        if not user.is_anonymous and user.pk != settings.ANONYMOUS_USER_ID:
            token, created = Token.objects.get_or_create(user=user)
            kc_request.headers['Authorization'] = 'Token %s' % token.key
        session = requests.Session()
        return session.send(kc_request.prepare())

    @staticmethod
    def __parse_identifier(identifier: str) -> tuple:
        """
        Return a tuple of the KoBoCAT server and its path
        """
        parsed_identifier = urlparse(identifier)
        server = '{}://{}'.format(
            parsed_identifier.scheme, parsed_identifier.netloc)
        return server, parsed_identifier.path

    @staticmethod
    def __prepare_as_drf_response_signature(requests_response):
        """
        Prepares a dict from `Requests` response.
        Useful to get response from KoBoCAT and use it as a dict or pass it to
        DRF Response
        """

        prepared_drf_response = {}

        # `requests_response` may not have `headers` attribute
        content_type = requests_response.headers.get('Content-Type')
        content_language = requests_response.headers.get('Content-Language')
        if content_type:
            prepared_drf_response['content_type'] = content_type
        if content_language:
            prepared_drf_response['headers'] = {
                'Content-Language': content_language
            }

        prepared_drf_response['status'] = requests_response.status_code

        try:
            prepared_drf_response['data'] = json.loads(
                requests_response.content)
        except ValueError as e:
            if not requests_response.status_code == status.HTTP_204_NO_CONTENT:
                prepared_drf_response['data'] = {
                    'detail': _(
                        'KoBoCAT returned an unexpected response: {}'.format(
                            str(e))
                    )
                }

        return prepared_drf_response

    @classmethod
    def __prepare_bulk_update_data(cls, updates: dict) -> dict:
        """
        Preparing the request payload for bulk updating of submissions
        """
        # Sanitizing the payload of potentially destructive keys
        sanitized_updates = copy.deepcopy(updates)
        for key in updates:
            if (
                key in cls.PROTECTED_XML_FIELDS
                or '/' in key and key.split('/')[0] in cls.PROTECTED_XML_FIELDS
            ):
                sanitized_updates.pop(key)

        return sanitized_updates

    @staticmethod
    def __prepare_bulk_update_response(kc_responses: list) -> dict:
        """
        Formatting the response to allow for partial successes to be seen
        more explicitly.

        Args:
            kc_responses (list): A list containing dictionaries with keys of
            `_uuid` from the newly generated uuid and `response`, the response
            object received from KoBoCAT

        Returns:
            dict: formatted dict to be passed to a Response object and sent to
            the client
        """

        OPEN_ROSA_XML_MESSAGE = '{http://openrosa.org/http/response}message'

        # Unfortunately, the response message from OpenRosa is in XML format,
        # so it needs to be parsed before extracting the text
        results = []
        for response in kc_responses:
            try:
                message = _(
                    ET.fromstring(response['response'].content)
                    .find(OPEN_ROSA_XML_MESSAGE)
                    .text
                )
            except ET.ParseError:
                message = _('Something went wrong')

            results.append(
                {
                    'uuid': response['uuid'],
                    'status_code': response['response'].status_code,
                    'message': message,
                }
            )

        total_update_attempts = len(results)
        total_successes = [result['status_code'] for result in results].count(
            status.HTTP_201_CREATED
        )

        return {
            'status': status.HTTP_200_OK
            if total_successes > 0
            else status.HTTP_400_BAD_REQUEST,
            'data': {
                'count': total_update_attempts,
                'successes': total_successes,
                'failures': total_update_attempts - total_successes,
                'results': results,
            },
        }

    def __save_kc_metadata(self, file_: SyncBackendMediaInterface):
        """
        Prepares request and data corresponding to the kind of media file
        (i.e. FileStorage or remote URL) to `POST` to KC through proxy.
        """
        identifier = self.identifier
        server, path_ = self.__parse_identifier(identifier)
        metadata_url = self.external_to_internal_url(
            '{}/api/v1/metadata'.format(server)
        )

        kwargs = {
            'data': {
                'data_value': file_.backend_data_value,
                'xform': self.xform_id,
                'data_type': 'media',
                'from_kpi': True,
                'data_filename': file_.filename,
                'data_file_type': file_.mimetype,
                'file_hash': file_.hash,
            }
        }

        if not file_.is_remote_url:
            kwargs['files'] = {
                'data_file': (
                    file_.filename,
                    file_.content.file.read(),
                    file_.mimetype,
                )
            }

        self._kobocat_request('POST',
                              url=metadata_url,
                              expect_formid=False,
                              **kwargs)

    @staticmethod
    def __validate_bulk_update_submissions(submissions: list) -> list:
        if len(submissions) == 0:
            raise KobocatBulkUpdateSubmissionsClientException(
                detail=_('No submissions match the given `submission_ids`')
            )
        return submissions<|MERGE_RESOLUTION|>--- conflicted
+++ resolved
@@ -82,11 +82,7 @@
             assign_applicable_kc_permissions(self.asset, user, perms)
 
     def bulk_update_submissions(
-<<<<<<< HEAD
         self, data: dict, requesting_user: 'auth.User'
-=======
-        self, request_data: dict, requesting_user: 'auth.User'
->>>>>>> 5d2009fa
     ) -> dict:
         """
         Allows for bulk updating of submissions proxied through KoBoCAT. A
@@ -99,29 +95,17 @@
         Args:
             data (dict): must contain a list of `submission_ids` and at
                 least one other key:value field for updating the submissions
-<<<<<<< HEAD
             requesting_user (User)
-=======
-            requesting_user ('auth.User')
->>>>>>> 5d2009fa
 
         Returns:
             dict: formatted dict to be passed to a Response object
         """
-<<<<<<< HEAD
 
         submission_ids = self.validate_write_access_with_partial_perms(
             user=requesting_user,
             perm=PERM_CHANGE_SUBMISSIONS,
             submission_ids=data['submission_ids'],
             query=data['query'],
-=======
-        payload = self.__prepare_bulk_update_payload(request_data)
-        kwargs = {'instance_ids': payload.pop('submission_ids')}
-        params = self.validate_submission_list_params(
-            requesting_user.id, format_type=INSTANCE_FORMAT_TYPE_XML,
-            **kwargs
->>>>>>> 5d2009fa
         )
 
         # If `submission_ids` is not empty, user has partial permissions.
@@ -387,18 +371,13 @@
         return self.__prepare_as_drf_response_signature(kc_response)
 
     def duplicate_submission(
-<<<<<<< HEAD
-            self, requesting_user: 'auth.User', instance_id: int
-=======
         self, requesting_user: 'auth.User', instance_id: int
->>>>>>> 5d2009fa
     ) -> dict:
         """
         Duplicates a single submission proxied through KoBoCAT. The submission
         with the given `instance_id` is duplicated and the `start`, `end` and
         `instanceID` parameters of the submission are reset before being posted
         to KoBoCAT.
-<<<<<<< HEAD
 
         Returns a dict with message response from KoBoCAT and uuid of created
         submission if successful
@@ -420,17 +399,6 @@
         submission = self.get_submission(
             instance_id,
             requesting_user_id=requesting_user.pk,
-=======
-        Args:
-            requesting_user (auth.User)
-            instance_id (int)
-        Returns:
-            dict: message response from KoBoCAT and uuid of created submission
-            if successful
-        """
-        params = self.validate_submission_list_params(
-            requesting_user.id,
->>>>>>> 5d2009fa
             format_type=INSTANCE_FORMAT_TYPE_XML,
         )
 
@@ -463,11 +431,7 @@
 
         if kc_response.status_code == status.HTTP_201_CREATED:
             return next(
-<<<<<<< HEAD
                 self.get_submissions(requesting_user.pk, query={'_uuid': _uuid})
-=======
-                self.get_submissions(requesting_user.id, query={'_uuid': _uuid})
->>>>>>> 5d2009fa
             )
         else:
             raise KobocatDuplicateSubmissionException
