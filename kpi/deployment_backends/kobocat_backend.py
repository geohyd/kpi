--- conflicted
+++ resolved
@@ -517,12 +517,45 @@
         self, submission_id: int, user: 'auth.User', params: dict = None
     ) -> dict:
         """
-        Gets edit URL of the submission from KoBoCAT through proxy
-        """
+        Get URLs of the submission from KoBoCAT through proxy
+        """
+        submission_ids = self.validate_write_access_with_partial_perms(
+            user=user,
+            perm=PERM_CHANGE_SUBMISSIONS,
+            submission_ids=[submission_id],
+        )
+
+        # If `submission_ids` is not empty, user has partial permissions.
+        # Otherwise, they have have full access.
+        headers = {}
+        use_partial_perms = False
+        if submission_ids:
+            use_partial_perms = True
+            headers.update(KobocatOneTimeAuthRequest.get_header(user, 'GET'))
+
         url = '{detail_url}/enketo'.format(
             detail_url=self.get_submission_detail_url(submission_id))
-        kc_request = requests.Request(method='GET', url=url, params=params)
+        kc_request = requests.Request(
+            method='GET', url=url, params=params, headers=headers
+        )
         kc_response = self.__kobocat_proxy_request(kc_request, user)
+
+        # if `headers` is not empty, user has partial permissions. We need to
+        # allow Enketo Express to communicate with KoBoCAT when data is
+        # submitted. We whitelist the URL through KobocatOneTimeAuthRequest
+        # to make KoBoCAT accept the edited submission from this user
+        if use_partial_perms and kc_response.status_code == status.HTTP_200_OK:
+            json_response = kc_response.json()
+            try:
+                url = json_response['url']
+            except KeyError:
+                pass
+            else:
+                # Give the token a longer life in case the edit takes longer
+                # than `KobocatOneTimeAuthRequest.DEFAULT_TTL`.
+                KobocatOneTimeAuthRequest.create_token(
+                    user=user, url=url, ttl=300
+                )
 
         return self.__prepare_as_drf_response_signature(kc_response)
 
@@ -564,56 +597,6 @@
         url = f'{self.submission_list_url}/{submission_id}'
         return url
 
-<<<<<<< HEAD
-    def get_submission_edit_url(
-        self, submission_id: int, user: 'auth.User', params: dict = None
-    ) -> dict:
-        """
-        Gets edit URL of the submission from KoBoCAT through proxy
-        """
-
-        submission_ids = self.validate_write_access_with_partial_perms(
-            user=user,
-            perm=PERM_CHANGE_SUBMISSIONS,
-            submission_ids=[submission_id],
-        )
-
-        # If `submission_ids` is not empty, user has partial permissions.
-        # Otherwise, they have have full access.
-        headers = {}
-        use_partial_perms = False
-        if submission_ids:
-            use_partial_perms = True
-            headers.update(KobocatOneTimeAuthRequest.get_header(user, 'GET'))
-
-        url = '{detail_url}/enketo'.format(
-            detail_url=self.get_submission_detail_url(submission_id))
-        kc_request = requests.Request(
-            method='GET', url=url, params=params, headers=headers
-        )
-        kc_response = self.__kobocat_proxy_request(kc_request, user)
-
-        # if `headers` is not empty, user has partial permissions. We need to
-        # allow Enketo Express to communicate with KoBoCAT when data is
-        # submitted. We whitelist the URL through KobocatOneTimeAuthRequest
-        # to make KoBoCAT accept the edited submission from this user
-        if use_partial_perms and kc_response.status_code == status.HTTP_200_OK:
-            json_response = kc_response.json()
-            try:
-                url = json_response['url']
-            except KeyError:
-                pass
-            else:
-                # Give the token a longer life in case the edit takes longer
-                # than `KobocatOneTimeAuthRequest.DEFAULT_TTL`.
-                KobocatOneTimeAuthRequest.create_token(
-                    user=user, url=url, ttl=300
-                )
-
-        return self.__prepare_as_drf_response_signature(kc_response)
-
-=======
->>>>>>> 1d381bf3
     def get_submission_validation_status_url(self, submission_id: int) -> str:
         url = '{detail_url}/validation_status'.format(
             detail_url=self.get_submission_detail_url(submission_id)
