#!/usr/bin/python
# -*- coding: utf-8 -*-
from __future__ import absolute_import, unicode_literals

import json
import posixpath
import re
import urlparse

import requests
from django.conf import settings
from django.core.exceptions import ImproperlyConfigured
from django.utils.translation import ugettext_lazy as _
from rest_framework import status
from rest_framework.authtoken.models import Token

from kpi.constants import INSTANCE_FORMAT_TYPE_JSON, INSTANCE_FORMAT_TYPE_XML
from kpi.utils.log import logging
from kpi.utils.mongo_helper import MongoHelper
from .base_backend import BaseDeploymentBackend
from .kc_access.shadow_models import ReadOnlyKobocatInstance, ReadOnlyKobocatXForm
from .kc_access.utils import (
    assign_applicable_kc_permissions,
    instance_count,
    last_submission_time
)
from ..exceptions import BadFormatException, KobocatDeploymentException


class KobocatDeploymentBackend(BaseDeploymentBackend):
    """
    Used to deploy a project into KC. Stores the project identifiers in the
    "self.asset._deployment_data" JSONField.
    """

    INSTANCE_ID_FIELDNAME = '_id'

    def bulk_assign_mapped_perms(self):
        """
        Bulk assign all `kc` permissions related to `kpi` permissions.
        Useful to assign permissions retroactively upon deployment.
        Beware: it only adds permissions, it does not remove or sync permissions.
        """
        users_with_perms = self.asset.get_users_with_perms(attach_perms=True)

        # if only the owner has permissions, no need to go further
        if len(users_with_perms) == 1 and \
                users_with_perms.keys()[0].id == self.asset.owner_id:
            return

        for user, perms in users_with_perms.items():
            if user.id == self.asset.owner_id:
                continue
            assign_applicable_kc_permissions(self.asset, user, perms)

    @staticmethod
    def make_identifier(username, id_string):
        """
        Uses `settings.KOBOCAT_URL` to construct an identifier from a
        username and id string, without the caller having to specify a server
        or know the full format of KC identifiers
        """
        # No need to use the internal URL here; it will be substituted in when
        # appropriate
        return u'{}/{}/forms/{}'.format(
            settings.KOBOCAT_URL,
            username,
            id_string
        )

    @staticmethod
    def external_to_internal_url(url):
        """
        Replace the value of `settings.KOBOCAT_URL` with that of
        `settings.KOBOCAT_INTERNAL_URL` when it appears at the beginning of
        `url`
        """
        return re.sub(
            pattern=u'^{}'.format(re.escape(settings.KOBOCAT_URL)),
            repl=settings.KOBOCAT_INTERNAL_URL,
            string=url
        )

    @staticmethod
    def internal_to_external_url(url):
        """
        Replace the value of `settings.KOBOCAT_INTERNAL_URL` with that of
        `settings.KOBOCAT_URL` when it appears at the beginning of
        `url`
        """
        return re.sub(
            pattern=u'^{}'.format(re.escape(settings.KOBOCAT_INTERNAL_URL)),
            repl=settings.KOBOCAT_URL,
            string=url
        )

    @property
    def backend_response(self):
        return self.asset._deployment_data['backend_response']

    def _kobocat_request(self, method, url, **kwargs):
        """
        Make a POST or PATCH request and return parsed JSON. Keyword arguments,
        e.g. `data` and `files`, are passed through to `requests.request()`.
        """

        expected_status_codes = {
            'POST': 201,
            'PATCH': 200,
            'DELETE': 204,
        }
        try:
            expected_status_code = expected_status_codes[method]
        except KeyError:
            raise NotImplementedError(
                u'This backend does not implement the {} method'.format(method)
            )

        # Make the request to KC
        try:
            kc_request = requests.Request(method=method, url=url, **kwargs)
            response = self.__kobocat_proxy_request(kc_request, user=self.asset.owner)

        except requests.exceptions.RequestException as e:
            # Failed to access the KC API
            # TODO: clarify that the user cannot correct this
            raise KobocatDeploymentException(detail=unicode(e))

        # If it's a no-content success, return immediately
        if response.status_code == expected_status_code == 204:
            return {}

        # Parse the response
        try:
            json_response = response.json()
        except ValueError as e:
            # Unparseable KC API output
            # TODO: clarify that the user cannot correct this
            raise KobocatDeploymentException(
                detail=unicode(e), response=response)

        # Check for failure
        if response.status_code != expected_status_code or (
            'type' in json_response and json_response['type'] == 'alert-error'
        ) or 'formid' not in json_response:
            if 'text' in json_response:
                # KC API refused us for a specified reason, likely invalid
                # input Raise a 400 error that includes the reason
                e = KobocatDeploymentException(detail=json_response['text'])
                e.status_code = status.HTTP_400_BAD_REQUEST
                raise e
            else:
                # Unspecified failure; raise 500
                raise KobocatDeploymentException(
                    detail='Unexpected KoBoCAT error {}: {}'.format(
                        response.status_code, response.content),
                    response=response
                )

        return json_response

    @property
    def timestamp(self):
        try:
            return self.backend_response['date_modified']
        except KeyError:
            return None

    @property
    def xform_id_string(self):
        return self.asset._deployment_data.get('backend_response', {}).get('id_string')

    @property
    def xform_id(self):
        pk = self.asset._deployment_data.get('backend_response', {}).get('formid')
        xform = ReadOnlyKobocatXForm.objects.filter(pk=pk).only(
            'user__username', 'id_string').first()
        if not (xform.user.username == self.asset.owner.username and
                xform.id_string == self.xform_id_string):
            raise Exception('Deployment links to an unexpected KoBoCAT XForm')
        return pk

    @property
    def mongo_userform_id(self):
        return '{}_{}'.format(self.asset.owner.username, self.xform_id_string)

    def connect(self, identifier=None, active=False):
        """
        POST initial survey content to kobocat and create a new project.
        store results in self.asset._deployment_data.
        """
        # If no identifier was provided, construct one using
        # `settings.KOBOCAT_URL` and the uid of the asset
        if not identifier:
            # Use the external URL here; the internal URL will be substituted
            # in when appropriate
            if not settings.KOBOCAT_URL or not settings.KOBOCAT_INTERNAL_URL:
                raise ImproperlyConfigured(
                    'Both KOBOCAT_URL and KOBOCAT_INTERNAL_URL must be '
                    'configured before using KobocatDeploymentBackend'
                )
            server = settings.KOBOCAT_URL
            username = self.asset.owner.username
            id_string = self.asset.uid
            identifier = '{server}/{username}/forms/{id_string}'.format(
                server=server,
                username=username,
                id_string=id_string,
            )
        else:
            # Parse the provided identifier, which is expected to follow the
            # format http://kobocat_server/username/forms/id_string
            parsed_identifier = urlparse.urlparse(identifier)
            server = u'{}://{}'.format(
                parsed_identifier.scheme, parsed_identifier.netloc)
            path_head, path_tail = posixpath.split(parsed_identifier.path)
            id_string = path_tail
            path_head, path_tail = posixpath.split(path_head)
            if path_tail != 'forms':
                raise Exception('The identifier is not properly formatted.')
            path_head, path_tail = posixpath.split(path_head)
            if path_tail != self.asset.owner.username:
                raise Exception(
                    'The username in the identifier does not match the owner '
                    'of this asset.'
                )
            if path_head != '/':
                raise Exception('The identifier is not properly formatted.')

        url = self.external_to_internal_url(u'{}/api/v1/forms'.format(server))
        xls_io = self.asset.to_xls_io(
            versioned=True, append={
                'settings': {
                    'id_string': id_string,
                    'form_title': self.asset.name,
                }
            }
        )
        payload = {
            u"downloadable": active,
            u"has_kpi_hook": self.asset.has_active_hooks
        }
        files = {'xls_file': (u'{}.xls'.format(id_string), xls_io)}
        json_response = self._kobocat_request(
            'POST', url, data=payload, files=files)
        self.store_data({
            'backend': 'kobocat',
            'identifier': self.internal_to_external_url(identifier),
            'active': json_response['downloadable'],
            'backend_response': json_response,
            'version': self.asset.version_id,
        })

    def redeploy(self, active=None):
        """
        Replace (overwrite) the deployment, keeping the same identifier, and
        optionally changing whether the deployment is active
        """
        if active is None:
            active = self.active
        url = self.external_to_internal_url(self.backend_response['url'])
        id_string = self.backend_response['id_string']
        xls_io = self.asset.to_xls_io(
            versioned=True, append={
                'settings': {
                    'id_string': id_string,
                    'form_title': self.asset.name,
                }
            }
        )
        payload = {
            u"downloadable": active,
            u"title": self.asset.name,
            u"has_kpi_hook": self.asset.has_active_hooks
        }
        files = {'xls_file': (u'{}.xls'.format(id_string), xls_io)}
        try:
            json_response = self._kobocat_request(
                'PATCH', url, data=payload, files=files)
            self.store_data({
                'active': json_response['downloadable'],
                'backend_response': json_response,
                'version': self.asset.version_id,
            })
        except KobocatDeploymentException as e:
            if hasattr(e, 'response') and e.response.status_code == 404:
                # Whoops, the KC project we thought we were going to overwrite
                # is gone! Try a standard deployment instead
                return self.connect(self.identifier, active)
            raise

    def set_active(self, active):
        """
        PATCH active boolean of survey.
        store results in self.asset._deployment_data
        """
        # self.store_data is an alias for
        # self.asset._deployment_data.update(...)
        url = self.external_to_internal_url(
            self.backend_response['url'])
        payload = {
            u'downloadable': bool(active)
        }
        json_response = self._kobocat_request('PATCH', url, data=payload)
        assert(json_response['downloadable'] == bool(active))
        self.store_data({
            'active': json_response['downloadable'],
            'backend_response': json_response,
        })

    def set_has_kpi_hooks(self):
        """
        PATCH `has_kpi_hooks` boolean of survey.
        It lets `kc` know whether it needs to ping `kpi`
        each time a submission comes in.

        Store results in self.asset._deployment_data
        """
        has_active_hooks = self.asset.has_active_hooks
        url = self.external_to_internal_url(
            self.backend_response["url"])
        payload = {
            u"has_kpi_hooks": has_active_hooks
        }
        json_response = self._kobocat_request("PATCH", url, data=payload)
        assert(json_response["has_kpi_hooks"] == has_active_hooks)
        self.store_data({
            "has_kpi_hooks": json_response.get("has_kpi_hooks"),
            "backend_response": json_response,
        })

    def delete(self):
        """
        WARNING! Deletes all submitted data!
        """
        url = self.external_to_internal_url(self.backend_response['url'])
        try:
            self._kobocat_request('DELETE', url)
        except KobocatDeploymentException as e:
            if hasattr(e, 'response') and e.response.status_code == 404:
                # The KC project is already gone!
                pass
            else:
                raise
        super(KobocatDeploymentBackend, self).delete()

    def delete_submission(self, pk, user):
        """
        Deletes submission through `KoBoCat` proxy
        :param pk: int
        :param user: User
        :return: dict
        """
        kc_url = self.get_submission_detail_url(pk)
        kc_request = requests.Request(method="DELETE", url=kc_url)
        kc_response = self.__kobocat_proxy_request(kc_request, user)

        return self.__prepare_as_drf_response_signature(kc_response)

    def delete_submissions(self, data, user):
        """
        Deletes submissions through `KoBoCat` proxy
        :param user: User
        :return: dict
        """

        kc_url = self.submission_list_url
        kc_request = requests.Request(method='DELETE', url=kc_url, data=data)
        kc_response = self.__kobocat_proxy_request(kc_request, user)

        return self.__prepare_as_drf_response_signature(kc_response)

    def get_enketo_survey_links(self):
        data = {
            'server_url': u'{}/{}'.format(
                settings.KOBOCAT_URL.rstrip('/'),
                self.asset.owner.username
            ),
            'form_id': self.backend_response['id_string']
        }
        try:
            response = requests.post(
                u'{}{}'.format(
                    settings.ENKETO_SERVER, settings.ENKETO_SURVEY_ENDPOINT),
                # bare tuple implies basic auth
                auth=(settings.ENKETO_API_TOKEN, ''),
                data=data
            )
            response.raise_for_status()
        except requests.exceptions.RequestException as e:
            # Don't 500 the entire asset view if Enketo is unreachable
            logging.error(
                'Failed to retrieve links from Enketo', exc_info=True)
            return {}
        try:
            links = response.json()
        except ValueError:
            logging.error('Received invalid JSON from Enketo', exc_info=True)
            return {}
        for discard in ('enketo_id', 'code', 'preview_iframe_url'):
            try:
                del links[discard]
            except KeyError:
                pass
        return links

    def get_data_download_links(self):
        exports_base_url = u'/'.join((
            settings.KOBOCAT_URL.rstrip('/'),
            self.asset.owner.username,
            'exports',
            self.backend_response['id_string']
        ))
        reports_base_url = u'/'.join((
            settings.KOBOCAT_URL.rstrip('/'),
            self.asset.owner.username,
            'reports',
            self.backend_response['id_string']
        ))
        forms_base_url = u'/'.join((
            settings.KOBOCAT_URL.rstrip('/'),
            self.asset.owner.username,
            'forms',
            self.backend_response['id_string']
        ))
        links = {
            # To be displayed in iframes
            'xls_legacy': u'/'.join((exports_base_url, 'xls/')),
            'csv_legacy': u'/'.join((exports_base_url, 'csv/')),
            'zip_legacy': u'/'.join((exports_base_url, 'zip/')),
            'kml_legacy': u'/'.join((exports_base_url, 'kml/')),
            'analyser_legacy': u'/'.join((exports_base_url, 'analyser/')),
            # For GET requests that return files directly
            'xls': u'/'.join((reports_base_url, 'export.xlsx')),
            'csv': u'/'.join((reports_base_url, 'export.csv')),
        }
        return links

    def _submission_count(self):
        _deployment_data = self.asset._deployment_data
        id_string = _deployment_data['backend_response']['id_string']
        # avoid migrations from being created for kc_access mocked models
        # there should be a better way to do this, right?
        return instance_count(xform_id_string=id_string,
                              user_id=self.asset.owner.pk,
                              )

    @property
    def submission_list_url(self):
        url = '{kc_base}/api/v1/data/{formid}'.format(
            kc_base=settings.KOBOCAT_INTERNAL_URL,
            formid=self.backend_response['formid']
        )
        return url

    def get_submission_detail_url(self, submission_pk):
        url = '{list_url}/{pk}'.format(
            list_url=self.submission_list_url,
            pk=submission_pk
        )
        return url

    def get_submission_edit_url(self, submission_pk, user, params=None):
        """
        Gets edit URL of the submission from `kc` through proxy

        :param submission_pk: int
        :param user: User
        :param params: dict
        :return: dict
        """
        url = '{detail_url}/enketo'.format(
            detail_url=self.get_submission_detail_url(submission_pk))
        kc_request = requests.Request(method='GET', url=url, params=params)
        kc_response = self.__kobocat_proxy_request(kc_request, user)

        return self.__prepare_as_drf_response_signature(kc_response)

    def _last_submission_time(self):
        _deployment_data = self.asset._deployment_data
        id_string = _deployment_data['backend_response']['id_string']
        return last_submission_time(
            xform_id_string=id_string, user_id=self.asset.owner.pk)

    def get_submission_validation_status_url(self, submission_pk):
        url = '{detail_url}/validation_status'.format(
            detail_url=self.get_submission_detail_url(submission_pk)
        )
        return url

<<<<<<< HEAD
    def get_submission(self, pk, format_type=INSTANCE_FORMAT_TYPE_JSON, **kwargs):
        """
        Returns only one occurrence.

        :param pk: int. `Instance.id`
        :param format_type: str.  INSTANCE_FORMAT_TYPE_JSON|INSTANCE_FORMAT_TYPE_XML
        :param kwargs: dict. Filter params
        :return: mixed. JSON or XML
        """

        if pk:
            submissions = list(self.get_submissions(format_type, [int(pk)], **kwargs))
            if len(submissions) > 0:
                return submissions[0]
            return None
        else:
            raise ValueError(_('Primary key must be provided'))

    def get_submissions(self, format_type=INSTANCE_FORMAT_TYPE_JSON, instances_ids=[], **kwargs):
=======
    def get_submissions(self, format_type=INSTANCE_FORMAT_TYPE_JSON, instance_ids=[], **kwargs):
>>>>>>> 7c0358d0
        """
        Retrieves submissions through Postgres or Mongo depending on `format_type`.
        It can be filtered on instances ids.

        :param format_type: str. INSTANCE_FORMAT_TYPE_JSON|INSTANCE_FORMAT_TYPE_XML
        :param instance_ids: list. Ids of instances to retrieve
        :param kwargs: dict. Filter parameters for Mongo query. See
            https://docs.mongodb.com/manual/reference/operator/query/
        :return: list: mixed
        """
        submissions = []

        if format_type == INSTANCE_FORMAT_TYPE_JSON:
            submissions = self.__get_submissions_in_json(instance_ids, **kwargs)
        elif format_type == INSTANCE_FORMAT_TYPE_XML:
            submissions = self.__get_submissions_in_xml(instance_ids, **kwargs)
        else:
            raise BadFormatException(
                "The format {} is not supported".format(format_type)
            )
        return submissions

    def get_submissions_count(self, **kwargs):
        pass

    def get_validation_status(self, submission_pk, params, user):
        url = self.get_submission_validation_status_url(submission_pk)
        kc_request = requests.Request(method='GET', url=url, data=params)
        kc_response = self.__kobocat_proxy_request(kc_request, user)
        return self.__prepare_as_drf_response_signature(kc_response)

    def set_validation_status(self, submission_pk, data, user, method):
        """
        Updates validation status from `kc` through proxy
        If method is `DELETE`, it resets the status to `None`

        Args:
            submission_pk (int)
            data (dict): data to update when `PATCH` is used.
            user (User)
            method (string): 'PATCH'|'DELETE'

        Returns:
            dict (a formatted dict to be passed to a Response object)
        """
        kc_request_params = {
            'method': method,
            'url': self.get_submission_validation_status_url(submission_pk)
        }
        if method == 'PATCH':
            kc_request_params.update({
                'json': data
            })
        kc_request = requests.Request(**kc_request_params)
        kc_response = self.__kobocat_proxy_request(kc_request, user)
        return self.__prepare_as_drf_response_signature(kc_response)

    def set_validation_statuses(self, data, user, method):
        """
        Bulk update for validation status from `kc` through proxy
        If method is `DELETE`, it resets statuses to `None`

        Args:
            data (dict): data to update when `PATCH` is used.
            user (User)
            method (string): 'PATCH'|'DELETE'

        Returns:
            dict (a formatted dict to be passed to a Response object)
        """
        url = self.submission_list_url
        data = data.copy()  # Need to get a copy to update the dict

        # `PATCH` KC even if kpi receives `DELETE`
        kc_request = requests.Request(method='PATCH', url=url, json=data)
        kc_response = self.__kobocat_proxy_request(kc_request, user)
        return self.__prepare_as_drf_response_signature(kc_response)

    def __get_submissions_in_json(self, instance_ids=[], **kwargs):
        """
        Retrieves instances directly from Mongo.

        :param instance_ids: list. Optional
        :param kwargs: dict. Filter params
        :return: generator<JSON>
        """

        kwargs["instance_ids"] = instance_ids
        params = self.validate_submission_list_params(**kwargs)

        instances, total_count = MongoHelper.get_instances(self.mongo_userform_id, **params)
        self.current_submissions_count = total_count

        return (
            MongoHelper.to_readable_dict(instance)
            for instance in instances
        )

    def __get_submissions_in_xml(self, instance_ids=[], **kwargs):
        """
        Retrieves instances directly from Postgres.

        :param instance_ids: list. Optional
        :param kwargs: dict. Filter params
        :return: list<XML>
        """

        sort = {'id': 1}
        kwargs['instance_ids'] = instance_ids

        if 'fields' in kwargs:
            raise ValueError(_('`Fields` param is not supported with XML format'))

        # Because `kwargs`' values are for `Mongo`'s query engine
        # We still use MongoHelper to validate params.
        params = self.validate_submission_list_params(**kwargs)

        mongo_filters = ['query', 'permission_filters']
        use_mongo = any(mongo_filter in mongo_filters for mongo_filter in kwargs
                        if kwargs.get(mongo_filter) is not None)

        if use_mongo:
            # We use Mongo to retrieve matching instances.
            # Get only their ids and pass them to PostgreSQL.
            params['fields'] = ['_id']
            instance_ids = [instance.get('_id') for instance in
                             MongoHelper.get_instances(self.mongo_userform_id, **params)]

        queryset = ReadOnlyKobocatInstance.objects.filter(
            xform_id=self.xform_id,
            deleted_at=None
        )

        if len(instance_ids) > 0 or use_mongo:
            queryset = queryset.filter(id__in=instance_ids)

        self.current_submissions_count = queryset.count()

        # Sort
        sort = params.get('sort') or sort
        sort_key = sort.keys()[0]
        sort_dir = int(sort[sort_key])  # -1 for desc, 1 for asc
        queryset = queryset.order_by('{direction}{field}'.format(
            direction='-' if sort_dir < 0 else '',
            field=sort_key
        ))

        # When using Mongo, data is already paginated, no need to do it with PostgreSQL too.
        if not use_mongo:
            offset = params.get('start')
            limit = offset + params.get('limit')
            queryset = queryset[offset:limit]

        return (lazy_instance.xml for lazy_instance in queryset)

    @staticmethod
    def __kobocat_proxy_request(kc_request, user=None):
        """
        Send `kc_request`, which must specify `method` and `url` at a minimum.
        If the incoming request to be proxied is authenticated,
        logged-in user's API token will be added to `kc_request.headers`

        :param kc_request: requests.models.Request
        :param user: User
        :return: requests.models.Response
        """
        if not user.is_anonymous() and user.pk != settings.ANONYMOUS_USER_ID:
            token, created = Token.objects.get_or_create(user=user)
            kc_request.headers['Authorization'] = 'Token %s' % token.key
        session = requests.Session()
        return session.send(kc_request.prepare())

    @staticmethod
    def __prepare_as_drf_response_signature(requests_response):
        """
        Prepares a dict from `Requests` response.
        Useful to get response from `kc` and use it as a dict or pass it to
        DRF Response
        """

        prepared_drf_response = {}

        # `requests_response` may not have `headers` attribute
        content_type = requests_response.headers.get('Content-Type')
        content_language = requests_response.headers.get('Content-Language')
        if content_type:
            prepared_drf_response['content_type'] = content_type
        if content_language:
            prepared_drf_response['headers'] = {
                'Content-Language': content_language
            }

        prepared_drf_response['status'] = requests_response.status_code

        try:
            prepared_drf_response['data'] = json.loads(requests_response.content)
        except ValueError as e:
            if not requests_response.status_code == status.HTTP_204_NO_CONTENT:
                prepared_drf_response['data'] = {
                    'detail': _('KoBoCat returned an unexpected response: {}'.format(str(e)))
                }

        return prepared_drf_response
<|MERGE_RESOLUTION|>--- conflicted
+++ resolved
@@ -488,7 +488,6 @@
         )
         return url
 
-<<<<<<< HEAD
     def get_submission(self, pk, format_type=INSTANCE_FORMAT_TYPE_JSON, **kwargs):
         """
         Returns only one occurrence.
@@ -507,10 +506,7 @@
         else:
             raise ValueError(_('Primary key must be provided'))
 
-    def get_submissions(self, format_type=INSTANCE_FORMAT_TYPE_JSON, instances_ids=[], **kwargs):
-=======
     def get_submissions(self, format_type=INSTANCE_FORMAT_TYPE_JSON, instance_ids=[], **kwargs):
->>>>>>> 7c0358d0
         """
         Retrieves submissions through Postgres or Mongo depending on `format_type`.
         It can be filtered on instances ids.
