# coding: utf-8
import copy
import io
import json
import posixpath
import re
<<<<<<< HEAD
import requests
import tempfile
import uuid
from datetime import datetime
=======
from typing import Union
>>>>>>> a5da4236
from urllib.parse import urlparse
from xml.etree import ElementTree as ET

import pytz
from django.conf import settings
from django.contrib.contenttypes.models import ContentType
from django.core.exceptions import ImproperlyConfigured
from django.utils.translation import ugettext_lazy as _
from rest_framework import status
from rest_framework.authtoken.models import Token

from kpi.constants import (
    INSTANCE_FORMAT_TYPE_JSON,
    INSTANCE_FORMAT_TYPE_XML,
    PERM_FROM_KC_ONLY,
)
from kpi.models.object_permission import ObjectPermission
from kpi.utils.log import logging
from kpi.utils.mongo_helper import MongoHelper
from .base_backend import BaseDeploymentBackend
from .kc_access.shadow_models import ReadOnlyKobocatInstance, ReadOnlyKobocatXForm
from .kc_access.utils import (
    assign_applicable_kc_permissions,
    instance_count,
    last_submission_time
)
from ..exceptions import (
    BadFormatException,
    KobocatBulkUpdateSubmissionsException,
    KobocatBulkUpdateSubmissionsClientException,
    KobocatDeploymentException,
    KobocatDuplicateSubmissionException,
)


class KobocatDeploymentBackend(BaseDeploymentBackend):
    """
    Used to deploy a project into KC. Stores the project identifiers in the
    "self.asset._deployment_data" JSONField.
    """

    PROTECTED_XML_FIELDS = [
            '__version__',
            'end',
            'formhub',
            'meta',
            'start',
            ]

    def bulk_assign_mapped_perms(self):
        """
        Bulk assign all `kc` permissions related to `kpi` permissions.
        Useful to assign permissions retroactively upon deployment.
        Beware: it only adds permissions, it does not remove or sync permissions.
        """
        users_with_perms = self.asset.get_users_with_perms(attach_perms=True)

        # if only the owner has permissions, no need to go further
        if len(users_with_perms) == 1 and \
                list(users_with_perms)[0].id == self.asset.owner_id:
            return

        for user, perms in users_with_perms.items():
            if user.id == self.asset.owner_id:
                continue
            assign_applicable_kc_permissions(self.asset, user, perms)

    @staticmethod
    def make_identifier(username, id_string):
        """
        Uses `settings.KOBOCAT_URL` to construct an identifier from a
        username and id string, without the caller having to specify a server
        or know the full format of KC identifiers
        """
        # No need to use the internal URL here; it will be substituted in when
        # appropriate
        return '{}/{}/forms/{}'.format(
            settings.KOBOCAT_URL,
            username,
            id_string
        )

    @staticmethod
    def external_to_internal_url(url):
        """
        Replace the value of `settings.KOBOCAT_URL` with that of
        `settings.KOBOCAT_INTERNAL_URL` when it appears at the beginning of
        `url`
        """
        return re.sub(
            pattern='^{}'.format(re.escape(settings.KOBOCAT_URL)),
            repl=settings.KOBOCAT_INTERNAL_URL,
            string=url
        )

    @staticmethod
    def internal_to_external_url(url):
        """
        Replace the value of `settings.KOBOCAT_INTERNAL_URL` with that of
        `settings.KOBOCAT_URL` when it appears at the beginning of
        `url`
        """
        return re.sub(
            pattern='^{}'.format(re.escape(settings.KOBOCAT_INTERNAL_URL)),
            repl=settings.KOBOCAT_URL,
            string=url
        )

    @property
    def backend_response(self):
        return self.asset._deployment_data['backend_response']

    def _kobocat_request(self, method, url, **kwargs):
        """
        Make a POST or PATCH request and return parsed JSON. Keyword arguments,
        e.g. `data` and `files`, are passed through to `requests.request()`.
        """

        expected_status_codes = {
            'POST': 201,
            'PATCH': 200,
            'DELETE': 204,
        }
        try:
            expected_status_code = expected_status_codes[method]
        except KeyError:
            raise NotImplementedError(
                'This backend does not implement the {} method'.format(method)
            )

        # Make the request to KC
        try:
            kc_request = requests.Request(method=method, url=url, **kwargs)
            response = self.__kobocat_proxy_request(kc_request, user=self.asset.owner)

        except requests.exceptions.RequestException as e:
            # Failed to access the KC API
            # TODO: clarify that the user cannot correct this
            raise KobocatDeploymentException(detail=str(e))

        # If it's a no-content success, return immediately
        if response.status_code == expected_status_code == 204:
            return {}

        # Parse the response
        try:
            json_response = response.json()
        except ValueError as e:
            # Unparseable KC API output
            # TODO: clarify that the user cannot correct this
            raise KobocatDeploymentException(
                detail=str(e), response=response)

        # Check for failure
        if response.status_code != expected_status_code or (
            'type' in json_response and json_response['type'] == 'alert-error'
        ) or 'formid' not in json_response:
            if 'text' in json_response:
                # KC API refused us for a specified reason, likely invalid
                # input Raise a 400 error that includes the reason
                e = KobocatDeploymentException(detail=json_response['text'])
                e.status_code = status.HTTP_400_BAD_REQUEST
                raise e
            else:
                # Unspecified failure; raise 500
                raise KobocatDeploymentException(
                    detail='Unexpected KoBoCAT error {}: {}'.format(
                        response.status_code, response.content),
                    response=response
                )

        return json_response

    @property
    def timestamp(self):
        try:
            return self.backend_response['date_modified']
        except KeyError:
            return None

    @property
    def xform_id_string(self):
        return self.asset._deployment_data.get('backend_response', {}).get('id_string')

    @property
    def xform_id(self):
        pk = self.asset._deployment_data.get('backend_response', {}).get('formid')
        xform = ReadOnlyKobocatXForm.objects.filter(pk=pk).only(
            'user__username', 'id_string').first()
        if not (xform.user.username == self.asset.owner.username and
                xform.id_string == self.xform_id_string):
            raise Exception('Deployment links to an unexpected KoBoCAT XForm')
        return pk

    @property
    def mongo_userform_id(self):
        return '{}_{}'.format(self.asset.owner.username, self.xform_id_string)

    def connect(self, identifier=None, active=False):
        """
        POST initial survey content to kobocat and create a new project.
        store results in self.asset._deployment_data.
        """
        # If no identifier was provided, construct one using
        # `settings.KOBOCAT_URL` and the uid of the asset
        if not identifier:
            # Use the external URL here; the internal URL will be substituted
            # in when appropriate
            if not settings.KOBOCAT_URL or not settings.KOBOCAT_INTERNAL_URL:
                raise ImproperlyConfigured(
                    'Both KOBOCAT_URL and KOBOCAT_INTERNAL_URL must be '
                    'configured before using KobocatDeploymentBackend'
                )
            server = settings.KOBOCAT_URL
            username = self.asset.owner.username
            id_string = self.asset.uid
            identifier = '{server}/{username}/forms/{id_string}'.format(
                server=server,
                username=username,
                id_string=id_string,
            )
        else:
            # Parse the provided identifier, which is expected to follow the
            # format http://kobocat_server/username/forms/id_string
            parsed_identifier = urlparse(identifier)
            server = '{}://{}'.format(
                parsed_identifier.scheme, parsed_identifier.netloc)
            path_head, path_tail = posixpath.split(parsed_identifier.path)
            id_string = path_tail
            path_head, path_tail = posixpath.split(path_head)
            if path_tail != 'forms':
                raise Exception('The identifier is not properly formatted.')
            path_head, path_tail = posixpath.split(path_head)
            if path_tail != self.asset.owner.username:
                raise Exception(
                    'The username in the identifier does not match the owner '
                    'of this asset.'
                )
            if path_head != '/':
                raise Exception('The identifier is not properly formatted.')

        url = self.external_to_internal_url('{}/api/v1/forms'.format(server))
        xls_io = self.asset.to_xls_io(
            versioned=True, append={
                'settings': {
                    'id_string': id_string,
                    'form_title': self.asset.name,
                }
            }
        )

        # Payload contains `kpi_asset_uid` and `has_kpi_hook` for two reasons:
        # - KC `XForm`'s `id_string` can be different than `Asset`'s `uid`, then
        #   we can't rely on it to find its related `Asset`.
        # - Removing, renaming `has_kpi_hook` will force PostgreSQL to rewrite every
        #   records of `logger_xform`. It can be also used to filter queries as it's faster
        #   to query a boolean than string.
        # Don't forget to run Management Command `populate_kc_xform_kpi_asset_uid`
        payload = {
            'downloadable': active,
            'has_kpi_hook': self.asset.has_active_hooks,
            'kpi_asset_uid': self.asset.uid
        }
        files = {'xls_file': ('{}.xls'.format(id_string), xls_io)}
        json_response = self._kobocat_request(
            'POST', url, data=payload, files=files)
        self.store_data({
            'backend': 'kobocat',
            'identifier': self.internal_to_external_url(identifier),
            'active': json_response['downloadable'],
            'backend_response': json_response,
            'version': self.asset.version_id,
        })

    def remove_from_kc_only_flag(self, specific_user: Union[int, 'User'] = None):
        """
        Removes `from_kc_only` flag for ALL USERS unless `specific_user` is
        provided

        Args:
            specific_user (int, User): User object or pk
        """
        # This flag lets us know that permission assignments in KPI exist
        # only because they were copied from KoBoCAT (by `sync_from_kobocat`).
        # As soon as permissions are assigned through KPI, this flag must be
        # removed
        #
        # This method is here instead of `ObjectPermissionMixin` because
        # it's specific to KoBoCat as backend.

        # TODO: Remove this method after kobotoolbox/kobocat#642

        filters = {
            'permission__codename': PERM_FROM_KC_ONLY,
            'object_id': self.asset.id,
            'content_type': ContentType.objects.get_for_model(self.asset)
        }
        if specific_user is not None:
            try:
                user_id = specific_user.pk
            except AttributeError:
                user_id = specific_user
            filters['user_id'] = user_id

        ObjectPermission.objects.filter(**filters).delete()

    def redeploy(self, active=None):
        """
        Replace (overwrite) the deployment, keeping the same identifier, and
        optionally changing whether the deployment is active
        """
        if active is None:
            active = self.active
        url = self.external_to_internal_url(self.backend_response['url'])
        id_string = self.backend_response['id_string']
        xls_io = self.asset.to_xls_io(
            versioned=True, append={
                'settings': {
                    'id_string': id_string,
                    'form_title': self.asset.name,
                }
            }
        )
        payload = {
            'downloadable': active,
            'title': self.asset.name,
            'has_kpi_hook': self.asset.has_active_hooks
        }
        files = {'xls_file': ('{}.xls'.format(id_string), xls_io)}
        try:
            json_response = self._kobocat_request(
                'PATCH', url, data=payload, files=files)
            self.store_data({
                'active': json_response['downloadable'],
                'backend_response': json_response,
                'version': self.asset.version_id,
            })
        except KobocatDeploymentException as e:
            if hasattr(e, 'response') and e.response.status_code == 404:
                # Whoops, the KC project we thought we were going to overwrite
                # is gone! Try a standard deployment instead
                return self.connect(self.identifier, active)
            raise

        self.set_asset_uid()

    def set_active(self, active):
        """
        PATCH active boolean of survey.
        store results in self.asset._deployment_data
        """
        # self.store_data is an alias for
        # self.asset._deployment_data.update(...)
        url = self.external_to_internal_url(
            self.backend_response['url'])
        payload = {
            'downloadable': bool(active)
        }
        json_response = self._kobocat_request('PATCH', url, data=payload)
        assert json_response['downloadable'] == bool(active)
        self.store_data({
            'active': json_response['downloadable'],
            'backend_response': json_response,
        })

    def set_asset_uid(self, force=False):
        """
        Link KoBoCAT `XForm` back to its corresponding KPI `Asset` by
        populating the `kpi_asset_uid` field (use KoBoCAT proxy to PATCH XForm).
        Useful when a form is created from the legacy upload form.
        Store results in self.asset._deployment_data

        Returns:
            bool: returns `True` only if `XForm.kpi_asset_uid` field is updated
                  during this call, otherwise `False`.
        """
        is_synchronized = not (
            force or
            self.backend_response.get('kpi_asset_uid', None) is None
        )
        if is_synchronized:
            return False

        url = self.external_to_internal_url(self.backend_response['url'])
        payload = {
            'kpi_asset_uid': self.asset.uid
        }
        json_response = self._kobocat_request('PATCH', url, data=payload)
        is_set = json_response['kpi_asset_uid'] == self.asset.uid
        assert is_set
        self.store_data({
            'backend_response': json_response,
        })
        return True

    def set_has_kpi_hooks(self):
        """
        PATCH `has_kpi_hooks` boolean of survey.
        It lets KoBoCAT know whether it needs to ping KPI
        each time a submission comes in.

        Store results in self.asset._deployment_data
        """
        has_active_hooks = self.asset.has_active_hooks
        url = self.external_to_internal_url(
            self.backend_response['url'])
        payload = {
            'has_kpi_hooks': has_active_hooks,
            'kpi_asset_uid': self.asset.uid
        }

        try:
            json_response = self._kobocat_request('PATCH', url, data=payload)
        except KobocatDeploymentException as e:
            if (
                has_active_hooks is False
                and hasattr(e, 'response')
                and e.response.status_code == status.HTTP_404_NOT_FOUND
            ):
                # It's okay if we're trying to unset the active hooks flag and
                # the KoBoCAT project is already gone. See #2497
                pass
            else:
                raise
        else:
            assert json_response['has_kpi_hooks'] == has_active_hooks
            self.store_data({
                'backend_response': json_response,
            })

    def delete(self):
        """
        WARNING! Deletes all submitted data!
        """
        url = self.external_to_internal_url(self.backend_response['url'])
        try:
            self._kobocat_request('DELETE', url)
        except KobocatDeploymentException as e:
            if (
                hasattr(e, 'response')
                and e.response.status_code == status.HTTP_404_NOT_FOUND
            ):
                # The KC project is already gone!
                pass
            else:
                raise
        super().delete()

    def delete_submission(self, pk, user):
        """
        Deletes submission through KoBoCAT proxy
        :param pk: int
        :param user: User
        :return: dict
        """
        kc_url = self.get_submission_detail_url(pk)
        kc_request = requests.Request(method="DELETE", url=kc_url)
        kc_response = self.__kobocat_proxy_request(kc_request, user)

        return self.__prepare_as_drf_response_signature(kc_response)

    def delete_submissions(self, data, user):
        """
        Deletes submissions through KoBoCAT proxy
        :param user: User
        :return: dict
        """

        kc_url = self.submission_list_url
        kc_request = requests.Request(method='DELETE', url=kc_url, data=data)
        kc_response = self.__kobocat_proxy_request(kc_request, user)

        return self.__prepare_as_drf_response_signature(kc_response)

    def get_enketo_survey_links(self):
        data = {
            'server_url': '{}/{}'.format(
                settings.KOBOCAT_URL.rstrip('/'),
                self.asset.owner.username
            ),
            'form_id': self.backend_response['id_string']
        }
        try:
            response = requests.post(
                '{}{}'.format(
                    settings.ENKETO_SERVER, settings.ENKETO_SURVEY_ENDPOINT),
                # bare tuple implies basic auth
                auth=(settings.ENKETO_API_TOKEN, ''),
                data=data
            )
            response.raise_for_status()
        except requests.exceptions.RequestException as e:
            # Don't 500 the entire asset view if Enketo is unreachable
            logging.error(
                'Failed to retrieve links from Enketo', exc_info=True)
            return {}
        try:
            links = response.json()
        except ValueError:
            logging.error('Received invalid JSON from Enketo', exc_info=True)
            return {}
        for discard in ('enketo_id', 'code', 'preview_iframe_url'):
            try:
                del links[discard]
            except KeyError:
                pass
        return links

    def get_data_download_links(self):
        exports_base_url = '/'.join((
            settings.KOBOCAT_URL.rstrip('/'),
            self.asset.owner.username,
            'exports',
            self.backend_response['id_string']
        ))
        reports_base_url = '/'.join((
            settings.KOBOCAT_URL.rstrip('/'),
            self.asset.owner.username,
            'reports',
            self.backend_response['id_string']
        ))
        forms_base_url = '/'.join((
            settings.KOBOCAT_URL.rstrip('/'),
            self.asset.owner.username,
            'forms',
            self.backend_response['id_string']
        ))
        links = {
            # To be displayed in iframes
            'xls_legacy': '/'.join((exports_base_url, 'xls/')),
            'csv_legacy': '/'.join((exports_base_url, 'csv/')),
            'zip_legacy': '/'.join((exports_base_url, 'zip/')),
            'kml_legacy': '/'.join((exports_base_url, 'kml/')),
            'analyser_legacy': '/'.join((exports_base_url, 'analyser/')),
            # For GET requests that return files directly
            'xls': '/'.join((reports_base_url, 'export.xlsx')),
            'csv': '/'.join((reports_base_url, 'export.csv')),
        }
        return links

    def _submission_count(self):
        _deployment_data = self.asset._deployment_data
        id_string = _deployment_data['backend_response']['id_string']
        # avoid migrations from being created for kc_access mocked models
        # there should be a better way to do this, right?
        return instance_count(xform_id_string=id_string,
                              user_id=self.asset.owner.pk,
                              )

    @property
    def submission_list_url(self):
        url = '{kc_base}/api/v1/data/{formid}'.format(
            kc_base=settings.KOBOCAT_INTERNAL_URL,
            formid=self.backend_response['formid']
        )
        return url

    @property
    def submission_url(self) -> str:
        url = '{kc_base}/submission'.format(
            kc_base=settings.KOBOCAT_URL,
        )
        return url

    def get_submission_detail_url(self, submission_pk):
        url = '{list_url}/{pk}'.format(
            list_url=self.submission_list_url,
            pk=submission_pk
        )
        return url

    def get_submission_edit_url(self, submission_pk, user, params=None):
        """
        Gets edit URL of the submission from `kc` through proxy

        :param submission_pk: int
        :param user: User
        :param params: dict
        :return: dict
        """
        url = '{detail_url}/enketo'.format(
            detail_url=self.get_submission_detail_url(submission_pk))
        kc_request = requests.Request(method='GET', url=url, params=params)
        kc_response = self.__kobocat_proxy_request(kc_request, user)

        return self.__prepare_as_drf_response_signature(kc_response)

    def _last_submission_time(self):
        _deployment_data = self.asset._deployment_data
        id_string = _deployment_data['backend_response']['id_string']
        return last_submission_time(
            xform_id_string=id_string, user_id=self.asset.owner.pk)

    def get_submission_validation_status_url(self, submission_pk):
        url = '{detail_url}/validation_status'.format(
            detail_url=self.get_submission_detail_url(submission_pk)
        )
        return url

    def get_submissions(self, requesting_user_id,
                        format_type=INSTANCE_FORMAT_TYPE_JSON,
                        instance_ids=[], **kwargs):
        """
        Retrieves submissions through Postgres or Mongo depending on `format_type`.
        It can be filtered on instances ids.

        Args:
            requesting_user_id (int)
            format_type (str): INSTANCE_FORMAT_TYPE_JSON|INSTANCE_FORMAT_TYPE_XML
            instance_ids (list): Instance ids to retrieve
            kwargs (dict): Filters to pass to MongoDB. See
                https://docs.mongodb.com/manual/reference/operator/query/

        Returns:
            (dict|str|`None`): Depending of `format_type`, it can return:
                - Mongo JSON representation as a dict
                - Instances' XML as string
                - `None` if no results
        """

        kwargs['instance_ids'] = instance_ids
        params = self.validate_submission_list_params(requesting_user_id,
                                                      format_type=format_type,
                                                      **kwargs)

        if format_type == INSTANCE_FORMAT_TYPE_JSON:
            submissions = self.__get_submissions_in_json(**params)
        elif format_type == INSTANCE_FORMAT_TYPE_XML:
            submissions = self.__get_submissions_in_xml(**params)
        else:
            raise BadFormatException(
                "The format {} is not supported".format(format_type)
            )
        return submissions

    @staticmethod
    def generate_new_instance_id() -> (str, str):
        """
        Returns:
            - Generated uuid
            - Formatted uuid for OpenRosa xml
        """
        _uuid = str(uuid.uuid4())
        return _uuid, f'uuid:{_uuid}'

    @staticmethod
    def format_openrosa_datetime(dt: datetime = None) -> str:
        """
        Format a given datetime object or generate a new timestamp matching the
        OpenRosa datetime formatting
        """
        if dt is None:
            dt = datetime.now(tz=pytz.UTC)

        # Awkward check, but it's prescribed by
        # https://docs.python.org/3/library/datetime.html#determining-if-an-object-is-aware-or-naive
        if dt.tzinfo is None or dt.tzinfo.utcoffset(None) is None:
            raise ValueError('An offset-aware datetime is required')
        return dt.isoformat('T', 'milliseconds')

    def duplicate_submission(
        self, requesting_user_id: int, instance_id: int, **kwargs: dict
    ) -> dict:
        """
        Dupicates a single submission proxied through kobocat. The submission
        with the given `instance_id` is duplicated and the `start`, `end` and
        `instanceID` parameters of the submission are reset before being posted
        to kobocat.

        Args:
            requesting_user_id (int)
            instance_id (int)
            kwargs (dict): passed to validation

        Returns:
            dict: message response from kobocat and uuid of created submission
            if successful
        """
        # Must be a list of ids for validation
        kwargs['instance_ids'] = [instance_id]
        params = self.validate_submission_list_params(
            requesting_user_id, format_type=INSTANCE_FORMAT_TYPE_XML, **kwargs
        )
        submissions = self.__get_submissions_in_xml(**params)

        # parsing XML
        xml_parsed = ET.fromstring(next(submissions))

        _uuid, uuid_formatted = self.generate_new_instance_id()
        date_formatted = self.format_openrosa_datetime()

        # updating xml fields for duplicate submission
        xml_parsed.find('start').text = date_formatted
        xml_parsed.find('end').text = date_formatted
        xml_parsed.find('meta/instanceID').text = uuid_formatted

        file_tuple = (_uuid, io.BytesIO(ET.tostring(xml_parsed)))
        files = {'xml_submission_file': file_tuple}
        kc_request = requests.Request(
            method='POST', url=self.submission_url, files=files
        )
        kc_response = self.__kobocat_proxy_request(
            kc_request, user=self.asset.owner
        )

        if kc_response.status_code == status.HTTP_201_CREATED:
            return self.__get_latest_duplicate_submission(
                requesting_user_id, _uuid
            )
        else:
            raise KobocatDuplicateSubmissionException

    def get_validation_status(self, submission_pk, params, user):
        url = self.get_submission_validation_status_url(submission_pk)
        kc_request = requests.Request(method='GET', url=url, data=params)
        kc_response = self.__kobocat_proxy_request(kc_request, user)
        return self.__prepare_as_drf_response_signature(kc_response)

    def set_validation_status(self, submission_pk, data, user, method):
        """
        Updates validation status from `kc` through proxy
        If method is `DELETE`, it resets the status to `None`

        Args:
            submission_pk (int)
            data (dict): data to update when `PATCH` is used.
            user (User)
            method (string): 'PATCH'|'DELETE'

        Returns:
            dict (a formatted dict to be passed to a Response object)
        """
        kc_request_params = {
            'method': method,
            'url': self.get_submission_validation_status_url(submission_pk)
        }
        if method == 'PATCH':
            kc_request_params.update({
                'json': data
            })
        kc_request = requests.Request(**kc_request_params)
        kc_response = self.__kobocat_proxy_request(kc_request, user)
        return self.__prepare_as_drf_response_signature(kc_response)

    def set_validation_statuses(self, data, user, method):
        """
        Bulk update for validation status from `kc` through proxy
        If method is `DELETE`, it resets statuses to `None`

        Args:
            data (dict): data to update when `PATCH` is used.
            user (User)
            method (string): 'PATCH'|'DELETE'

        Returns:
            dict (a formatted dict to be passed to a Response object)
        """
        url = self.submission_list_url
        data = data.copy()  # Need to get a copy to update the dict

        # `PATCH` KC even if kpi receives `DELETE`
        kc_request = requests.Request(method='PATCH', url=url, json=data)
        kc_response = self.__kobocat_proxy_request(kc_request, user)
        return self.__prepare_as_drf_response_signature(kc_response)

    def bulk_update_submissions(
        self, request_data: dict, requesting_user_id: int
    ) -> dict:
        """
        Allows for bulk updating of submissions proxied through kobocat. A
        `deprecatedID` for each submission is given the previous value of
        `instanceID` and `instanceID` receives an updated uuid. For each key
        and value within `request_data`, either a new element is created on the
        submission's XML tree, or the existing value is replaced by the updated
        value.

        Args:
            request_data (dict): must contain a list of `submission_ids` and at
                least one other key:value field for updating the submissions
            requesting_user_id (int)

        Returns:
            dict: formatted dict to be passed to a Response object
        """
        payload = self.__prepare_payload(request_data)
        kwargs = {'instance_ids': payload.pop('submission_ids')}
        params = self.validate_submission_list_params(
            requesting_user_id, format_type=INSTANCE_FORMAT_TYPE_XML, **kwargs
        )
        submissions = list(self.__get_submissions_in_xml(**params))
        validated_submissions = self.__validate_bulk_update_submissions(
            submissions
        )

        response_codes = []
        for submission in validated_submissions:
            xml_parsed = ET.fromstring(submission)

            _uuid, uuid_formatted = self.generate_new_instance_id()

            # Updating xml fields for submission. In order to update an existing
            # submission, the current `instanceID` must be moved to the value
            # for `deprecatedID`.
            instance_id = xml_parsed.find('meta/instanceID')
            # If the submission has been edited before, it will already contain
            # a deprecatedID element - otherwise create a new element
            deprecated_id = (
                xml_parsed.find('meta/deprecatedID')
                if xml_parsed.find('meta/deprecatedID') is not None
                else ET.SubElement(xml_parsed.find('meta'), 'deprecatedID')
            )
            deprecated_id.text = instance_id.text
            instance_id.text = uuid_formatted

            # If the form has been updated with new fields and earlier
            # submissions have been selected as part of the bulk update,
            # a new element has to be created before a value can be set.
            # However, with this new power, arbitrary fields can be added
            # to the XML tree through the API.
            for k, v in payload.items():
                # A potentially clunky way of taking groups and nested groups
                # into account when the elements don't exist on the XML tree
                # (which could be the case if the form has been updated). They
                # are iteratively attached to the tree since we can only
                # append one element deep per iteration
                if '/' in k:
                    accumulated_elements = []
                    for i, element in enumerate(k.split('/')):
                        if i == 0:
                            ET.SubElement(xml_parsed, element)
                            accumulated_elements.append(element)
                        else:
                            updated_xml_path = '/'.join(accumulated_elements)
                            ET.SubElement(
                                xml_parsed.find(updated_xml_path), element
                            )
                            accumulated_elements.append(element)

                element_to_update_or_new = (
                    xml_parsed.find(k)
                    if xml_parsed.find(k) is not None
                    else ET.SubElement(xml_parsed, k)
                )
                element_to_update_or_new.text = v

            # TODO: Might be worth refactoring this as it is also used when
            # duplicating a submission
            file_tuple = (_uuid, io.BytesIO(ET.tostring(xml_parsed)))
            files = {'xml_submission_file': file_tuple}
            # `POST` is required by OpenRosa spec https://docs.getodk.org/openrosa-form-submission
            kc_request = requests.Request(
                method='POST', url=self.submission_url, files=files
            )
            kc_response = self.__kobocat_proxy_request(
                kc_request, user=self.asset.owner
            )
            response_codes.append(kc_response.status_code)

        successful_updates = response_codes.count(status.HTTP_201_CREATED)

        # TODO: This follows a similar reponse message that bulk updating of
        # `validataion_statuses` will give, however there may be something more
        # useful to send back to the client
        if successful_updates > 0:
            return {
                'status': status.HTTP_200_OK,
                'data': {
                    'detail': _(
                        '{} submissions of {} attempts have been updated'
                    ).format(successful_updates, len(response_codes)),
                },
            }
        else:
            raise KobocatBulkUpdateSubmissionsException

    def calculated_submission_count(self, requesting_user_id, **kwargs):
        params = self.validate_submission_list_params(requesting_user_id,
                                                      validate_count=True,
                                                      **kwargs)
        return MongoHelper.get_count(self.mongo_userform_id, **params)

    def __get_latest_duplicate_submission(
        self, requesting_user_id: int, _uuid: str
    ) -> dict:
        """
        Retrieves the most recent duplicated submission for an asset in JSON
        format
        """
        kwargs = {'query': {'_uuid': _uuid}}
        params = self.validate_submission_list_params(
            requesting_user_id, **kwargs
        )

        return next(self.__get_submissions_in_json(**params))

    def __get_submissions_in_json(self, **params):
        """
        Retrieves instances directly from Mongo.

        :param params: dict. Filter params
        :return: generator<JSON>
        """

        instances, total_count = MongoHelper.get_instances(
            self.mongo_userform_id, **params)

        # Python-only attribute used by `kpi.views.v2.data.DataViewSet.list()`
        self.current_submissions_count = total_count

        return (
            MongoHelper.to_readable_dict(instance)
            for instance in instances
        )

    def __get_submissions_in_xml(self, **params):
        """
        Retrieves instances directly from Postgres.

        :param params: dict. Filter params
        :return: list<XML>
        """

        mongo_filters = ['query', 'permission_filters']
        use_mongo = any(mongo_filter in mongo_filters for mongo_filter in params
                        if params.get(mongo_filter) is not None)

        if use_mongo:
            # We use Mongo to retrieve matching instances.
            # Get only their ids and pass them to PostgreSQL.
            params['fields'] = [self.INSTANCE_ID_FIELDNAME]
            # Force `sort` by `_id` for Mongo
            # See FIXME about sort in `BaseDeploymentBackend.validate_submission_list_params()`
            params['sort'] = {self.INSTANCE_ID_FIELDNAME: 1}
            instances, count = MongoHelper.get_instances(self.mongo_userform_id,
                                                         **params)
            instance_ids = [instance.get(self.INSTANCE_ID_FIELDNAME) for instance in
                            instances]
            self.current_submissions_count = count

        queryset = ReadOnlyKobocatInstance.objects.filter(
            xform_id=self.xform_id,
            deleted_at=None
        )

        if len(instance_ids) > 0 or use_mongo:
            queryset = queryset.filter(id__in=instance_ids)

        # Python-only attribute used by `kpi.views.v2.data.DataViewSet.list()`
        if not use_mongo:
            self.current_submissions_count = queryset.count()

        # Force Sort by id
        # See FIXME about sort in `BaseDeploymentBackend.validate_submission_list_params()`
        queryset = queryset.order_by('id')

        # When using Mongo, data is already paginated, no need to do it with PostgreSQL too.
        if not use_mongo:
            offset = params.get('start')
            limit = offset + params.get('limit')
            queryset = queryset[offset:limit]

        return (lazy_instance.xml for lazy_instance in queryset)

    @staticmethod
    def __kobocat_proxy_request(kc_request, user=None):
        """
        Send `kc_request`, which must specify `method` and `url` at a minimum.
        If the incoming request to be proxied is authenticated,
        logged-in user's API token will be added to `kc_request.headers`

        :param kc_request: requests.models.Request
        :param user: User
        :return: requests.models.Response
        """
        if not user.is_anonymous and user.pk != settings.ANONYMOUS_USER_ID:
            token, created = Token.objects.get_or_create(user=user)
            kc_request.headers['Authorization'] = 'Token %s' % token.key
        session = requests.Session()
        return session.send(kc_request.prepare())

    @staticmethod
    def __prepare_as_drf_response_signature(requests_response):
        """
        Prepares a dict from `Requests` response.
        Useful to get response from `kc` and use it as a dict or pass it to
        DRF Response
        """

        prepared_drf_response = {}

        # `requests_response` may not have `headers` attribute
        content_type = requests_response.headers.get('Content-Type')
        content_language = requests_response.headers.get('Content-Language')
        if content_type:
            prepared_drf_response['content_type'] = content_type
        if content_language:
            prepared_drf_response['headers'] = {
                'Content-Language': content_language
            }

        prepared_drf_response['status'] = requests_response.status_code

        try:
            prepared_drf_response['data'] = json.loads(requests_response.content)
        except ValueError as e:
            if not requests_response.status_code == status.HTTP_204_NO_CONTENT:
                prepared_drf_response['data'] = {
                    'detail': _(
                        'KoBoCAT returned an unexpected response: {}'.format(str(e))
                    )
                }

        return prepared_drf_response

    @staticmethod
    def __validate_payload(payload: dict) -> dict:
        """
        Validating the request payload for bulk updating of submissions
        """
        if not 'submission_ids' in payload:
            raise KobocatBulkUpdateSubmissionsClientException(
                detail=_('`submission_ids` must be included in the payload')
            )

        if not isinstance(payload['submission_ids'], list):
            raise KobocatBulkUpdateSubmissionsClientException(
                detail=_('`submission_ids` must be an array')
            )

        if len(payload) < 2:
            raise KobocatBulkUpdateSubmissionsClientException(
                detail=_('Payload must contain data to update the submissions')
            )

        return payload

    @classmethod
    def __prepare_payload(cls, request_data: dict) -> dict:
        """
        Preparing the request payload for bulk updating of submissions
        """
        payload = json.loads(request_data['payload'][0])
        validated_payload = cls.__validate_payload(payload)

        # Ensuring submission ids are integer values and unique
        validated_payload['submission_ids'] = list(
            set(map(int, validated_payload['submission_ids']))
        )

        # Sanitizing the payload of potentially destructive keys
        santized_payload = copy.copy(validated_payload)
        for key in validated_payload:
            if key == 'submission_ids':
                continue
            if key in cls.PROTECTED_XML_FIELDS or (
                '/' in key and key.split('/')[0] in cls.PROTECTED_XML_FIELDS
            ):
                santized_payload.pop(key)

        return santized_payload

    @staticmethod
    def __validate_bulk_update_submissions(submissions: list) -> list:
        if len(submissions) == 0:
            raise KobocatBulkUpdateSubmissionsClientException(
                detail=_('No submissions match the given `submission_ids`')
            )
        return submissions
<|MERGE_RESOLUTION|>--- conflicted
+++ resolved
@@ -4,14 +4,11 @@
 import json
 import posixpath
 import re
-<<<<<<< HEAD
 import requests
 import tempfile
 import uuid
 from datetime import datetime
-=======
 from typing import Union
->>>>>>> a5da4236
 from urllib.parse import urlparse
 from xml.etree import ElementTree as ET
 
