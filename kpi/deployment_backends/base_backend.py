--- conflicted
+++ resolved
@@ -36,7 +36,7 @@
 
     @property
     def backend(self):
-        return self.get_data('backend', None)
+        return self.get_data('backend')
 
     @property
     def backend_response(self):
@@ -78,17 +78,10 @@
 
         return value
 
-<<<<<<< HEAD
     def get_submission(self, pk, requesting_user_id,
                        format_type=INSTANCE_FORMAT_TYPE_JSON, **kwargs):
         """
         Returns submission if `pk` exists otherwise `None`
-=======
-    def store_data(self, values: dict):
-        self.__stored_data_key = ShortUUID().random(24)
-        values['_stored_data_key'] = self.__stored_data_key
-        self.asset._deployment_data.update(values)  # noqa
->>>>>>> 64228e46
 
         Args:
             pk (int): Submission's primary key
@@ -115,7 +108,7 @@
 
     @property
     def identifier(self):
-        return self.get_data('identifier', None)
+        return self.get_data('identifier')
 
     @property
     def last_submission_time(self):
@@ -143,15 +136,13 @@
         # Avoid circular imports
         # use `self.asset.__class__` instead of `from kpi.models import Asset`
         now = timezone.now()
-        with transaction.atomic():
-            self.asset.__class__.objects.select_for_update() \
-                .filter(id=self.asset.pk).update(
-                _deployment_data=ReplaceValues(
-                    '_deployment_data',
-                    updates=updates,
-                ),
-                date_modified=now,
-            )
+        self.asset.__class__.objects.filter(id=self.asset.pk).update(
+            _deployment_data=ReplaceValues(
+                '_deployment_data',
+                updates=updates,
+            ),
+            date_modified=now,
+        )
         self.store_data(updates)
         self.asset.date_modified = now
 
@@ -165,8 +156,9 @@
     def status(self):
         return self.get_data('status')
 
-    def store_data(self, vals=None):
-        self.asset._deployment_data.update(vals)  # noqa
+    @property
+    def stored_data_key(self):
+        return self.__stored_data_key
 
     @property
     def submission_count(self):
@@ -308,24 +300,6 @@
 
         return params
 
-<<<<<<< HEAD
-=======
-    def calculated_submission_count(self, requesting_user_id, **kwargs):
-        raise AbstractMethodError
-
-    @property
-    def backend(self):
-        return self.get_data('backend')
-
-    @property
-    def identifier(self):
-        return self.get_data('identifier')
-
-    @property
-    def active(self):
-        return self.get_data('active', False)
-
->>>>>>> 64228e46
     @property
     def version(self):
         raise NotImplementedError('Use `asset.deployment.version_id`')
@@ -334,82 +308,4 @@
     def version_id(self):
         return self.get_data('version')
 
-<<<<<<< HEAD
-
-=======
-    @property
-    def submission_count(self):
-        return self._submission_count()
-
-    @property
-    def last_submission_time(self):
-        return self._last_submission_time()
-
-    @property
-    def mongo_userform_id(self):
-        return None
-
-    def get_submission(self, pk, requesting_user_id,
-                       format_type=INSTANCE_FORMAT_TYPE_JSON, **kwargs):
-        """
-        Returns submission if `pk` exists otherwise `None`
-
-        Args:
-            pk (int): Submission's primary key
-            requesting_user_id (int)
-            format_type (str): INSTANCE_FORMAT_TYPE_JSON|INSTANCE_FORMAT_TYPE_XML
-            kwargs (dict): Filters to pass to MongoDB. See
-                https://docs.mongodb.com/manual/reference/operator/query/
-
-        Returns:
-            (dict|str|`None`): Depending on `format_type`, it can return:
-                - Mongo JSON representation as a dict
-                - Instance's XML as string
-                - `None` if doesn't exist
-        """
-
-        submissions = list(self.get_submissions(requesting_user_id,
-                                                format_type, [int(pk)],
-                                                **kwargs))
-        try:
-            return submissions[0]
-        except IndexError:
-            pass
-        return None
-
-    def set_asset_uid(self, **kwargs) -> bool:
-        raise AbstractMethodError
-
-    def set_status(self, status):
-        self.save_to_db({'status': status})
-
-    def save_to_db(self, updates: dict):
-        """
-        Persist values from deployment data into the DB.
-        `updates` is a dictionary of properties to update.
-        E.g: `{"active": True, "status": "not-synced"}`
-        """
-        # Avoid circular imports
-        # use `self.asset.__class__` instead of `from kpi.models import Asset`
-        now = timezone.now()
-        self.asset.__class__.objects.filter(id=self.asset.pk).update(
-            _deployment_data=ReplaceValues(
-                '_deployment_data',
-                updates=updates,
-            ),
-            date_modified=now,
-        )
-        self.store_data(updates)
-        self.asset.date_modified = now
-
-    @property
-    def status(self):
-        return self.get_data('status')
-
-    @property
-    def stored_data_key(self):
-        return self.__stored_data_key
-
-    def sync_media_files(self):
-        raise AbstractMethodError
->>>>>>> 64228e46
+
