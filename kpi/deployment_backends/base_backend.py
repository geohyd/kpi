# coding: utf-8
import copy
import json
from typing import Union

from bson import json_util
<<<<<<< HEAD
from django.db.models.query import QuerySet
from django.db import transaction
=======
>>>>>>> d882dfe8
from django.utils import timezone
from django.utils.translation import ugettext_lazy as _
from rest_framework import serializers
from rest_framework.pagination import _positive_int as positive_int
from shortuuid import ShortUUID

from kpi.constants import INSTANCE_FORMAT_TYPE_XML, INSTANCE_FORMAT_TYPE_JSON
from kpi.exceptions import AbstractMethodError
from kpi.interfaces.sync_backend_media import SyncBackendMediaInterface
from kpi.models.asset_file import AssetFile
from kpi.models.paired_data import PairedData
from kpi.utils.jsonbfield_helper import ReplaceValues


class BaseDeploymentBackend:
    """
    Defines the interface for a deployment backend.
    """

    INSTANCE_ID_FIELDNAME = '_id'
    STATUS_SYNCED = 'synced'
    STATUS_NOT_SYNCED = 'not-synced'

    def __init__(self, asset):
        self.asset = asset
        # Python-only attribute used by `kpi.views.v2.data.DataViewSet.list()`
        self.current_submissions_count = 0
        self.__stored_data_key = None

    @property
    def active(self):
        return self.get_data('active', False)

    @property
    def backend(self):
        return self.get_data('backend')

    @property
    def backend_response(self):
        return self.get_data('backend_response', {})

    def calculated_submission_count(self, requesting_user_id, **kwargs):
        raise AbstractMethodError

    def delete(self):
        self.asset._deployment_data.clear()  # noqa

    def get_data(self,
                 dotted_path: str = None,
                 default=None) -> Union[None, int, str, dict]:
        """
        Access `self.asset._deployment_data` and return corresponding value of
        `dotted_path` if it exists. Otherwise, it returns `default`.
        If `dotted_path` is not provided, it returns the whole
        dictionary.
        """
        if not dotted_path:
            # We do not want to return the mutable object whose could be altered
            # later. `self.asset._deployment_data` should never be accessed
            # directly
            deployment_data_copy = copy.deepcopy(self.asset._deployment_data)  # noqa
            deployment_data_copy.pop('_stored_data_key', None)
            return deployment_data_copy

        value = None
        nested_path = dotted_path.split('.')
        nested_dict = self.asset._deployment_data  # noqa
        for key in nested_path:
            try:
                value = nested_dict[key]
            except KeyError:
                return default

            nested_dict = value

        return value

    def get_submission(self, pk, requesting_user_id,
                       format_type=INSTANCE_FORMAT_TYPE_JSON, **kwargs):
        """
        Returns submission if `pk` exists otherwise `None`

        Args:
            pk (int): Submission's primary key
            requesting_user_id (int)
            format_type (str): INSTANCE_FORMAT_TYPE_JSON|INSTANCE_FORMAT_TYPE_XML
            kwargs (dict): Filters to pass to MongoDB. See
                https://docs.mongodb.com/manual/reference/operator/query/

        Returns:
            (dict|str|`None`): Depending on `format_type`, it can return:
                - Mongo JSON representation as a dict
                - Instance's XML as string
                - `None` if doesn't exist
        """

        submissions = list(self.get_submissions(requesting_user_id,
                                                format_type, [int(pk)],
                                                **kwargs))
        try:
            return submissions[0]
        except IndexError:
            pass
        return None

    @property
    def identifier(self):
        return self.get_data('identifier')

    @property
    def last_submission_time(self):
        return self._last_submission_time()

    @property
    def mongo_userform_id(self):
        return None

    def remove_from_kc_only_flag(self, *args, **kwargs):
        # TODO: This exists only to support KoBoCAT (see #1161) and should be
        # removed, along with all places where it is called, once we remove
        # KoBoCAT's ability to assign permissions (kobotoolbox/kobocat#642)

        # Do nothing, without complaint, so that callers don't have to worry
        # about whether the back end is KoBoCAT or something else
        pass

    def save_to_db(self, updates: dict):
        """
        Persist values from deployment data into the DB.
        `updates` is a dictionary of properties to update.
        E.g: `{"active": True, "status": "not-synced"}`
        """
        # Avoid circular imports
        # use `self.asset.__class__` instead of `from kpi.models import Asset`
        now = timezone.now()
        self.asset.__class__.objects.filter(id=self.asset.pk).update(
            _deployment_data=ReplaceValues(
                '_deployment_data',
                updates=updates,
            ),
            date_modified=now,
        )
        self.store_data(updates)
        self.asset.date_modified = now

    def set_asset_uid(self, **kwargs) -> bool:
        raise AbstractMethodError

    def set_status(self, status):
        self.save_to_db({'status': status})

    @property
    def status(self):
        return self.get_data('status')

    def store_data(self, values: dict):
        self.__stored_data_key = ShortUUID().random(24)
        values['_stored_data_key'] = self.__stored_data_key
        self.asset._deployment_data.update(values)  # noqa

    @property
    def stored_data_key(self):
        return self.__stored_data_key

    @property
    def submission_count(self):
        return self._submission_count()


    def remove_from_kc_only_flag(self, *args, **kwargs):
        # TODO: This exists only to support KoBoCAT (see #1161) and should be
        # removed, along with all places where it is called, once we remove
        # KoBoCAT's ability to assign permissions (kobotoolbox/kobocat#642)

        # Do nothing, without complaint, so that callers don't have to worry
        # about whether the back end is KoBoCAT or something else
        pass

    def sync_media_files(self, file_type: str = AssetFile.FORM_MEDIA):
        queryset = self._get_metadata_queryset(file_type=file_type)
        for obj in queryset:
            assert issubclass(obj.__class__, SyncBackendMediaInterface)

    def validate_submission_list_params(
        self,
        requesting_user_id,
        format_type=INSTANCE_FORMAT_TYPE_JSON,
        validate_count=False,
        **kwargs
    ):
        """
        Ensure types of query and each param.

        Args:
            requesting_user_id (int)
            format_type (str): INSTANCE_FORMAT_TYPE_JSON|INSTANCE_FORMAT_TYPE_XML
            validate_count (bool): If `True`, ignores `start`, `limit`, `fields`
            & `sort`
            kwargs (dict): Can contain
                - start
                - limit
                - sort
                - fields
                - query
                - instance_ids


        Returns:
            dict
        """

        if 'count' in kwargs:
            raise serializers.ValidationError(
                {
                    'count': _(
                        'This param is not implemented. Use `count` property '
                        'of the response instead.'
                    )
                }
            )

        if validate_count is False and format_type == INSTANCE_FORMAT_TYPE_XML:
            if 'sort' in kwargs:
                # FIXME. Use Mongo to sort data and ask PostgreSQL to follow the order  # noqa
                # See. https://stackoverflow.com/a/867578
                raise serializers.ValidationError({
                    'sort': _('This param is not supported in `XML` format')
                })

            if 'fields' in kwargs:
                raise serializers.ValidationError({
                    'fields': _('This is not supported in `XML` format')
                })

        start = kwargs.get('start', 0)
        limit = kwargs.get('limit')
        sort = kwargs.get('sort', {})
        fields = kwargs.get('fields', [])
        query = kwargs.get('query', {})
        instance_ids = kwargs.get('instance_ids', [])

        # I've copied these `ValidationError` messages verbatim from DRF where
        # possible. TODO: Should this validation be in (or called directly by)
        # the view code? Does DRF have a validator for GET params?

        if isinstance(query, str):
            try:
                query = json.loads(query, object_hook=json_util.object_hook)
            except ValueError:
                raise serializers.ValidationError(
                    {'query': _('Value must be valid JSON.')}
                )

        if not isinstance(instance_ids, list):
            raise serializers.ValidationError(
                {'instance_ids': _('Value must be a list.')}
            )

        # This error should not be returned as `ValidationError` to user.
        # We want to return a 500.
        try:
            permission_filters = self.asset.get_filters_for_partial_perm(
                requesting_user_id)
        except ValueError:
            raise ValueError(_('Invalid `requesting_user_id` param'))

        if validate_count:
            return {
                'query': query,
                'instance_ids': instance_ids,
                'permission_filters': permission_filters
            }

        if isinstance(sort, str):
            try:
                sort = json.loads(sort, object_hook=json_util.object_hook)
            except ValueError:
                raise serializers.ValidationError(
                    {'sort': _('Value must be valid JSON.')}
                )

        try:
            start = positive_int(start)
        except ValueError:
            raise serializers.ValidationError(
                {'start': _('A positive integer is required.')}
            )
        try:
            if limit is not None:
                limit = positive_int(limit, strict=True)
        except ValueError:
            raise serializers.ValidationError(
                {'limit': _('A positive integer is required.')}
            )

        if isinstance(fields, str):
            try:
                fields = json.loads(fields, object_hook=json_util.object_hook)
            except ValueError:
                raise serializers.ValidationError(
                    {'fields': _('Value must be valid JSON.')}
                )

        params = {
            'query': query,
            'start': start,
            'fields': fields,
            'sort': sort,
            'instance_ids': instance_ids,
            'permission_filters': permission_filters
        }

        if limit:
            params['limit'] = limit

        return params

    @property
    def version(self):
        raise NotImplementedError('Use `asset.deployment.version_id`')

    @property
    def version_id(self):
        return self.get_data('version')


    def _get_metadata_queryset(self, file_type: str) -> Union[QuerySet, list]:
        if file_type == AssetFile.FORM_MEDIA:
            # Order by `date_deleted` to process deleted files first in case
            # two entries contain the same file but one is flagged as deleted
            return self.asset.asset_files.filter(
                file_type=AssetFile.FORM_MEDIA
            ).order_by('date_deleted')
        else:
            queryset = PairedData.objects(self.asset).values()
            return queryset<|MERGE_RESOLUTION|>--- conflicted
+++ resolved
@@ -4,11 +4,7 @@
 from typing import Union
 
 from bson import json_util
-<<<<<<< HEAD
 from django.db.models.query import QuerySet
-from django.db import transaction
-=======
->>>>>>> d882dfe8
 from django.utils import timezone
 from django.utils.translation import ugettext_lazy as _
 from rest_framework import serializers
