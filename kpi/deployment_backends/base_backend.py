--- conflicted
+++ resolved
@@ -347,22 +347,13 @@
                     'fields': _('This is not supported in `XML` format')
                 })
 
-<<<<<<< HEAD
-        start = kwargs.get('start', 0)
-        limit = kwargs.get('limit')
-        sort = kwargs.get('sort', {})
-        fields = kwargs.get('fields', [])
-        query = kwargs.get('query', {})
-        submission_ids = kwargs.get('submission_ids', [])
-        skip_count = kwargs.get('skip_count', False)
-=======
         start = mongo_query_params.get('start', 0)
         limit = mongo_query_params.get('limit')
         sort = mongo_query_params.get('sort', {})
         fields = mongo_query_params.get('fields', [])
         query = mongo_query_params.get('query', {})
         submission_ids = mongo_query_params.get('submission_ids', [])
->>>>>>> 9cd64923
+        skip_count = mongo_query_params.get('skip_count', False)
 
         # I've copied these `ValidationError` messages verbatim from DRF where
         # possible.TODO: Should this validation be in (or called directly by)
