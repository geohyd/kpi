--- conflicted
+++ resolved
@@ -1,9 +1,5 @@
 # coding: utf-8
-<<<<<<< HEAD
-
-=======
 import copy
->>>>>>> a18607cd
 import json
 from typing import Union
 
@@ -16,17 +12,13 @@
 from rest_framework import serializers
 from rest_framework.pagination import _positive_int as positive_int
 
-<<<<<<< HEAD
 from kpi.constants import (
     INSTANCE_FORMAT_TYPE_XML,
     INSTANCE_FORMAT_TYPE_JSON,
     PERM_PARTIAL_SUBMISSIONS,
     PERM_VIEW_SUBMISSIONS,
 )
-=======
-from kpi.constants import INSTANCE_FORMAT_TYPE_XML, INSTANCE_FORMAT_TYPE_JSON
 from kpi.exceptions import AbstractMethodError
->>>>>>> a18607cd
 from kpi.interfaces.sync_backend_media import SyncBackendMediaInterface
 from kpi.models.asset_file import AssetFile
 from kpi.models.paired_data import PairedData
