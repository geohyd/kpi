--- conflicted
+++ resolved
@@ -368,11 +368,7 @@
             permission_filters = self.asset.get_filters_for_partial_perm(
                 user.pk, perm=partial_perm)
         except ValueError:
-<<<<<<< HEAD
-            raise ValueError(_('Invalid `user_id` param'))
-=======
-            raise ValueError('Invalid `requesting_user_id` param')
->>>>>>> 7575fe75
+            raise ValueError('Invalid `user_id` param')
 
         if validate_count:
             return {
