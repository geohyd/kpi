# coding: utf-8
from __future__ import annotations
import abc
import copy
import datetime
import json
from datetime import date
from typing import Union, Iterator, Optional

from bson import json_util
from django.db.models.query import QuerySet
from django.utils import timezone
from django.utils.translation import gettext_lazy as t
from django.core.exceptions import PermissionDenied
from rest_framework import serializers
from rest_framework.pagination import _positive_int as positive_int
from shortuuid import ShortUUID

from kpi.constants import (
    SUBMISSION_FORMAT_TYPE_XML,
    SUBMISSION_FORMAT_TYPE_JSON,
    PERM_PARTIAL_SUBMISSIONS,
    PERM_VIEW_SUBMISSIONS,
)
from kpi.models.asset_file import AssetFile
from kpi.models.paired_data import PairedData
from kpi.utils.django_orm_helper import UpdateJSONFieldAttributes


class BaseDeploymentBackend(abc.ABC):
    """
    Defines the interface for a deployment backend.
    """

    PROTECTED_XML_FIELDS = [
        '__version__',
        'formhub',
        'meta',
    ]

    # XPaths are relative to the root node
    SUBMISSION_UUID_XPATH = './meta/deprecatedID'
    FORM_UUID_XPATH = './formhub/uuid'

    def __init__(self, asset):
        self.asset = asset
        # Python-only attribute used by `kpi.views.v2.data.DataViewSet.list()`
        self.current_submission_count = 0
        self.__stored_data_key = None

    @property
    def active(self):
        return self.get_data('active', False)

    @property
    @abc.abstractmethod
    def attachment_storage_bytes(self):
        pass

    @property
    def backend(self):
        return self.get_data('backend')

    @property
    def backend_response(self):
        return self.get_data('backend_response', {})

    @abc.abstractmethod
    def bulk_assign_mapped_perms(self):
        pass

    @abc.abstractmethod
    def bulk_update_submissions(
        self, data: dict, user: 'auth.User'
    ) -> dict:
        pass

    @abc.abstractmethod
    def calculated_submission_count(self, user: 'auth.User', **kwargs):
        pass

    @abc.abstractmethod
<<<<<<< HEAD
=======
    def set_enketo_open_rosa_server(
        self, require_auth: bool, enketo_id: str = None
    ):
        pass

    @property
    @abc.abstractmethod
    def submission_count_since_date(self, start_date: Optional[datetime.date] = None):
        pass

    @abc.abstractmethod
>>>>>>> e4d6ad3d
    def connect(self, active=False):
        pass

    @abc.abstractmethod
    def nlp_tracking_data(self, start_date: Optional[datetime.date] = None):
        pass

    def delete(self):
        self.asset._deployment_data.clear()  # noqa

    @abc.abstractmethod
    def delete_submission(self, submission_id: int, user: 'auth.User') -> dict:
        pass

    @abc.abstractmethod
    def delete_submissions(self, data: dict, user: 'auth.User', **kwargs) -> dict:
        pass

    @abc.abstractmethod
    def duplicate_submission(
        self, submission_id: int, user: 'auth.User'
    ) -> dict:
        pass

    @property
    @abc.abstractmethod
    def enketo_id(self):
        pass

    @abc.abstractmethod
    def get_attachment(
        self,
        submission_id_or_uuid: Union[int, str],
        user: 'auth.User',
        attachment_id: Optional[int] = None,
        xpath: Optional[str] = None,
    ) -> tuple:
        pass

    def get_attachment_objects_from_dict(self, submission: dict) -> list:
        pass

    @abc.abstractmethod
    def get_daily_counts(self, user: 'auth.User', timeframe: tuple[date, date]) -> dict:
        pass

    def get_data(
        self, dotted_path: str = None, default=None
    ) -> Union[None, int, str, dict]:
        """
        Access `self.asset._deployment_data` and return corresponding value of
        `dotted_path` if it exists. Otherwise, it returns `default`.
        If `dotted_path` is not provided, it returns the whole
        dictionary.
        """
        if not dotted_path:
            # We do not want to return the mutable object whose could be altered
            # later. `self.asset._deployment_data` should never be accessed
            # directly
            deployment_data_copy = copy.deepcopy(self.asset._deployment_data)  # noqa
            deployment_data_copy.pop('_stored_data_key', None)
            return deployment_data_copy

        value = None
        nested_path = dotted_path.split('.')
        nested_dict = self.asset._deployment_data  # noqa
        for key in nested_path:
            try:
                value = nested_dict[key]
            except KeyError:
                return default

            nested_dict = value

        return value

    @abc.abstractmethod
    def get_data_download_links(self):
        pass

    @abc.abstractmethod
    def get_enketo_survey_links(self):
        pass

    def get_submission(
        self,
        submission_id: int,
        user: 'auth.User',
        format_type: str = SUBMISSION_FORMAT_TYPE_JSON,
        request: Optional['rest_framework.request.Request'] = None,
        **mongo_query_params: dict
    ) -> Union[dict, str, None]:
        """
        Retrieve the corresponding submission whose id equals `submission_id`
        and which `user` is allowed to access.

        The format `format_type` can be either:
        - 'json' (See `kpi.constants.SUBMISSION_FORMAT_TYPE_JSON`)
        - 'xml' (See `kpi.constants.SUBMISSION_FORMAT_TYPE_XML`)

        MongoDB filters can be passed through `mongo_query_params` to narrow
        down the result.

        If `user` has no access to that submission or no matches are found,
        `None` is returned.
        If `format_type` is 'json', a dictionary is returned.
        Otherwise, if `format_type` is 'xml', a string is returned.
        """

        submissions = list(
            self.get_submissions(
                user,
                format_type,
                [int(submission_id)],
                request,
                **mongo_query_params
            )
        )
        try:
            return submissions[0]
        except IndexError:
            pass
        return None

    @abc.abstractmethod
    def get_submission_detail_url(self, submission_id: int) -> str:
        pass

    def get_submission_validation_status_url(self, submission_id: int) -> str:
        url = '{detail_url}validation_status/'.format(
            detail_url=self.get_submission_detail_url(submission_id)
        )
        return url

    @abc.abstractmethod
    def get_submissions(
        self,
        user: 'auth.User',
        format_type: str = SUBMISSION_FORMAT_TYPE_JSON,
        submission_ids: list = [],
        request: Optional['rest_framework.request.Request'] = None,
        **mongo_query_params
    ) -> Union[Iterator[dict], Iterator[str]]:
        """
        Retrieve submissions that `user` is allowed to access.

        The format `format_type` can be either:
        - 'json' (See `kpi.constants.SUBMISSION_FORMAT_TYPE_JSON`)
        - 'xml' (See `kpi.constants.SUBMISSION_FORMAT_TYPE_XML`)

        Results can be filtered by submission ids. Moreover MongoDB filters can
        be passed through `mongo_query_params` to narrow down the results.

        If `user` has no access to these submissions or no matches are found, an
        empty iterator is returned.

        If `format_type` is 'json', an iterator of dictionaries is returned.
        Otherwise, if `format_type` is 'xml', an iterator of strings is returned.
        """
        pass

    @abc.abstractmethod
    def get_validation_status(self, submission_id: int, user: 'auth.User') -> dict:
        """
        Return a formatted dict to be passed to a Response object
        """
        pass

    @property
    def last_submission_time(self):
        return self._last_submission_time()

    @property
    def mongo_userform_id(self):
        return None

    @abc.abstractmethod
    def redeploy(self, active: bool = None):
        pass

    def remove_from_kc_only_flag(self, *args, **kwargs):
        # TODO: This exists only to support KoBoCAT (see #1161) and should be
        # removed, along with all places where it is called, once we remove
        # KoBoCAT's ability to assign permissions (kobotoolbox/kobocat#642)

        # Do nothing, without complaint, so that callers don't have to worry
        # about whether the back end is KoBoCAT or something else
        pass

    @abc.abstractmethod
    def rename_enketo_id_key(self, previous_owner_username: str):
        pass

    def save_to_db(self, updates: dict):
        """
        Persist values from deployment data into the DB.
        `updates` is a dictionary of properties to update.
        E.g: `{"active": True, "status": "not-synced"}`
        """
        # Avoid circular imports
        # use `self.asset.__class__` instead of `from kpi.models import Asset`
        now = timezone.now()

        self.store_data(updates)
        self.asset.set_deployment_status()

        # never save `_stored_data_key` attribute
        updates.pop('_stored_data_key', None)

        self.asset.__class__.objects.filter(id=self.asset.pk).update(
            _deployment_data=UpdateJSONFieldAttributes(
                '_deployment_data',
                updates=updates,
            ),
            date_modified=now,
            _deployment_status=self.asset.deployment_status
        )
        self.asset.date_modified = now

    @abc.abstractmethod
    def set_active(self, active: bool):
        pass

    @abc.abstractmethod
    def set_asset_uid(self, **kwargs) -> bool:
        pass

    @abc.abstractmethod
    def set_enketo_open_rosa_server(self, require_auth: bool):
        pass

    @abc.abstractmethod
    def set_has_kpi_hooks(self):
        pass

    def set_status(self, status):
        self.save_to_db({'status': status})

    @abc.abstractmethod
    def set_validation_status(self,
                              submission_id: int,
                              user: 'auth.User',
                              data: dict,
                              method: str) -> dict:
        pass

    @abc.abstractmethod
    def set_validation_statuses(self, user: 'auth.User', data: dict) -> dict:
        pass

    @property
    def status(self):
        return self.get_data('status')

    def store_data(self, values: dict):
        """ Saves in memory only; writes nothing to the database """
        values = copy.deepcopy(values)
        self.__stored_data_key = ShortUUID().random(24)
        values['_stored_data_key'] = self.__stored_data_key
        self.asset._deployment_data.update(values)  # noqa

    @property
    def stored_data_key(self):
        return self.__stored_data_key

    @property
    @abc.abstractmethod
    def submission_count(self):
        pass

    @property
    @abc.abstractmethod
    def submission_count_since_date(
        self, start_date: Optional[datetime.date] = None
    ):
        pass

    @property
    @abc.abstractmethod
    def submission_list_url(self):
        pass

    @property
    @abc.abstractmethod
    def submission_model(self):
        pass

    @abc.abstractmethod
    def sync_media_files(self, file_type: str = AssetFile.FORM_MEDIA):
        pass

    def validate_submission_list_params(
        self,
        user: 'auth.User',
        format_type: str = SUBMISSION_FORMAT_TYPE_JSON,
        validate_count: bool = False,
        partial_perm=PERM_VIEW_SUBMISSIONS,
        **mongo_query_params
    ) -> dict:
        """
        Validates parameters (`mongo_query_params`) to be passed to MongoDB.
        parameters can be:
            - start
            - limit
            - sort
            - fields
            - query
            - submission_ids
        If `validate_count` is True,`start`, `limit`, `fields` and `sort` are
        ignored.
        If `user` has partial permissions, conditions are
        applied to the query to narrow down results to what they are allowed
        to see. Partial permissions are validated with 'view_submissions' by
        default. To check with another permission, pass a different permission
        to `partial_perm`.
        """

        if 'count' in mongo_query_params:
            raise serializers.ValidationError(
                {
                    'count': t(
                        'This param is not implemented. Use `count` property '
                        'of the response instead.'
                    )
                }
            )

        if validate_count is False and format_type == SUBMISSION_FORMAT_TYPE_XML:
            if 'sort' in mongo_query_params:
                # FIXME. Use Mongo to sort data and ask PostgreSQL to follow the order
                # See. https://stackoverflow.com/a/867578
                raise serializers.ValidationError({
                    'sort': t('This param is not supported in `XML` format')
                })

            if 'fields' in mongo_query_params:
                raise serializers.ValidationError({
                    'fields': t('This is not supported in `XML` format')
                })

        start = mongo_query_params.get('start', 0)
        limit = mongo_query_params.get('limit')
        sort = mongo_query_params.get('sort', {})
        fields = mongo_query_params.get('fields', [])
        query = mongo_query_params.get('query', {})
        submission_ids = mongo_query_params.get('submission_ids', [])
        skip_count = mongo_query_params.get('skip_count', False)

        # I've copied these `ValidationError` messages verbatim from DRF where
        # possible.TODO: Should this validation be in (or called directly by)
        # the view code? Does DRF have a validator for GET params?

        if isinstance(query, str):
            try:
                query = json.loads(query, object_hook=json_util.object_hook)
            except ValueError:
                raise serializers.ValidationError(
                    {'query': t('Value must be valid JSON.')}
                )

        if not isinstance(submission_ids, list):
            raise serializers.ValidationError(
                {'submission_ids': t('Value must be a list.')}
            )

        # This error should not be returned as `ValidationError` to user.
        # We want to return a 500.
        try:
            permission_filters = self.asset.get_filters_for_partial_perm(
                user.pk, perm=partial_perm)
        except ValueError:
            raise ValueError('Invalid `user_id` param')

        if validate_count:
            return {
                'query': query,
                'submission_ids': submission_ids,
                'permission_filters': permission_filters
            }

        if isinstance(sort, str):
            try:
                sort = json.loads(sort, object_hook=json_util.object_hook)
            except ValueError:
                raise serializers.ValidationError(
                    {'sort': t('Value must be valid JSON.')}
                )

        try:
            start = positive_int(start)
        except ValueError:
            raise serializers.ValidationError(
                {'start': t('A positive integer is required.')}
            )
        try:
            if limit is not None:
                limit = positive_int(limit, strict=True)
        except ValueError:
            raise serializers.ValidationError(
                {'limit': t('A positive integer is required.')}
            )

        if isinstance(fields, str):
            try:
                fields = json.loads(fields, object_hook=json_util.object_hook)
            except ValueError:
                raise serializers.ValidationError(
                    {'fields': t('Value must be valid JSON.')}
                )

        params = {
            'query': query,
            'start': start,
            'fields': fields,
            'sort': sort,
            'submission_ids': submission_ids,
            'permission_filters': permission_filters,
            'skip_count': skip_count,
        }

        if limit:
            params['limit'] = limit

        return params

    def validate_access_with_partial_perms(
        self,
        user: 'auth.User',
        perm: str,
        submission_ids: list = [],
        query: dict = {},
    ) -> list:
        """
        Validate whether `user` is allowed to perform write actions on
        submissions with the permission `perm`.
        It raises a `PermissionDenied` error if they cannot.

        Return a list of valid submission ids to pass to back end

        No validations are made whether `user` is granted with other permissions
        than 'partial_submission' permission.
        """
        if PERM_PARTIAL_SUBMISSIONS not in self.asset.get_perms(user):
            return

        allowed_submission_ids = []

        if not submission_ids:
            # if no submission ids are provided, the back end must rebuild the
            # query to retrieve the related submissions. Unfortunately, the
            # current back end (KoBoCAT) does not support row level permissions.
            # Thus, we need to fetch all the submissions the user is allowed to
            # see in order to to compare the requested subset of submissions to
            # all
            all_submissions = self.get_submissions(
                user=user,
                partial_perm=perm,
                fields=['_id'],
                skip_count=True,
            )
            allowed_submission_ids = [r['_id'] for r in all_submissions]

            # User should see at least one submission to be allowed to do
            # something
            if not allowed_submission_ids:
                raise PermissionDenied

            # if `query` is not provided, the action is performed on all
            # submissions. There are no needs to go further.
            if not query:
                return allowed_submission_ids

        submissions = self.get_submissions(
            user=user,
            partial_perm=perm,
            fields=['_id'],
            submission_ids=submission_ids,
            query=query,
            skip_count=True,
        )

        requested_submission_ids = [
            r['_id'] for r in submissions
        ]

        if not requested_submission_ids:
            raise PermissionDenied

        submission_ids = [int(id_) for id_ in set(submission_ids)]
        if (
            (allowed_submission_ids
             and set(requested_submission_ids).issubset(allowed_submission_ids))
            or sorted(requested_submission_ids) == sorted(submission_ids)
        ):
            # Regardless of whether or not the request contained a query or a
            # list of IDs, always return IDs here because the results of a
            # query may contain submissions that the requesting user is not
            # allowed to access. For example,
            #   - In submissions 4, 5, and 6, the response to the "state"
            #       question was "California"
            #   - Bob is allowed to access only submissions made by Jerry
            #   - Jerry uploaded submissions 5, 6, and 7
            #   - Bob submits a query for all submissions where
            #       `{"state": "California"}`
            #   - Bob must only see submissions 5 and 6

            return requested_submission_ids

        raise PermissionDenied

    @property
    def version(self):
        raise NotImplementedError('Use `asset.deployment.version_id`')

    @property
    def version_id(self):
        return self.get_data('version')

    def _get_metadata_queryset(self, file_type: str) -> Union[QuerySet, list]:
        """
        Returns a list of objects, or a QuerySet to pass to Celery to
        synchronize with the backend.
        Can be used inside the implementation of `sync_media_files()`
        """
        if file_type == AssetFile.FORM_MEDIA:
            # Order by `date_deleted` to process deleted files first in case
            # two entries contain the same file but one is flagged as deleted
            return self.asset.asset_files.filter(
                file_type=AssetFile.FORM_MEDIA
            ).order_by('date_deleted')
        else:
            queryset = PairedData.objects(self.asset).values()
            return queryset<|MERGE_RESOLUTION|>--- conflicted
+++ resolved
@@ -80,20 +80,6 @@
         pass
 
     @abc.abstractmethod
-<<<<<<< HEAD
-=======
-    def set_enketo_open_rosa_server(
-        self, require_auth: bool, enketo_id: str = None
-    ):
-        pass
-
-    @property
-    @abc.abstractmethod
-    def submission_count_since_date(self, start_date: Optional[datetime.date] = None):
-        pass
-
-    @abc.abstractmethod
->>>>>>> e4d6ad3d
     def connect(self, active=False):
         pass
 
@@ -322,7 +308,9 @@
         pass
 
     @abc.abstractmethod
-    def set_enketo_open_rosa_server(self, require_auth: bool):
+    def set_enketo_open_rosa_server(
+        self, require_auth: bool, enketo_id: str = None
+    ):
         pass
 
     @abc.abstractmethod
