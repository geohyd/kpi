# coding: utf-8
import copy
import re
import uuid
from datetime import datetime

import pytz
from django.urls import reverse
from rest_framework import status

from kpi.constants import (
    INSTANCE_FORMAT_TYPE_JSON,
    INSTANCE_FORMAT_TYPE_XML,
)
from .base_backend import BaseDeploymentBackend


class MockDeploymentBackend(BaseDeploymentBackend):
    """
    Only used for unit testing and interface testing.
    """

    def bulk_assign_mapped_perms(self):
        pass

    def bulk_update_submissions(
<<<<<<< HEAD
        self, request_data: dict, requesting_user_id: int
=======
        self, request_data: dict, requesting_user: 'auth.User'
>>>>>>> 0989ce5c
    ) -> dict:
        payload = self.__prepare_bulk_update_payload(request_data)
        all_submissions = copy.copy(self.get_data('submissions'))
        instance_ids = payload.pop('submission_ids')

        responses = []
        for submission in all_submissions:
            if submission['_id'] in instance_ids:
                _uuid = uuid.uuid4()
                submission['deprecatedID'] = submission['instanceID']
                submission['instanceID'] = f'uuid:{_uuid}'
                for k, v in payload['data'].items():
                    submission[k] = v
                responses.append(
                    {
                        'uuid': _uuid,
                        'response': {},
                    }
                )

        return self.__prepare_bulk_update_response(responses)

    def calculated_submission_count(self, requesting_user_id, **kwargs):
        params = self.validate_submission_list_params(requesting_user_id,
                                                      validate_count=True,
                                                      **kwargs)
        instances = self.get_submissions(requesting_user_id, **params)
        return len(instances)

    def connect(self, active=False):
        self.store_data({
            'backend': 'mock',
            'identifier': 'mock://%s' % self.asset.uid,
            'active': active,
            'backend_response': {
                'downloadable': active,
                'has_kpi_hook': self.asset.has_active_hooks,
                'kpi_asset_uid': self.asset.uid
            }
        })

    def delete_submission(self, pk, user):
        """
        Deletes submission
        :param pk: int
        :param user: User
        :return: JSON
        """
        # No need to delete data, just fake it
        return {
            "content_type": "application/json",
            "status": status.HTTP_204_NO_CONTENT,
        }

    def duplicate_submission(
<<<<<<< HEAD
        self, requesting_user_id: int, instance_id: int, **kwargs: dict
=======
        self, requesting_user: 'auth.User', instance_id: int, **kwargs: dict
>>>>>>> 0989ce5c
    ) -> dict:
        # TODO: Make this operate on XML somehow and reuse code from
        # KobocatDeploymentBackend, to catch issues like #3054
        all_submissions = self.get_data('submissions')
        submission = next(
            filter(lambda sub: sub['_id'] == instance_id, all_submissions)
        )
        next_id = max((sub['_id'] for sub in all_submissions)) + 1
        updated_time = datetime.now(tz=pytz.UTC).isoformat('T', 'milliseconds')
        updated_fields = {
            '_id': next_id,
            'start': updated_time,
            'end': updated_time,
            'instanceID': f'uuid:{uuid.uuid4()}'
        }

        return {**submission, **updated_fields}

    def get_data_download_links(self):
        return {}

    def get_enketo_survey_links(self):
        # `self` is a demo Enketo form, but there's no guarantee it'll be
        # around forever.
        return {
            'offline_url': 'https://enke.to/_/#self',
            'url': 'https://enke.to/::self',
            'iframe_url': 'https://enke.to/i/::self',
            'preview_url': 'https://enke.to/preview/::self',
            # 'preview_iframe_url': 'https://enke.to/preview/i/::self',
        }

    def get_submission_detail_url(self, submission_pk):
        # This doesn't really need to be implemented.
        # We keep it to stay close to `KobocatDeploymentBackend`
        url = '{list_url}{pk}/'.format(
            list_url=self.submission_list_url,
            pk=submission_pk
        )
        return url

    def get_submission_edit_url(self, submission_pk, user, params=None):
        """
        Gets edit URL of the submission in a format FE can understand

        :param submission_pk: int
        :param user: User
        :param params: dict
        :return: dict
        """

        return {
            "data": {
                "url": "http://server.mock/enketo/{}".format(submission_pk)
            }
        }

    def get_submission_validation_status_url(self, submission_pk):
        # This doesn't really need to be implemented.
        # We keep it to stay close to `KobocatDeploymentBackend`
        url = '{detail_url}validation_status/'.format(
            detail_url=self.get_submission_detail_url(submission_pk)
        )
        return url

    def get_submissions(self, requesting_user_id,
                        format_type=INSTANCE_FORMAT_TYPE_JSON,
                        instance_ids=[], **kwargs):
        """
        Retrieves submissions on `format_type`.
        It can be filtered on instances ids.

        Args:
            requesting_user_id (int)
            format_type (str): INSTANCE_FORMAT_TYPE_JSON|INSTANCE_FORMAT_TYPE_XML
            instance_ids (list): Instance ids to retrieve
            kwargs (dict): Filters to pass to MongoDB. See
                https://docs.mongodb.com/manual/reference/operator/query/

        Returns:
            (dict|str|`None`): Depending of `format_type`, it can return:
                - Mongo JSON representation as a dict
                - Instances' XML as string
                - `None` if no results
        """

        submissions = self.get_data("submissions", [])
        kwargs['instance_ids'] = instance_ids
        params = self.validate_submission_list_params(requesting_user_id,
                                                      format_type=format_type,
                                                      **kwargs)
        permission_filters = params['permission_filters']

        if len(instance_ids) > 0:
            if format_type == INSTANCE_FORMAT_TYPE_XML:
                instance_ids = [str(instance_id) for instance_id in
                                instance_ids]
                # ugly way to find matches, but it avoids to load each xml in memory  # noqa
                pattern = r'<{id_field}>({instance_ids})<\/{id_field}>'.format(
                    instance_ids='|'.join(instance_ids),
                    id_field=self.INSTANCE_ID_FIELDNAME
                )
                submissions = [
                    submission
                    for submission in submissions
                    if re.search(pattern, submission)
                ]
            else:
                instance_ids = [
                    int(instance_id)
                    for instance_id in instance_ids
                ]

                submissions = [
                    submission
                    for submission in submissions
                    if submission.get(self.INSTANCE_ID_FIELDNAME)
                    in instance_ids
                ]

        if permission_filters:
            submitted_by = [k.get('_submitted_by') for k in permission_filters]
            if format_type == INSTANCE_FORMAT_TYPE_XML:
                # TODO handle `submitted_by` too.
                raise NotImplementedError
            else:
                submissions = [
                    submission
                    for submission in submissions
                    if submission.get('_submitted_by') in submitted_by
                ]

        # Python-only attribute used by `kpi.views.v2.data.DataViewSet.list()`
        self.current_submissions_count = len(submissions)

        # TODO: support other query parameters?
        if 'limit' in params:
            submissions = submissions[:params['limit']]

        return submissions

    def get_validation_status(self, submission_pk, params, user):
        submission = self.get_submission(submission_pk, user.id,
                                         INSTANCE_FORMAT_TYPE_JSON)
        return {
            "data": submission.get("_validation_status")
        }

    def mock_submissions(self, submissions: list):
        """
        Insert dummy submissions into deployment data
        """
        self.store_data({"submissions": submissions})
        self.asset.save(create_version=False)

    def redeploy(self, active=None):
        """
        Replace (overwrite) the deployment, keeping the same identifier, and
        optionally changing whether the deployment is active
        """
        if active is None:
            active = self.active

        self.store_data({
            'active': active,
            'version': self.asset.version_id,
        })

        self.set_asset_uid()

<<<<<<< HEAD
    def set_active(self, active):
        self.save_to_db({
            'active': bool(active),
        })

=======
>>>>>>> 0989ce5c
    def set_asset_uid(self, **kwargs) -> bool:
        backend_response = self.backend_response
        backend_response.update({
            'kpi_asset_uid': self.asset.uid,
        })
        self.store_data({
            'backend_response': backend_response
        })

<<<<<<< HEAD
=======
    def set_active(self, active):
        self.save_to_db({
            'active': bool(active),
        })

>>>>>>> 0989ce5c
    def set_has_kpi_hooks(self):
        """
        Store a boolean which indicates that KPI has active hooks (or not)
        and, if it is the case, it should receive notifications when new data
        comes in
        """
        has_active_hooks = self.asset.has_active_hooks
        self.store_data({
            'has_kpi_hooks': has_active_hooks,
        })

    def set_namespace(self, namespace):
        self.store_data({
            'namespace': namespace,
        })

    def set_validation_status(self, submission_pk, data, user, method):
        pass

    def set_validation_statuses(self, data, user, method):
        pass

    @property
    def submission_list_url(self):
        # This doesn't really need to be implemented.
        # We keep it to stay close to `KobocatDeploymentBackend`
        view_name = 'submission-list'
        namespace = self.get_data('namespace', None)
        if namespace is not None:
            view_name = '{}:{}'.format(namespace, view_name)
        return reverse(view_name,
                       kwargs={"parent_lookup_asset": self.asset.uid})

<<<<<<< HEAD
    def sync_media_files(self, *args, **kwargs):
=======
    def sync_media_files(self):
>>>>>>> 0989ce5c
        pass

    def _mock_submission(self, submission):
        """
        @TODO may be useless because of mock_submissions. Remove if it's not used anymore anywhere else.
        :param submission:
        """
        submissions = self.get_data('submissions', [])
        submissions.append(submission)
        self.store_data({
            'submissions': submissions,
        })

    def _submission_count(self):
        submissions = self.get_data('submissions', [])
        return len(submissions)

    @staticmethod
    def __prepare_bulk_update_payload(request_data: dict) -> dict:
        # For some reason DRF puts the strings into a list so this just takes
        # them back out again to more accurately reflect the behaviour of the
        # non-mocked methods
        for k, v in request_data['data'].items():
            request_data['data'][k] = v[0]

        request_data['submission_ids'] = list(
            set(map(int, request_data['submission_ids']))
        )

        return request_data

    @staticmethod
    def __prepare_bulk_update_response(kc_responses: list) -> dict:
        total_update_attempts = len(kc_responses)
        total_successes = total_update_attempts  # all will be successful
        return {
            'status': status.HTTP_200_OK,
            'data': {
                'count': total_update_attempts,
                'successes': total_successes,
                'failures': total_update_attempts - total_successes,
                'results': kc_responses,
            },
        }<|MERGE_RESOLUTION|>--- conflicted
+++ resolved
@@ -24,11 +24,7 @@
         pass
 
     def bulk_update_submissions(
-<<<<<<< HEAD
-        self, request_data: dict, requesting_user_id: int
-=======
         self, request_data: dict, requesting_user: 'auth.User'
->>>>>>> 0989ce5c
     ) -> dict:
         payload = self.__prepare_bulk_update_payload(request_data)
         all_submissions = copy.copy(self.get_data('submissions'))
@@ -84,11 +80,7 @@
         }
 
     def duplicate_submission(
-<<<<<<< HEAD
-        self, requesting_user_id: int, instance_id: int, **kwargs: dict
-=======
-        self, requesting_user: 'auth.User', instance_id: int, **kwargs: dict
->>>>>>> 0989ce5c
+        self, requesting_user: 'auth.User', instance_id: int, **kwargs
     ) -> dict:
         # TODO: Make this operate on XML somehow and reuse code from
         # KobocatDeploymentBackend, to catch issues like #3054
@@ -259,14 +251,11 @@
 
         self.set_asset_uid()
 
-<<<<<<< HEAD
     def set_active(self, active):
         self.save_to_db({
             'active': bool(active),
         })
 
-=======
->>>>>>> 0989ce5c
     def set_asset_uid(self, **kwargs) -> bool:
         backend_response = self.backend_response
         backend_response.update({
@@ -276,14 +265,6 @@
             'backend_response': backend_response
         })
 
-<<<<<<< HEAD
-=======
-    def set_active(self, active):
-        self.save_to_db({
-            'active': bool(active),
-        })
-
->>>>>>> 0989ce5c
     def set_has_kpi_hooks(self):
         """
         Store a boolean which indicates that KPI has active hooks (or not)
@@ -317,11 +298,7 @@
         return reverse(view_name,
                        kwargs={"parent_lookup_asset": self.asset.uid})
 
-<<<<<<< HEAD
     def sync_media_files(self, *args, **kwargs):
-=======
-    def sync_media_files(self):
->>>>>>> 0989ce5c
         pass
 
     def _mock_submission(self, submission):
