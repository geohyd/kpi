--- conflicted
+++ resolved
@@ -50,19 +50,11 @@
 
         return self.__prepare_bulk_update_response(responses)
 
-<<<<<<< HEAD
     def calculated_submission_count(self, user: 'auth.User', **kwargs):
         params = self.validate_submission_list_params(
             user=user, validate_count=True, **kwargs
         )
         instances = self.get_submissions(user, **params)
-=======
-    def calculated_submission_count(self, requesting_user_id, **kwargs):
-        params = self.validate_submission_list_params(requesting_user_id,
-                                                      validate_count=True,
-                                                      **kwargs)
-        instances = self.get_submissions(requesting_user_id, **params)
->>>>>>> f4bec05c
         return len(instances)
 
     def connect(self, active=False):
