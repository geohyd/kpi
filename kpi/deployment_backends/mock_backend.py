--- conflicted
+++ resolved
@@ -193,7 +193,26 @@
     def get_data_download_links(self):
         return {}
 
-<<<<<<< HEAD
+    def get_enketo_submission_url(
+        self, submission_id: int, user: 'auth.User', params: dict = None
+    ) -> dict:
+        """
+        Gets URL of the submission in a format FE can understand
+        """
+
+        self.validate_write_access_with_partial_perms(
+            user=user,
+            perm=PERM_CHANGE_SUBMISSIONS,
+            submission_ids=[submission_id],
+        )
+
+        return {
+            'content_type': 'application/json',
+            'data': {
+                'url': f'http://server.mock/enketo/{submission_id}'
+            }
+        }
+
     def get_enketo_survey_links(self):
         # `self` is a demo Enketo form, but there's no guarantee it'll be
         # around forever.
@@ -210,40 +229,6 @@
         # We keep it to stay close to `KobocatDeploymentBackend`
         url = f'{self.submission_list_url}{submission_id}/'
         return url
-
-    def get_submission_edit_url(
-=======
-    def get_enketo_submission_url(
->>>>>>> a2fd02c4
-        self, submission_id: int, user: 'auth.User', params: dict = None
-    ) -> dict:
-        """
-        Gets URL of the submission in a format FE can understand
-        """
-
-        self.validate_write_access_with_partial_perms(
-            user=user,
-            perm=PERM_CHANGE_SUBMISSIONS,
-            submission_ids=[submission_id],
-        )
-
-        return {
-            'content_type': 'application/json',
-            'data': {
-                'url': f'http://server.mock/enketo/{submission_id}'
-            }
-        }
-
-    def get_enketo_survey_links(self):
-        # `self` is a demo Enketo form, but there's no guarantee it'll be
-        # around forever.
-        return {
-            'offline_url': 'https://enke.to/_/#self',
-            'url': 'https://enke.to/::self',
-            'iframe_url': 'https://enke.to/i/::self',
-            'preview_url': 'https://enke.to/preview/::self',
-            # 'preview_iframe_url': 'https://enke.to/preview/i/::self',
-        }
 
     def get_submission_detail_url(self, submission_id: int) -> str:
         # This doesn't really need to be implemented.
