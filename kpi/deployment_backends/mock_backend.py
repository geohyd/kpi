# coding: utf-8
import copy
import time
import uuid
from datetime import datetime

import pytz
from deepmerge import always_merger
from dicttoxml import dicttoxml
from django.conf import settings
from django.urls import reverse
from rest_framework import status

from kpi.constants import (
    INSTANCE_FORMAT_TYPE_JSON,
    INSTANCE_FORMAT_TYPE_XML,
    PERM_CHANGE_SUBMISSIONS,
    PERM_DELETE_SUBMISSIONS,
    PERM_VALIDATE_SUBMISSIONS,
)
from kpi.interfaces.sync_backend_media import SyncBackendMediaInterface
from kpi.models.asset_file import AssetFile
from kpi.utils.mongo_helper import MongoHelper
from kpi.utils.iterators import to_int
from .base_backend import BaseDeploymentBackend


class MockDeploymentBackend(BaseDeploymentBackend):
    """
    Only used for unit testing and interface testing.
    """

    def bulk_assign_mapped_perms(self):
        pass

    def bulk_update_submissions(
        self, data: dict, user: 'auth.User'
    ) -> dict:

        submission_ids = self.validate_write_access_with_partial_perms(
            user=user,
            perm=PERM_CHANGE_SUBMISSIONS,
            submission_ids=data['submission_ids'],
            query=data['query'],
        )

        if not submission_ids:
            submission_ids = data['submission_ids']

        submissions = self.get_submissions(
            user=user,
            format_type=INSTANCE_FORMAT_TYPE_JSON,
            submission_ids=submission_ids
        )

        submission_ids = to_int(submission_ids)

        responses = []
        for submission in submissions:
            if submission['_id'] in submission_ids:
                _uuid = uuid.uuid4()
                submission['deprecatedID'] = submission['instanceID']
                submission['instanceID'] = f'uuid:{_uuid}'
                for k, v in data['data'].items():
                    submission[k] = v

                # Mirror KobocatDeploymentBackend responses
                responses.append(
                    {
                        'uuid': _uuid,
                        'status_code': status.HTTP_201_CREATED,
                        'message': 'Successful submission'
                    }
                )

        self.mock_submissions(submissions)
        return self.__prepare_bulk_update_response(responses)

    def calculated_submission_count(self, user: 'auth.User', **kwargs) -> int:
        params = self.validate_submission_list_params(user,
                                                      validate_count=True,
                                                      **kwargs)
        return MongoHelper.get_count(self.mongo_userform_id, **params)

    def connect(self, active=False):
        self.store_data({
            'backend': 'mock',
            'identifier': 'mock://%s' % self.asset.uid,
            'active': active,
            'backend_response': {
                'downloadable': active,
                'has_kpi_hook': self.asset.has_active_hooks,
                'kpi_asset_uid': self.asset.uid
            }
        })

    def delete_submission(self, submission_id: int, user: 'auth.User') -> dict:
        """
        Delete a submission
        """
        self.validate_write_access_with_partial_perms(
            user=user,
            perm=PERM_DELETE_SUBMISSIONS,
            submission_ids=[submission_id],
        )

        settings.MONGO_DB.instances.delete_one({'_id': submission_id})

        return {
            'content_type': 'application/json',
            'status': status.HTTP_204_NO_CONTENT,
        }

    def delete_submissions(self, data: dict, user: 'auth.User') -> dict:
        """
        Bulk delete provided submissions authenticated by `user`'s API token.

        `data` should contains the submission ids or the query to get the subset
        of submissions to delete
        Example:
             {"submission_ids": [1, 2, 3]}
             or
             {"query": {"Question": "response"}
        """
        submission_ids = self.validate_write_access_with_partial_perms(
            user=user,
            perm=PERM_DELETE_SUBMISSIONS,
            submission_ids=data['submission_ids'],
            query=data['query'],
        )

        if not submission_ids:
            submission_ids = data['submission_ids']
        else:
            data['query'] = {}

        # Retrieve the subset of submissions to delete
        submissions = self.get_submissions(user,
                                           submission_ids=submission_ids,
                                           query=data['query'])

        # If no submissions have been fetched, user is not allowed to perform
        # the request
        if not submissions:
            return {
                'content_type': 'application/json',
                'status': status.HTTP_404_NOT_FOUND,
            }

        # We could use `delete_many()` but we would have to recreate the query
        # with submission ids or query.
        for submission in submissions:
            submission_id = submission['_id']
            settings.MONGO_DB.instances.delete_one(
                {'_id': submission_id}
            )

        return {
            'content_type': 'application/json',
            'status': status.HTTP_204_NO_CONTENT,
        }

    def duplicate_submission(
        self, submission_id: int, user: 'auth.User'
    ) -> dict:
        # TODO: Make this operate on XML somehow and reuse code from
        # KobocatDeploymentBackend, to catch issues like #3054

        self.validate_write_access_with_partial_perms(
            user=user,
            perm=PERM_CHANGE_SUBMISSIONS,
            submission_ids=[submission_id],
        )

        duplicated_submission = copy.deepcopy(
            self.get_submission(submission_id, user=user)
        )
        updated_time = datetime.now(tz=pytz.UTC).isoformat('T', 'milliseconds')
        next_id = max([
            s['_id']
            for s in self.get_submissions(self.asset.owner, fields=['_id'])
        ]) + 1
        duplicated_submission.update({
            '_id': next_id,
            'start': updated_time,
            'end': updated_time,
            'instanceID': f'uuid:{uuid.uuid4()}'
        })

        settings.MONGO_DB.instances.insert_one(duplicated_submission)
        return duplicated_submission

    def get_data_download_links(self):
        return {}

    def get_enketo_submission_url(
        self, submission_id: int, user: 'auth.User', params: dict = None
    ) -> dict:
        """
        Gets URL of the submission in a format FE can understand
        """

        self.validate_write_access_with_partial_perms(
            user=user,
            perm=PERM_CHANGE_SUBMISSIONS,
            submission_ids=[submission_id],
        )

        return {
            'content_type': 'application/json',
            'data': {
                'url': f'http://server.mock/enketo/{submission_id}'
            }
        }

    def get_enketo_survey_links(self):
        # `self` is a demo Enketo form, but there's no guarantee it'll be
        # around forever.
        return {
            'offline_url': 'https://enke.to/_/#self',
            'url': 'https://enke.to/::self',
            'iframe_url': 'https://enke.to/i/::self',
            'preview_url': 'https://enke.to/preview/::self',
            # 'preview_iframe_url': 'https://enke.to/preview/i/::self',
        }

    def get_submission_detail_url(self, submission_id: int) -> str:
        # This doesn't really need to be implemented.
        # We keep it to stay close to `KobocatDeploymentBackend`
        url = f'{self.submission_list_url}{submission_id}/'
<<<<<<< HEAD
        return url

    def get_submission_detail_url(self, submission_id: int) -> str:
        # This doesn't really need to be implemented.
        # We keep it to stay close to `KobocatDeploymentBackend`
        url = f'{self.submission_list_url}/{submission_id}'
=======
>>>>>>> 8df585ee
        return url

    def get_submission_validation_status_url(self, submission_id: int) -> str:
        url = '{detail_url}validation_status/'.format(
            detail_url=self.get_submission_detail_url(submission_id)
        )
        return url

    def get_submissions(self,
                        user: 'auth.User',
                        format_type: str = INSTANCE_FORMAT_TYPE_JSON,
                        submission_ids: list = [],
                        **kwargs) -> list:
        """
        Retrieves submissions whose `user` is allowed to access
        The format `format_type` can be either:
        - 'json' (See `kpi.constants.INSTANCE_FORMAT_TYPE_JSON)
        - 'xml' (See `kpi.constants.INSTANCE_FORMAT_TYPE_XML)

        Results can be filtered on instance ids and/or MongoDB filters can be
        passed through `kwargs`
        """

        kwargs['submission_ids'] = submission_ids
        params = self.validate_submission_list_params(user,
                                                      format_type=format_type,
                                                      **kwargs)

        submissions, total_count = MongoHelper.get_instances(
            self.mongo_userform_id, **params)

        # Python-only attribute used by `kpi.views.v2.data.DataViewSet.list()`
        self.current_submissions_count = total_count

        submissions = [
            MongoHelper.to_readable_dict(submission)
            for submission in submissions
        ]

        if format_type != INSTANCE_FORMAT_TYPE_XML:
            return submissions

        return [
            dicttoxml(
                self.__prepare_xml(submission),
                attr_type=False,
                custom_root=self.asset.uid,
            ).decode()
            for submission in submissions
        ]

    def get_validation_status(
        self, submission_id, user: 'auth.User', params: dict
    ) -> dict:

        submission = self.get_submission(submission_id, user)
        return {
            'content_type': 'application/json',
            'data': submission.get('_validation_status')
        }

    def mock_submissions(self, submissions: list):
        """
        Insert dummy submissions into deployment data
        """
        settings.MONGO_DB.instances.drop()
        for idx, submission in enumerate(submissions):
            submission[MongoHelper.USERFORM_ID] = self.mongo_userform_id
            # Some data already provide `_id`. Use it if it is present.
            # There could be conflicts if some submissions come with an id
            # or others do not.
            # MockMongo will raise a DuplicateKey error
            if '_id' not in submission:
                submission['_id'] = idx + 1
            settings.MONGO_DB.instances.insert_one(submission)

    @property
    def mongo_userform_id(self):
        return f'{self.asset.owner.username}_{self.asset.uid}'

    def redeploy(self, active: bool = None):
        """
        Replace (overwrite) the deployment, keeping the same identifier, and
        optionally changing whether the deployment is active
        """
        if active is None:
            active = self.active

        self.store_data({
            'active': active,
            'version': self.asset.version_id,
        })

        self.set_asset_uid()

    def set_active(self, active: bool):
        self.save_to_db({
            'active': bool(active),
        })

    def set_asset_uid(self, **kwargs) -> bool:
        backend_response = self.backend_response
        backend_response.update({
            'kpi_asset_uid': self.asset.uid,
        })
        self.store_data({
            'backend_response': backend_response
        })

    def set_has_kpi_hooks(self):
        """
        Store a boolean which indicates that KPI has active hooks (or not)
        and, if it is the case, it should receive notifications when new data
        comes in
        """
        has_active_hooks = self.asset.has_active_hooks
        self.store_data({
            'has_kpi_hooks': has_active_hooks,
        })

    def set_namespace(self, namespace):
        self.store_data({
            'namespace': namespace,
        })

    def set_validation_status(self,
                              submission_id: int,
                              user: 'auth.User',
                              data: dict,
                              method: str) -> dict:

        self.validate_write_access_with_partial_perms(
            user=user,
            perm=PERM_VALIDATE_SUBMISSIONS,
            submission_ids=[submission_id],
        )

        validation_status = {}
        status_code = status.HTTP_204_NO_CONTENT

        if method != 'DELETE':
            validation_status = {
                'timestamp': int(time.time()),
                'uid': data['validation_status.uid'],
                'by_whom': user.username,
            }
            status_code = status.HTTP_200_OK

        settings.MONGO_DB.instances.update_one(
            {'_id': submission_id},
            {'$set': {'_validation_status': validation_status}},
        )
        return {
            'content_type': 'application/json',
            'status': status_code,
            'data': validation_status
        }

    def set_validation_statuses(self, user: 'auth.User', data: dict) -> dict:
        """
        Bulk update validation status for provided submissions.

        `data` should contains either the submission ids or the query to
        retrieve the subset of submissions chosen by then user.
        If none of them are provided, all the submissions are selected
        Examples:
            {"submission_ids": [1, 2, 3]}
            {"query":{"_validation_status.uid":"validation_status_not_approved"}
        
        """

        submission_ids = self.validate_write_access_with_partial_perms(
            user=user,
            perm=PERM_VALIDATE_SUBMISSIONS,
            submission_ids=data['submission_ids'],
            query=data['query'],
        )

        if not submission_ids:
            submission_ids = data['submission_ids']
        else:
            # Reset query because submission ids are provided from partial
            # perms validation
            data['query'] = {}

        submissions = self.get_submissions(
            user=user,
            submission_ids=submission_ids,
            query=data['query'],
            fields=['_id'],
        )

        submissions_count = 0

        for submission in submissions:
            if not data['validation_status.uid']:
                validation_status = {}
            else:
                validation_status = {
                    'timestamp': int(time.time()),
                    'uid': data['validation_status.uid'],
                    'by_whom': user.username,
                }
            settings.MONGO_DB.instances.update_one(
                {'_id': submission['_id']},
                {'$set': {'_validation_status': validation_status}},
            )

            submissions_count += 1

        return {
            'content_type': 'application/json',
            'status': status.HTTP_200_OK,
            'data': {
                'detail': f'{submissions_count} submissions have been updated'
            }
        }

    @property
    def submission_list_url(self):
        # This doesn't really need to be implemented.
        # We keep it to stay close to `KobocatDeploymentBackend`
        view_name = 'submission-list'
        namespace = self.get_data('namespace', None)
        if namespace is not None:
            view_name = '{}:{}'.format(namespace, view_name)
        return reverse(view_name,
                       kwargs={'parent_lookup_asset': self.asset.uid})

    def sync_media_files(self, file_type: str = AssetFile.FORM_MEDIA):
        queryset = self._get_metadata_queryset(file_type=file_type)
        for obj in queryset:
            assert issubclass(obj.__class__, SyncBackendMediaInterface)

    @staticmethod
    def __prepare_bulk_update_response(kc_responses: list) -> dict:
        total_update_attempts = len(kc_responses)
        total_successes = total_update_attempts  # all will be successful
        return {
            'status': status.HTTP_200_OK,
            'data': {
                'count': total_update_attempts,
                'successes': total_successes,
                'failures': total_update_attempts - total_successes,
                'results': kc_responses,
            },
        }

    @staticmethod
    def __prepare_xml(submission: dict) -> dict:
        submission_copy = copy.deepcopy(submission)

        for k, v in submission_copy.items():
            if '/' not in k:
                continue
            value = v
            for key in reversed(k.strip('/').split('/')):
                value = {key: value}
            always_merger.merge(submission, value)
            del submission[k]

        return submission<|MERGE_RESOLUTION|>--- conflicted
+++ resolved
@@ -228,15 +228,6 @@
         # This doesn't really need to be implemented.
         # We keep it to stay close to `KobocatDeploymentBackend`
         url = f'{self.submission_list_url}{submission_id}/'
-<<<<<<< HEAD
-        return url
-
-    def get_submission_detail_url(self, submission_id: int) -> str:
-        # This doesn't really need to be implemented.
-        # We keep it to stay close to `KobocatDeploymentBackend`
-        url = f'{self.submission_list_url}/{submission_id}'
-=======
->>>>>>> 8df585ee
         return url
 
     def get_submission_validation_status_url(self, submission_id: int) -> str:
