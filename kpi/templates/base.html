<!DOCTYPE html>
<!--[if lt IE 7]> <html class="no-js lt-ie9 lt-ie8 lt-ie7"> <![endif]-->
<!--[if IE 7]> <html class="no-js lt-ie9 lt-ie8"> <![endif]-->
<!--[if IE 8]> <html class="no-js lt-ie9"> <![endif]-->
<!--[if gt IE 8]><!--> <html class="no-js"> <!--<![endif]-->
<head>
    {% load staticfiles %}
    {% load i18n %}
    {% load render_bundle from webpack_loader %}
    {% render_bundle 'app' 'css' %}
    {% render_bundle 'app' 'js' %}

<link rel="stylesheet" href="{% static 'css/normalize.min.css' %}">
<link href="//netdna.bootstrapcdn.com/font-awesome/4.0.3/css/font-awesome.css" rel="stylesheet">
<meta charset="utf-8">
<meta http-equiv="X-UA-Compatible" content="IE=edge">
<<<<<<< HEAD
<title>{% trans 'KoBoToolbox' %} {% block title %}{% endblock %}</title>
<meta name="description" content="">
=======
<title>KoBoToolbox {% block title %}{% endblock %}</title>
<meta name="description" content="KoBoToolbox is a free toolkit collecting and managing data in challenging environments and is the most widely-used tool in humanitarian emergencies">
>>>>>>> fb80ae04
<meta name="viewport" content="width=device-width, initial-scale=1">
<link rel="icon" type="image/x-icon" href="{% static 'img/favicon.ico' %}" />
<!-- iPhone + iPad icons -->
<link rel="apple-touch-icon-precomposed" sizes="114x114" href="{% static 'img/apple-touch-icon-114x114.png' %}">
<link rel="apple-touch-icon-precomposed" sizes="72x72" href="{% static 'img/apple-touch-icon-72x72-precomposed.png' %}">
<link rel="apple-touch-icon-precomposed" href="{% static 'img/apple-touch-icon-precomposed.png' %}">
<link rel="apple-touch-icon" href="{% static 'img/apple-touch-icon.png' %}">
{% block head %}{% endblock %}
</head>
<body>
<div class="registration__bg">
{% block content %}{% endblock %}
{% if livereload_address %}
<script src="{{livereload_address}}"></script>
{% endif %}

{% block foot %}
  <div class="registration__footer">
    <div class="registration__legal">
      {% if config.TERMS_OF_SERVICE_URL %}
      <a href="{{config.TERMS_OF_SERVICE_URL}}" target="_blank">{% trans "Terms and Conditions" %}</a>
      {% endif %}
      {% if config.PRIVACY_POLICY_URL %}
      <a href="{{config.PRIVACY_POLICY_URL}}" target="_blank">{% trans "Privacy Policy" %}</a>
      {% endif %}
    </div>
    {% block background_credit %}
      {{ block.super }}
    {% endblock %}
  </div>
{% endblock %}
</div>

{% if google_analytics_token %}
<script>
  (function(i,s,o,g,r,a,m){i['GoogleAnalyticsObject']=r;i[r]=i[r]||function(){
  (i[r].q=i[r].q||[]).push(arguments)},i[r].l=1*new Date();a=s.createElement(o),
  m=s.getElementsByTagName(o)[0];a.async=1;a.src=g;m.parentNode.insertBefore(a,m)
  })(window,document,'script','//www.google-analytics.com/analytics.js','ga');
  ga('create', '{{google_analytics_token}}', 'auto');
  ga('send', 'pageview');
</script>
{% endif %}
</body>
</html><|MERGE_RESOLUTION|>--- conflicted
+++ resolved
@@ -14,13 +14,8 @@
 <link href="//netdna.bootstrapcdn.com/font-awesome/4.0.3/css/font-awesome.css" rel="stylesheet">
 <meta charset="utf-8">
 <meta http-equiv="X-UA-Compatible" content="IE=edge">
-<<<<<<< HEAD
 <title>{% trans 'KoBoToolbox' %} {% block title %}{% endblock %}</title>
-<meta name="description" content="">
-=======
-<title>KoBoToolbox {% block title %}{% endblock %}</title>
-<meta name="description" content="KoBoToolbox is a free toolkit collecting and managing data in challenging environments and is the most widely-used tool in humanitarian emergencies">
->>>>>>> fb80ae04
+<meta name="description" content="Survea is a free toolkit collecting and managing data">
 <meta name="viewport" content="width=device-width, initial-scale=1">
 <link rel="icon" type="image/x-icon" href="{% static 'img/favicon.ico' %}" />
 <!-- iPhone + iPad icons -->
@@ -39,14 +34,14 @@
 
 {% block foot %}
   <div class="registration__footer">
-    <div class="registration__legal">
+    <!--<div class="registration__legal">
       {% if config.TERMS_OF_SERVICE_URL %}
       <a href="{{config.TERMS_OF_SERVICE_URL}}" target="_blank">{% trans "Terms and Conditions" %}</a>
       {% endif %}
       {% if config.PRIVACY_POLICY_URL %}
       <a href="{{config.PRIVACY_POLICY_URL}}" target="_blank">{% trans "Privacy Policy" %}</a>
       {% endif %}
-    </div>
+    </div>-->
     {% block background_credit %}
       {{ block.super }}
     {% endblock %}
