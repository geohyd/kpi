# coding: utf-8
from django.conf import settings

from kpi.constants import PERM_MANAGE_ASSET, PERM_FROM_KC_ONLY


class ObjectPermissionHelper:

    @staticmethod
    def user_can_share(affected_object, user_object):
        """
<<<<<<< HEAD
        Return `True` if `user` is allowed to grant and revoke
        `codename` on `affected_object`. The result is determined by either
        `share_asset` or `share_submissions`, depending on the `codename`.
=======
        TODO: trash this method once Collection is merged into Asset

        Return `True` if `user_object` is the owner of `affected_object` (to
        support Collection) or if `user_object` has the `manage_asset`
        permission
>>>>>>> d4c5fa96

        :type affected_object: :py:class:Asset
        :type user_object: auth.User
        :rtype bool
        """
        # affected_object can be deferred which doesn't return the expected
        # model_name. Using `concrete_model` does.
        model_name = affected_object._meta.concrete_model._meta.model_name
<<<<<<< HEAD
        # FIXME: hard-coded `Asset`-specific behavior should not be here
        if model_name == 'asset' and codename.endswith('_submissions'):
            share_permission = PERM_SHARE_SUBMISSIONS
        else:
            share_permission = 'share_{}'.format(model_name)
        return affected_object.has_perm(user_object, share_permission)
=======
        if model_name not in ('asset', 'collection'):
            raise NotImplementedError
        return affected_object.owner == user_object or affected_object.has_perm(
            user_object, PERM_MANAGE_ASSET
        )
>>>>>>> d4c5fa96

    @classmethod
    def get_user_permission_assignments_queryset(cls, affected_object, user):
        """
        Returns a queryset to fetch `affected_object`'s permission assignments
        that `user` is allowed to see.

        Args:
            affected_object (Asset)
            user (User)
        Returns:
            QuerySet

        """

        # `affected_object.permissions` is a `GenericRelation(ObjectPermission)`
        # Don't Prefetch `content_object`.
        # See `AssetPermissionAssignmentSerializer.to_representation()`
        queryset = affected_object.permissions.filter(deny=False).select_related(
            'permission', 'user'
        ).order_by(
            'user__username', 'permission__codename'
        ).exclude(permission__codename=PERM_FROM_KC_ONLY).all()

        # Filtering is done in `get_queryset` instead of FilteredBackend class
        # because it's specific to `ObjectPermission`.
        if not user or user.is_anonymous:
            queryset = queryset.filter(user_id=affected_object.owner_id)
        elif not cls.user_can_share(affected_object, user):
            # Display only users' permissions if they are not allowed to modify
            # others' permissions
            queryset = queryset.filter(user_id__in=[user.pk,
                                                    affected_object.owner_id,
                                                    settings.ANONYMOUS_USER_ID])

        return queryset

    @classmethod
    def get_user_permission_assignments(cls, affected_object, user,
                                        object_permission_assignments):
        """
        Works like `get_user_permission_assignments_queryset` but returns
        a list instead of a queryset. It also needs a list of all
        `affected_object`'s permission assignments to search for assignments
        `user` is allowed to see.

        Args:
            affected_object (Asset)
            user (User)
            object_permission_assignments (list):
        Returns:
             list

        """
        user_permission_assignments = []
        filtered_user_ids = None

        if not user or user.is_anonymous:
            filtered_user_ids = [affected_object.owner_id]
        elif not cls.user_can_share(affected_object, user):
            # Display only users' permissions if they are not allowed to modify
            # others' permissions
            filtered_user_ids = [affected_object.owner_id,
                                 user.pk,
                                 settings.ANONYMOUS_USER_ID]

        for permission_assignment in object_permission_assignments:
            if (filtered_user_ids is None or
                    permission_assignment.user_id in filtered_user_ids):
                user_permission_assignments.append(permission_assignment)

        return user_permission_assignments<|MERGE_RESOLUTION|>--- conflicted
+++ resolved
@@ -7,41 +7,18 @@
 class ObjectPermissionHelper:
 
     @staticmethod
-    def user_can_share(affected_object, user_object):
+    def user_can_share(
+        affected_object: 'kpi.models.Asset', user_object: 'auth.User'
+    ) -> bool:
         """
-<<<<<<< HEAD
-        Return `True` if `user` is allowed to grant and revoke
-        `codename` on `affected_object`. The result is determined by either
-        `share_asset` or `share_submissions`, depending on the `codename`.
-=======
-        TODO: trash this method once Collection is merged into Asset
-
         Return `True` if `user_object` is the owner of `affected_object` (to
         support Collection) or if `user_object` has the `manage_asset`
         permission
->>>>>>> d4c5fa96
+        """
 
-        :type affected_object: :py:class:Asset
-        :type user_object: auth.User
-        :rtype bool
-        """
-        # affected_object can be deferred which doesn't return the expected
-        # model_name. Using `concrete_model` does.
-        model_name = affected_object._meta.concrete_model._meta.model_name
-<<<<<<< HEAD
-        # FIXME: hard-coded `Asset`-specific behavior should not be here
-        if model_name == 'asset' and codename.endswith('_submissions'):
-            share_permission = PERM_SHARE_SUBMISSIONS
-        else:
-            share_permission = 'share_{}'.format(model_name)
-        return affected_object.has_perm(user_object, share_permission)
-=======
-        if model_name not in ('asset', 'collection'):
-            raise NotImplementedError
         return affected_object.owner == user_object or affected_object.has_perm(
             user_object, PERM_MANAGE_ASSET
         )
->>>>>>> d4c5fa96
 
     @classmethod
     def get_user_permission_assignments_queryset(cls, affected_object, user):
