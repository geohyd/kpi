--- conflicted
+++ resolved
@@ -60,19 +60,12 @@
 
     @classmethod
     def get_count(
-<<<<<<< HEAD
         cls,
         mongo_userform_id,
-        hide_deleted=True,
         query=None,
         submission_ids=None,
         permission_filters=None,
     ):
-=======
-            cls, mongo_userform_id, query=None, instance_ids=None,
-            permission_filters=None):
->>>>>>> 2d9c6c15
-
         _, total_count = cls._get_cursor_and_count(
             mongo_userform_id,
             fields={'_id': 1},
@@ -84,14 +77,15 @@
 
     @classmethod
     def get_instances(
-<<<<<<< HEAD
-            cls, mongo_userform_id, hide_deleted=True, start=None, limit=None,
-            sort=None, fields=None, query=None, submission_ids=None,
-=======
-            cls, mongo_userform_id, start=None, limit=None,
-            sort=None, fields=None, query=None, instance_ids=None,
->>>>>>> 2d9c6c15
-            permission_filters=None
+        cls,
+        mongo_userform_id,
+        start=None,
+        limit=None,
+        sort=None,
+        fields=None,
+        query=None,
+        submission_ids=None,
+        permission_filters=None,
     ):
         cursor, total_count = cls._get_cursor_and_count(
             mongo_userform_id,
@@ -258,14 +252,14 @@
                cls.KEY_WHITELIST and (key.startswith('$') or key.count('.') > 0)
 
     @classmethod
-<<<<<<< HEAD
-    def _get_cursor_and_count(cls, mongo_userform_id, hide_deleted=True,
-                              fields=None, query=None, submission_ids=None,
-=======
-    def _get_cursor_and_count(cls, mongo_userform_id,
-                              fields=None, query=None, instance_ids=None,
->>>>>>> 2d9c6c15
-                              permission_filters=None):
+    def _get_cursor_and_count(
+        cls,
+        mongo_userform_id,
+        fields=None,
+        query=None,
+        submission_ids=None,
+        permission_filters=None,
+    ):
 
         if len(submission_ids) > 0:
             query.update({
