--- conflicted
+++ resolved
@@ -3,14 +3,12 @@
                         absolute_import, division)
 
 import base64
-import json
 import re
 
 from bson import ObjectId
 from django.conf import settings
 from django.core.exceptions import ValidationError
 from django.utils.translation import ugettext as _
-from django.utils.six import string_types
 
 from kpi.constants import NESTED_MONGO_RESERVED_ATTRIBUTES
 
@@ -37,12 +35,7 @@
     ]
 
     # Match KoBoCat's variables of ParsedInstance class
-<<<<<<< HEAD
     USERFORM_ID = '_userform_id'
-    DEFAULT_LIMIT = 30000
-=======
-    USERFORM_ID = "_userform_id"
->>>>>>> 61e37a2a
     DEFAULT_BATCHSIZE = 1000
 
     @classmethod
@@ -295,59 +288,6 @@
             # join existing query with deleted_at_query on an $and
             query = {'$and': [query, deleted_at_query]}
 
-<<<<<<< HEAD
-        start = kwargs.get('start', 0)
-        limit = kwargs.get('limit', cls.DEFAULT_LIMIT)
-        sort = kwargs.get('sort', {})
-        fields = kwargs.get('fields', [])
-        query = kwargs.get('query', {})
-        instances_ids = kwargs.get('instances_ids', [])
-        permission_filters = kwargs.get('permission_filters')
-
-        if isinstance(query, string_types):
-            try:
-                query = json.loads(query, object_hook=json_util.object_hook)
-            except ValueError:
-                raise ValueError(_('Invalid `query` param'))
-
-        if isinstance(sort, string_types):
-            try:
-                sort = json.loads(sort, object_hook=json_util.object_hook)
-            except ValueError:
-                raise ValueError(_('Invalid `sort` param'))
-
-        try:
-            start = int(start)
-            limit = int(limit)
-            if limit > cls.DEFAULT_LIMIT:
-                limit = cls.DEFAULT_LIMIT
-            if start < 0 or limit < 0:
-                raise Exception()  # Try/Except will catch this exception and proper message
-        except ValueError:
-            raise ValueError(_('Invalid `start/limit` params'))
-
-        if isinstance(fields, string_types):
-            try:
-                fields = json.loads(fields, object_hook=json_util.object_hook)
-            except ValueError:
-                raise ValueError(_('Invalid `fields` params'))
-
-        if not isinstance(instances_ids, list):
-            raise ValueError(_('Invalid `instances_ids` param'))
-
-        if not (isinstance(permission_filters, list) or permission_filters is None):
-            raise ValueError(_('Invalid `submitted_by` param'))
-
-        return {
-            'query': query,
-            'start': start,
-            'limit': limit,
-            'fields': fields,
-            'sort': sort,
-            'instances_ids': instances_ids,
-            'permission_filters': permission_filters
-        }
-=======
         query = cls.to_safe_dict(query, reading=True)
 
         if len(fields) > 0:
@@ -363,7 +303,6 @@
 
         cursor = settings.MONGO_DB.instances.find(query, fields_to_select)
         return cursor, cursor.count()
->>>>>>> 61e37a2a
 
     @classmethod
     def _is_attribute_encoded(cls, key):
