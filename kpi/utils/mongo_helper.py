--- conflicted
+++ resolved
@@ -77,18 +77,10 @@
     def get_count(
         cls,
         mongo_userform_id,
-<<<<<<< HEAD
-        hide_deleted=True,
-=======
->>>>>>> 5292eb05
         query=None,
         submission_ids=None,
         permission_filters=None,
     ):
-<<<<<<< HEAD
-
-=======
->>>>>>> 5292eb05
         _, total_count = cls._get_cursor_and_count(
             mongo_userform_id,
             fields={'_id': 1},
@@ -100,11 +92,6 @@
 
     @classmethod
     def get_instances(
-<<<<<<< HEAD
-            cls, mongo_userform_id, hide_deleted=True, start=None, limit=None,
-            sort=None, fields=None, query=None, submission_ids=None,
-            permission_filters=None
-=======
         cls,
         mongo_userform_id,
         start=None,
@@ -114,7 +101,6 @@
         query=None,
         submission_ids=None,
         permission_filters=None,
->>>>>>> 5292eb05
     ):
         cursor, total_count = cls._get_cursor_and_count(
             mongo_userform_id,
@@ -283,15 +269,6 @@
         )
 
     @classmethod
-<<<<<<< HEAD
-    def _get_cursor_and_count(cls, mongo_userform_id, hide_deleted=True,
-                              fields=None, query=None, submission_ids=None,
-                              permission_filters=None):
-
-        if len(submission_ids) > 0:
-            query.update({
-                '_id': {cls.IN_OPERATOR: submission_ids}
-=======
     def _get_cursor_and_count(
         cls,
         mongo_userform_id,
@@ -303,15 +280,13 @@
 
         if len(submission_ids) > 0:
             query.update({
-                '_id': {'$in': submission_ids}
->>>>>>> 5292eb05
+                '_id': {cls.IN_OPERATOR: submission_ids}
             })
 
         query.update({cls.USERFORM_ID: mongo_userform_id})
 
         # Narrow down query
         if permission_filters is not None:
-<<<<<<< HEAD
             if len(permission_filters) == 1:
                 permission_filters_query = permission_filters[0]
             else:
@@ -328,24 +303,6 @@
 
             query = {cls.AND_OPERATOR: [query, permission_filters_query]}
 
-        # if hide_deleted:
-        #     # display only active elements
-        #     deleted_at_query = {
-        #         cls.OR_OPERATOR: [
-        #             {'_deleted_at': {'$exists': False}},
-        #             {'_deleted_at': None}
-        #         ]
-        #     }
-        #     # join existing query with deleted_at_query on an $and
-        #     query = {cls.AND_OPERATOR: [query, deleted_at_query]}
-=======
-            permission_filters_query = {'$or': []}
-            for permission_filter in permission_filters:
-                permission_filters_query['$or'].append(permission_filter)
-
-            query = {'$and': [query, permission_filters_query]}
->>>>>>> 5292eb05
-
         query = cls.to_safe_dict(query, reading=True)
 
         if len(fields) > 0:
