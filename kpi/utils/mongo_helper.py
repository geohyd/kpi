# -*- coding: utf-8 -*-
from __future__ import unicode_literals

import base64
import json
import re

from bson import json_util, ObjectId
from django.conf import settings
from django.core.exceptions import ValidationError
from django.utils.translation import ugettext as _

from kpi.constants import NESTED_MONGO_RESERVED_ATTRIBUTES


class MongoHelper(object):
    """
    Mongo's helper.

    Mix of KoBoCAT's onadata.apps.api.mongo_helper.MongoHelper
    and KoBoCAT's ParseInstance class to query mongo.
    """

    KEY_WHITELIST = ['$or', '$and', '$exists', '$in', '$gt', '$gte',
                     '$lt', '$lte', '$regex', '$options', '$all']

    ENCODING_SUBSTITUTIONS = [
        (re.compile(r'^\$'), base64.encodestring('$').strip()),
        (re.compile(r'\.'), base64.encodestring('.').strip()),
    ]

    DECODING_SUBSTITUTIONS = [
        (re.compile(r'^' + base64.encodestring('$').strip()), '$'),
        (re.compile(base64.encodestring('.').strip()), '.'),
    ]

    # Match KoBoCat's variables of ParsedInstance class
    USERFORM_ID = "_userform_id"
    DEFAULT_BATCHSIZE = 1000

    @classmethod
    def decode(cls, key):
        """
        Replace base64-encoded characters not allowed in Mongo keys with their
        original representations

        :param key: string
        :return: string
        """
        for pattern, repl in cls.DECODING_SUBSTITUTIONS:
            key = re.sub(pattern, repl, key)
        return key

    @classmethod
    def encode(cls, key):
        """
        Replace characters not allowed in Mongo keys with their base64-encoded
        representations

        :param key: string
        :return: string
        """
        for pattern, repl in cls.ENCODING_SUBSTITUTIONS:
            key = re.sub(pattern, repl, key)
        return key

    @classmethod
    def get_instances(
            cls, mongo_userform_id, hide_deleted=True, start=None, limit=None,
            sort=None, fields=None, query=None, instances_ids=None,
            permission_filters=None
    ):
        # check if query contains an _id and if its a valid ObjectID
        if '_uuid' in query:
            if ObjectId.is_valid(query.get('_uuid')):
                query['_uuid'] = ObjectId(query.get('_uuid'))
            else:
                raise ValidationError(_('Invalid _uuid specified'))

        if len(instances_ids) > 0:
            query.update({
                '_id': {'$in': instances_ids}
            })

        query.update({cls.USERFORM_ID: mongo_userform_id})

        # Narrow down query
        if permission_filters is not None:
            permission_filters_query = {'$or': []}
            for permission_filter in permission_filters:
                permission_filters_query['$or'].append(permission_filter)

            query = {'$and': [query, permission_filters_query]}

        if hide_deleted:
            # display only active elements
            deleted_at_query = {
                '$or': [{'_deleted_at': {'$exists': False}},
                        {'_deleted_at': None}]}
            # join existing query with deleted_at_query on an $and
            query = {'$and': [query, deleted_at_query]}

        query = cls.to_safe_dict(query, reading=True)

        if len(fields) > 0:
            # Retrieve only specified fields from Mongo. Remove
            # `cls.USERFORM_ID` from those fields in case users try to add it.
            if cls.USERFORM_ID in fields:
                fields.remove(cls.USERFORM_ID)
            fields_to_select = dict(
                [(cls.encode(field), 1) for field in fields])
        else:
            # Retrieve all fields except `cls.USERFORM_ID`
            fields_to_select = {cls.USERFORM_ID: 0}

        cursor = settings.MONGO_DB.instances.find(query, fields_to_select)
<<<<<<< HEAD
        total_count = cursor.count()

        cursor.skip(start).limit(limit)
=======
        cursor.skip(start)
        if limit is not None:
            cursor.limit(limit)
>>>>>>> 38448a99

        if len(sort) == 1:
            sort = MongoHelper.to_safe_dict(sort, reading=True)
            sort_key = sort.keys()[0]
            sort_dir = int(sort[sort_key])  # -1 for desc, 1 for asc
            cursor.sort(sort_key, sort_dir)

        # set batch size
        cursor.batch_size = cls.DEFAULT_BATCHSIZE

        return cursor, total_count

    @classmethod
    def is_attribute_invalid(cls, key):
        """
        Checks if an attribute can't be passed to Mongo as is.
        :param key:
        :return:
        """
        return key not in cls.KEY_WHITELIST and\
               (key.startswith('$') or key.count('.') > 0)

    @classmethod
    def to_readable_dict(cls, d):
        """
        Updates encoded attributes of a dict with human-readable attributes.
        For example:
        { "myLg==attribute": True } => { "my.attribute": True }

        :param d: dict
        :return: dict
        """

        for key, value in list(d.items()):
            if type(value) == list:
                value = [cls.to_readable_dict(e)
                         if type(e) == dict else e for e in value]
            elif type(value) == dict:
                value = cls.to_readable_dict(value)

            if cls._is_attribute_encoded(key):
                del d[key]
                d[cls.decode(key)] = value

        return d

    @classmethod
    def to_safe_dict(cls, d, reading=False):
        """
        Updates invalid attributes of a dict by encoding disallowed characters
        and, when `reading=False`, expanding dotted keys into nested dicts for
        `NESTED_MONGO_RESERVED_ATTRIBUTES`

        :param d: dict
        :param reading: boolean.
        :return: dict

        Example:

            >>> d = {
                    '_validation_status.other.nested': 'lorem',
                    '_validation_status.uid': 'approved',
                    'my.string.with.dots': 'yes'
                }
            >>> MongoHelper.to_safe_dict(d)
                {
                    'myLg==stringLg==withLg==dots': 'yes',
                    '_validation_status': {
                        'other': {
                            'nested': 'lorem'
                        },
                        'uid': 'approved'
                    }
                }
            >>> MongoHelper.to_safe_dict(d, reading=True)
                {
                    'myLg==stringLg==withLg==dots': 'yes',
                    '_validation_status.other.nested': 'lorem',
                    '_validation_status.uid': 'approved'
                }
        """
        for key, value in list(d.items()):
            if type(value) == list:
                value = [cls.to_safe_dict(e, reading=reading)
                         if type(e) == dict else e for e in value]
            elif type(value) == dict:
                value = cls.to_safe_dict(value, reading=reading)
            elif key == '_id':
                try:
                    d[key] = int(value)
                except ValueError:
                    # if it is not an int don't convert it
                    pass

            if cls._is_nested_reserved_attribute(key):
                # If we want to write into Mongo, we need to transform the dot delimited string into a dict
                # Otherwise, for reading, Mongo query engine reads dot delimited string as a nested object.
                # Drawback, if a user uses a reserved property with dots, it will be converted as well.
                if not reading and key.count(".") > 0:
                    tree = {}
                    t = tree
                    parts = key.split(".")
                    last_index = len(parts) - 1
                    for index, part in enumerate(parts):
                        v = value if index == last_index else {}
                        t = t.setdefault(part, v)
                    del d[key]
                    first_part = parts[0]
                    if first_part not in d:
                        d[first_part] = {}

                    # We update the main dict with new dict.
                    # We use dict_for_mongo again on the dict to ensure, no invalid characters are children
                    # elements
                    d[first_part].update(cls.to_safe_dict(tree[first_part]))

            elif cls.is_attribute_invalid(key):
                del d[key]
                d[cls.encode(key)] = value

        return d

    @classmethod
    def encode(cls, key):
        """
        Replace characters not allowed in Mongo keys with their base64-encoded
        representations

        :param key: string
        :return: string
        """
        for pattern, repl in cls.ENCODING_SUBSTITUTIONS:
            key = re.sub(pattern, repl, key)
        return key

    @classmethod
    def decode(cls, key):
        """
        Replace base64-encoded characters not allowed in Mongo keys with their
        original representations

        :param key: string
        :return: string
        """
        for pattern, repl in cls.DECODING_SUBSTITUTIONS:
            key = re.sub(pattern, repl, key)
        return key

    @classmethod
    def is_attribute_invalid(cls, key):
        """
        Checks if an attribute can't be passed to Mongo as is.
        :param key:
        :return:
        """
        return key not in \
               cls.KEY_WHITELIST and (key.startswith('$') or key.count('.') > 0)

    @classmethod
    def _is_attribute_encoded(cls, key):
        """
        Checks if an attribute has been encoded when saved in Mongo.

        :param key: string
        :return: string
        """
        return key not in cls.KEY_WHITELIST and (key.startswith('JA==') or
                                                 key.count('Lg==') > 0)

    @staticmethod
    def _is_nested_reserved_attribute(key):
        """
        Checks if key starts with one of variables values declared in NESTED_MONGO_RESERVED_ATTRIBUTES

        :param key: string
        :return: boolean
        """
        for reserved_attribute in NESTED_MONGO_RESERVED_ATTRIBUTES:
            if key.startswith("{}.".format(reserved_attribute)):
                return True
        return False<|MERGE_RESOLUTION|>--- conflicted
+++ resolved
@@ -114,15 +114,12 @@
             fields_to_select = {cls.USERFORM_ID: 0}
 
         cursor = settings.MONGO_DB.instances.find(query, fields_to_select)
-<<<<<<< HEAD
+
         total_count = cursor.count()
 
-        cursor.skip(start).limit(limit)
-=======
         cursor.skip(start)
         if limit is not None:
             cursor.limit(limit)
->>>>>>> 38448a99
 
         if len(sort) == 1:
             sort = MongoHelper.to_safe_dict(sort, reading=True)
