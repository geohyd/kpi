--- conflicted
+++ resolved
@@ -63,13 +63,9 @@
     def _to_ss_structure(self, content_tag=None):
         # by default, the content is assigned to a 'sheet' with the asset_type
         # as a name
-<<<<<<< HEAD
-        obj = { self.asset_type: self.content }
-=======
         if not content_tag:
             content_tag = self.asset_type
         obj = { content_tag: self.content }
->>>>>>> 2de6a332
 
         if self.additional_sheets:
             obj.update(copy.copy(self.additional_sheets))
@@ -152,7 +148,6 @@
                 permission=perm,
                 inherited=True
             )
-<<<<<<< HEAD
 
     def _effective_perms(self, **kwargs):
         ''' Reconcile all grant and deny permissions, and return an
@@ -259,18 +254,6 @@
             # Use a set to avoid duplicate users
             user_ids = {x[0] for x in user_perm_ids}
             return User.objects.filter(pk__in=user_ids)
-=======
-            # If we got this far, we found a matching permissions record!
-            return True
-        except ObjectPermission.DoesNotExist:
-            # No directly applied permissions match; check the collection
-            pass
-        if self.collection is not None:
-            # Rewrite the perm string so it references collection instead of
-            # surveyasset
-            mangled_perm = perm.replace('_surveyasset', '_collection', 1)
-            return self.collection.has_perm(user_obj, mangled_perm)
-        return False
 
     @property
     def export(self):
@@ -279,24 +262,6 @@
         (model, created,) = SurveyAssetExport.objects.get_or_create(survey_asset=self,
                                 survey_asset_version_id=version_id)
         return model
-
-    """ The wet head is dead.
-
-    def get_all_user_privileges(self):
-        ''' Return all inherited and directly-assigned privileges in the format
-        {user_id: (can_view, can_edit)}. '''
-        user_privileges = {}
-        if self.collection is not None:
-            user_privileges = self.collection.get_all_user_privileges()
-        # Directly applied permissions override those inherited from a
-        # collection.
-        for sa_user in self.surveyassetuser_set.all():
-            user_privileges[sa_user.id] = get_role_privileges(sa_user.role_type)
-        # The owner has full access.
-        user_privileges[self.owner_id] = (True, True)
-        return user_privileges
-
-    """
 
 class SurveyAssetExport(models.Model):
     '''
@@ -344,5 +309,4 @@
         survey_asset = version.object
         self.source = survey_asset._to_ss_structure(content_tag='survey')
         self.generate_xml_from_source()
-        return super(SurveyAssetExport, self).save(*args, **kwargs)
->>>>>>> 2de6a332
+        return super(SurveyAssetExport, self).save(*args, **kwargs)