--- conflicted
+++ resolved
@@ -511,12 +511,8 @@
             # change_, add_, and delete_asset are provided automatically
             # by Django
             (PERM_VIEW_ASSET, _('Can view asset')),
-<<<<<<< HEAD
-            (PERM_SHARE_ASSET, _("Can change asset's sharing settings")),
             (PERM_DISCOVER_ASSET, _('Can discover asset in public lists')),
-=======
             (PERM_MANAGE_ASSET, _('Can manage all aspects of asset')),
->>>>>>> d4c5fa96
             # Permissions for collected data, i.e. submissions
             (PERM_ADD_SUBMISSIONS, _('Can submit data to asset')),
             (PERM_VIEW_SUBMISSIONS, _('Can view submitted data for asset')),
@@ -555,11 +551,7 @@
         ASSET_TYPE_QUESTION: _('question'),
         ASSET_TYPE_TEXT: _('text'),  # unused?
         ASSET_TYPE_EMPTY: _('empty'),  # unused?
-<<<<<<< HEAD
         ASSET_TYPE_COLLECTION: _('collection'),
-=======
-        # ASSET_TYPE_COLLECTION: _('collection'),
->>>>>>> d4c5fa96
     }
 
     # Assignable permissions that are stored in the database.
@@ -568,11 +560,8 @@
     ASSIGNABLE_PERMISSIONS_WITH_LABELS = {
         PERM_VIEW_ASSET: _('View ##asset_type_label##'),
         PERM_CHANGE_ASSET: _('Edit ##asset_type_label##'),
-<<<<<<< HEAD
         PERM_DISCOVER_ASSET: _('Discover ##asset_type_label##'),
-=======
         PERM_MANAGE_ASSET: _('Manage ##asset_type_label##'),
->>>>>>> d4c5fa96
         PERM_ADD_SUBMISSIONS: _('Add submissions'),
         PERM_VIEW_SUBMISSIONS: _('View submissions'),
         PERM_PARTIAL_SUBMISSIONS: _('View submissions only from specific users'),
@@ -583,12 +572,12 @@
     ASSIGNABLE_PERMISSIONS = tuple(ASSIGNABLE_PERMISSIONS_WITH_LABELS.keys())
     # Depending on our `asset_type`, only some permissions might be applicable
     ASSIGNABLE_PERMISSIONS_BY_TYPE = {
-<<<<<<< HEAD
         ASSET_TYPE_SURVEY: (
             PERM_VIEW_ASSET,
             PERM_CHANGE_ASSET,
             # Only collections may be "discoverable" at this time
             # PERM_DISCOVER_ASSET,
+            PERM_MANAGE_ASSET,
             PERM_ADD_SUBMISSIONS,
             PERM_VIEW_SUBMISSIONS,
             PERM_PARTIAL_SUBMISSIONS,
@@ -596,18 +585,6 @@
             PERM_DELETE_SUBMISSIONS,
             PERM_VALIDATE_SUBMISSIONS,
         ),
-        ASSET_TYPE_TEMPLATE: (PERM_VIEW_ASSET, PERM_CHANGE_ASSET),
-        ASSET_TYPE_BLOCK: (PERM_VIEW_ASSET, PERM_CHANGE_ASSET),
-        ASSET_TYPE_QUESTION: (PERM_VIEW_ASSET, PERM_CHANGE_ASSET),
-        ASSET_TYPE_TEXT: (),  # unused?
-        ASSET_TYPE_EMPTY: (),  # unused?
-        ASSET_TYPE_COLLECTION: (
-            PERM_VIEW_ASSET,
-            PERM_CHANGE_ASSET,
-            PERM_DISCOVER_ASSET,
-        ),
-=======
-        ASSET_TYPE_SURVEY: ASSIGNABLE_PERMISSIONS,  # all of them
         ASSET_TYPE_TEMPLATE: (
             PERM_VIEW_ASSET,
             PERM_CHANGE_ASSET,
@@ -625,8 +602,12 @@
         ),
         ASSET_TYPE_TEXT: (),  # unused?
         ASSET_TYPE_EMPTY: (),  # unused?
-        # ASSET_TYPE_COLLECTION: # tbd
->>>>>>> d4c5fa96
+        ASSET_TYPE_COLLECTION: (
+            PERM_VIEW_ASSET,
+            PERM_CHANGE_ASSET,
+            PERM_DISCOVER_ASSET,
+            PERM_MANAGE_ASSET,
+        ),
     }
 
     # Calculated permissions that are neither directly assignable nor stored
@@ -644,9 +625,7 @@
     IMPLIED_PERMISSIONS = {
         # Format: explicit: (implied, implied, ...)
         PERM_CHANGE_ASSET: (PERM_VIEW_ASSET,),
-<<<<<<< HEAD
         PERM_DISCOVER_ASSET: (PERM_VIEW_ASSET,),
-=======
         PERM_MANAGE_ASSET: tuple(
             (
                 p
@@ -654,7 +633,6 @@
                 if p not in (PERM_MANAGE_ASSET, PERM_PARTIAL_SUBMISSIONS)
             )
         ),
->>>>>>> d4c5fa96
         PERM_ADD_SUBMISSIONS: (PERM_VIEW_ASSET,),
         PERM_VIEW_SUBMISSIONS: (PERM_VIEW_ASSET,),
         PERM_PARTIAL_SUBMISSIONS: (PERM_VIEW_ASSET,),
@@ -787,23 +765,12 @@
         try:
             label = self.ASSIGNABLE_PERMISSIONS_WITH_LABELS[codename]
         except KeyError:
-<<<<<<< HEAD
             if permission:
                 label = permission.name
             else:
                 cached_code_names = get_cached_code_names()
                 label = cached_code_names[codename]['name']
 
-=======
-            if not permission:
-                # Seems expensive. Cache it?
-                permission = Permission.objects.get(
-                    # `content_type` and `codename` are `unique_together`
-                    # https://github.com/django/django/blob/e893c0ad8b0b5b0a1e5be3345c287044868effc4/django/contrib/auth/models.py#L69
-                    content_type=ContentType.objects.get_for_model(self),
-                    codename=codename
-                )
-            label = permission.name
         asset_type_label = self.ASSET_TYPE_LABELS_FOR_PERMISSIONS[
             self.asset_type
         ]
@@ -813,7 +780,7 @@
         except TypeError:
             # Others are just strings
             pass
->>>>>>> d4c5fa96
+
         label = label.replace(
             '##asset_type_label##',
             # Raises TypeError if not coerced explicitly
