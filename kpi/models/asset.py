--- conflicted
+++ resolved
@@ -428,19 +428,11 @@
                             schema=ADVANCED_FEATURES_PARAMS_SCHEMA)
 
     def update_submission_extra(self, content, user=None):
-<<<<<<< HEAD
-        uuid = content.get('submission')
-        try:
-            sub = self.submission_extras.get(uuid=uuid)
-        except ObjectDoesNotExist:
-            sub = self.submission_extras.model(asset=self, uuid=uuid)
-=======
         submission_uuid = content.get('submission')
         try:
             sub = self.submission_extras.get(submission_uuid=submission_uuid)
         except ObjectDoesNotExist:
             sub = self.submission_extras.model(asset=self, submission_uuid=submission_uuid)
->>>>>>> 3f46e5d6
         instances = self.get_advanced_feature_instances()
         compiled_content = {**sub.content}
         for instance in instances:
@@ -455,11 +447,7 @@
         if len(self.advanced_features) == 0:
             NO_FEATURES_MSG = 'no advanced features activated for this form'
             return {'type': 'object', '$description': NO_FEATURES_MSG}
-<<<<<<< HEAD
-        last_deployed_version = self.deployed_versions.last()
-=======
         last_deployed_version = self.deployed_versions.first()
->>>>>>> 3f46e5d6
         if content:
             return advanced_submission_jsonschema(content,
                                                   self.advanced_features,
