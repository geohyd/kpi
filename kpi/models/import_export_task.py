# coding: utf-8
import base64
import datetime
import posixpath
import re
import tempfile
from collections import defaultdict
from io import BytesIO
from os.path import splitext
from urllib.parse import urlparse

import dateutil.parser
import pytz
import requests
from django.conf import settings
from django.contrib.postgres.fields import JSONField as JSONBField
from django.core.files.base import ContentFile
from django.urls import Resolver404, resolve
from django.db import models, transaction
from private_storage.fields import PrivateFileField
from pyxform import xls2json_backends
from rest_framework import exceptions

import formpack.constants
from formpack.schema.fields import ValidationStatusCopyField
from formpack.utils.string import ellipsize
from kobo.apps.reports.report_data import build_formpack
<<<<<<< HEAD
from kpi.constants import (
    ASSET_TYPE_COLLECTION,
    PERM_CHANGE_ASSET,
    PERM_VIEW_SUBMISSIONS,
    PERM_PARTIAL_SUBMISSIONS,
)
=======
from kpi.constants import PERM_VIEW_SUBMISSIONS, PERM_PARTIAL_SUBMISSIONS
from kpi.utils.sheet_converter import convert_xls_to_dict
>>>>>>> caffebf1
from kpi.utils.log import logging
from kpi.utils.strings import to_str
from ..fields import KpiUidField
from ..model_utils import create_assets, _load_library_content, \
    remove_string_prefix
from ..models import Asset
from ..zip_importer import HttpContentParse


def utcnow(*args, **kwargs):
    """
    Stupid, and exists only to facilitate mocking during unit testing.
    If you know of a better way, please remove this.
    """
    return datetime.datetime.utcnow()


def _resolve_url_to_asset(item_path):
    # TODO: is this still necessary now that `Collection` has been removed?
    if item_path.startswith(('http', 'https')):
        item_path = urlparse(item_path).path
    try:
        match = resolve(item_path)
    except Resolver404:
        # If the app is mounted in uWSGI with a path prefix, try to resolve
        # again after removing the prefix
        match = resolve(remove_string_prefix(item_path, settings.KPI_PREFIX))

    uid = match.kwargs.get('uid')
    return Asset.objects.get(uid=uid)


class ImportExportTask(models.Model):
    """
    A common base model for asynchronous import and exports. Must be
    subclassed to be useful. Subclasses must implement the `_run_task()` method
    """

    class Meta:
        abstract = True

    CREATED = 'created'
    PROCESSING = 'processing'
    COMPLETE = 'complete'
    ERROR = 'error'

    STATUS_CHOICES = (
        (CREATED, CREATED),
        (PROCESSING, PROCESSING),
        (ERROR, ERROR),
        (COMPLETE, COMPLETE),
    )

    user = models.ForeignKey('auth.User', on_delete=models.CASCADE)
    data = JSONBField()
    messages = JSONBField(default=dict)
    status = models.CharField(choices=STATUS_CHOICES, max_length=32,
                              default=CREATED)
    date_created = models.DateTimeField(auto_now_add=True)
    # date_expired = models.DateTimeField(null=True)

    def run(self):
        """
        Starts the import/export job by calling the subclass' `_run_task()`
        method. Catches all exceptions!  Suitable to be called by an
        asynchronous task runner (Celery)
        """
        with transaction.atomic():
            _refetched_self = self._meta.model.objects.get(pk=self.pk)
            self.status = _refetched_self.status
            del _refetched_self
            if self.status == self.COMPLETE:
                return
            elif self.status != self.CREATED:
                # possibly a concurrent task?
                raise Exception(
                    'only recently created {}s can be executed'.format(
                        self._meta.model_name)
                )
            self.status = self.PROCESSING
            self.save(update_fields=['status'])

        msgs = defaultdict(list)
        try:
            # This method must be implemented by a subclass
            self._run_task(msgs)
            self.status = self.COMPLETE
        except Exception as err:
            msgs['error_type'] = type(err).__name__
            msgs['error'] = str(err)
            self.status = self.ERROR
            logging.error(
                'Failed to run %s: %s' % (self._meta.model_name, repr(err)),
                exc_info=True
            )

        self.messages.update(msgs)
        # Record the processing time for diagnostic purposes
        self.data['processing_time_seconds'] = (
            datetime.datetime.now(self.date_created.tzinfo) - self.date_created
        ).total_seconds()
        try:
            self.save(update_fields=['status', 'messages', 'data'])
        except TypeError as e:
            self.status = self.ERROR
            logging.error('Failed to save %s: %s' % (self._meta.model_name,
                                                     repr(e)),
                          exc_info=True)
            self.save(update_fields=['status'])


class ImportTask(ImportExportTask):
    uid = KpiUidField(uid_prefix='i')
    """
    Something that would be done after the file has uploaded
    ...although we probably would need to store the file in a blob
    """

    def _run_task(self, messages):
        self.status = self.PROCESSING
        self.save(update_fields=['status'])
        dest_item = has_necessary_perm = False

        if 'destination' in self.data and self.data['destination']:
            _d = self.data.get('destination')
            dest_item = _resolve_url_to_asset(_d)
            if not dest_item.has_perm(self.user, PERM_CHANGE_ASSET):
                raise exceptions.PermissionDenied('user cannot update asset')
            else:
                has_necessary_perm = True

        if 'url' in self.data:
            self._load_assets_from_url(
                messages=messages,
                url=self.data.get('url'),
                destination=dest_item,
                has_necessary_perm=has_necessary_perm,
            )
            return

        if 'single_xls_url' in self.data:
            # TODO: merge with `url` handling above; currently kept separate
            # because `_load_assets_from_url()` uses complex logic to deal with
            # multiple XLS files in a directory structure within a ZIP archive
            response = requests.get(self.data['single_xls_url'])
            response.raise_for_status()
            encoded_xls = to_str(base64.b64encode(response.content))
            self.data['base64Encoded'] = encoded_xls

        if 'base64Encoded' in self.data:
            self._parse_b64_upload(
                base64_encoded_upload=self.data['base64Encoded'],
                filename=self.data.get('filename', None),
                messages=messages,
                library=self.data.get('library', False),
                destination=dest_item,
                has_necessary_perm=has_necessary_perm,
            )
            return

        raise Exception(
            'ImportTask data must contain `base64Encoded`, `url`, or '
            '`single_xls_url`'
        )

    def _load_assets_from_url(self, url, messages, **kwargs):
        destination = kwargs.get('destination', False)
        has_necessary_perm = kwargs.get('has_necessary_perm', False)
        req = requests.get(url, allow_redirects=True)
        fif = HttpContentParse(request=req).parse()
        fif.remove_invalid_assets()
        fif.remove_empty_collections()

        destination_collection = destination \
            if destination.asset_type == ASSET_TYPE_COLLECTION else False

        if destination_collection and not has_necessary_perm:
            # redundant check
            raise exceptions.PermissionDenied('user cannot load assets into this collection')

        collections_to_assign = []
        for item in fif._parsed:
            extra_args = {
                'owner': self.user,
                'name': item._name_base,
            }

            if item.get_type() == 'collection':
                # FIXME: seems to allow importing nested collections, even
                # though uploading from a file does not (`_parse_b64_upload()`
                # raises `NotImplementedError`)
                item._orm = create_assets(item.get_type(), extra_args)
            elif item.get_type() == 'asset':
                kontent = xls2json_backends.xls_to_dict(item.readable)
                if not destination:
                    extra_args['content'] = _strip_header_keys(kontent)
                    item._orm = create_assets(item.get_type(), extra_args)
                else:
                    # The below is copied from `_parse_b64_upload` pretty much as is
                    # TODO: review and test carefully
                    asset = destination
                    asset.content = kontent
                    asset.save()
                    messages['updated'].append({
                            'uid': asset.uid,
                            'kind': 'asset',
                            'owner__username': self.user.username,
                        })

            if item.parent:
                collections_to_assign.append([
                    item._orm,
                    item.parent._orm,
                ])
            elif destination_collection:
                collections_to_assign.append([
                    item._orm,
                    destination_collection,
                ])

        for (orm_obj, parent_item) in collections_to_assign:
            orm_obj.parent = parent_item
            orm_obj.save()

    def _parse_b64_upload(self, base64_encoded_upload, messages, **kwargs):
        filename = kwargs.get('filename', False)
        # don't try to splitext() on None, False, etc.
        if filename:
            filename = splitext(filename)[0]
        else:
            filename = ''
        library = kwargs.get('library')
        survey_dict = _b64_xls_to_dict(base64_encoded_upload)
        survey_dict_keys = survey_dict.keys()

        destination = kwargs.get('destination', False)
        has_necessary_perm = kwargs.get('has_necessary_perm', False)

        if destination and not has_necessary_perm:
            # redundant check
            raise exceptions.PermissionDenied('user cannot update item')

        if destination and destination.asset_type == ASSET_TYPE_COLLECTION:
            raise NotImplementedError('cannot import into a collection at this'
                                      ' time')

        if 'library' in survey_dict_keys:
            if not library:
                raise ValueError('a library cannot be imported into the'
                                 ' form list')
            if 'survey' in survey_dict_keys:
                raise ValueError('An import cannot have both "survey" and'
                                 ' "library" sheets.')
            if destination:
                raise SyntaxError('libraries cannot be imported into assets')
            collection = _load_library_content({
                'content': survey_dict,
                'owner': self.user,
                'name': filename
            })
            messages['created'].append({
                'uid': collection.uid,
                'kind': 'collection',
                'owner__username': self.user.username,
            })
        elif 'survey' in survey_dict_keys:
            if not destination:
                if library and len(survey_dict.get('survey')) > 1:
                    asset_type = 'block'
                elif library:
                    asset_type = 'question'
                else:
                    asset_type = 'survey'
                asset = Asset.objects.create(
                    owner=self.user,
                    content=survey_dict,
                    asset_type=asset_type,
                    summary={'filename': filename},
                )
                msg_key = 'created'
            else:
                asset = destination
                asset.content = survey_dict
                asset.save()
                msg_key = 'updated'

            messages[msg_key].append({
                'uid': asset.uid,
                'summary': asset.summary,
                'kind': 'asset',
                'owner__username': self.user.username,
            })
        else:
            raise SyntaxError('xls upload must have one of these sheets: {}'
                              .format('survey, library'))


def export_upload_to(self, filename):
    """
    Please note that due to Python 2 limitations, you cannot serialize unbound
    method functions (e.g. a method declared and used in the same class body).
    Please move the function into the main module body to use migrations. For
    more information, see
    https://docs.djangoproject.com/en/1.8/topics/migrations/#serializing-values
    """
    return posixpath.join(self.user.username, 'exports', filename)


class ExportTask(ImportExportTask):
    """
    An (asynchronous) submission data export job. The instantiator must set the
    `data` attribute to a dictionary with the following keys:
    * `type`: required; `xls`, `csv`, or `spss_labels`
    * `source`: required; URL of a deployed `Asset`
    * `lang`: optional; the name of the translation to be used for headers and
              response values. Specify `_xml` to use question and choice names
              instead of labels. Leave unset, or use `_default` for labels in
              the default language
    * `hierarchy_in_labels`: optional; when `true`, include the labels for all
                             ancestor groups in each field label, separated by
                             `group_sep`. Defaults to `False`
    * `group_sep`: optional; separator to use when labels contain group
                   hierarchy. Defaults to `/`
    * `fields_from_all_versions`: optional; defaults to `True`. When `False`,
                                  only fields from the latest deployed version
                                  are included
    * `tag_cols_for_header`: optional; a list of tag columns in the form
        definition to include as header rows in the export. For example, given
        the following form definition:

             | type    | name      | label                   | hxl       |
             |---------|-----------|-------------------------|-----------|
             | integer | displaced | How many are displaced? | #affected |

        an export with `tag_cols_for_header = ['hxl']` might look like:

             | How many persons are displaced? |
             | #affected                       |
             |---------------------------------|
             | 123                             |

        The default is `['hxl']`
    """

    uid = KpiUidField(uid_prefix='e')
    last_submission_time = models.DateTimeField(null=True)
    result = PrivateFileField(upload_to=export_upload_to, max_length=380)

    COPY_FIELDS = (
        '_id',
        '_uuid',
        '_submission_time',
        ValidationStatusCopyField,
    )

    # It's not very nice to ask our API users to submit `null` or `false`,
    # so replace friendlier language strings with the constants that formpack
    # expects
    API_LANGUAGE_TO_FORMPACK_LANGUAGE = {
        '_default': formpack.constants.UNTRANSLATED,
        '_xml': formpack.constants.UNSPECIFIED_TRANSLATION,
    }

    TIMESTAMP_KEY = '_submission_time'
    # Above 244 seems to cause 'Download error' in Chrome 64/Linux
    MAXIMUM_FILENAME_LENGTH = 240

    @property
    def _fields_from_all_versions(self):
        return self.data.get(
            'fields_from_all_versions', 'true'
        ).lower() == 'true'

    def _build_export_filename(self, export, export_type):
        """
        Internal method to build the export filename based on the export title
        (which should be set when calling the `FormPack()` constructor),
        whether the latest or all versions are included, the label language,
        the current date and time, and the appropriate extension for the given
        `export_type`
        """

        if export_type == 'xls':
            extension = 'xlsx'
        elif export_type == 'spss_labels':
            extension = 'zip'
        else:
            extension = export_type

        if export_type == 'spss_labels':
            lang = 'SPSS Labels'
        elif export.lang == formpack.constants.UNTRANSLATED:
            lang = 'labels'
        else:
            lang = export.lang

        # TODO: translate this? Would we have to delegate to the front end?
        if self._fields_from_all_versions:
            version = 'all versions'
        else:
            version = 'latest version'

        filename_template = (
            '{{title}} - {version} - {{lang}} - {date:%Y-%m-%d-%H-%M-%S}'
            '.{ext}'.format(
                version=version,
                date=utcnow(),
                ext=extension
            )
        )
        title = export.title
        filename = filename_template.format(title=title, lang=lang)
        overrun = len(filename) - self.MAXIMUM_FILENAME_LENGTH
        if overrun <= 0:
            return filename
        # TODO: trim the title in a right-to-left-friendly way
        # TODO: deal with excessively long language names
        title = ellipsize(title, len(title) - overrun)
        filename = filename_template.format(title=title, lang=lang)
        return filename

    def _build_export_options(self, pack):
        """
        Internal method to build formpack `Export` constructor arguments based
        on the options set in `self.data`
        """
        hierarchy_in_labels = self.data.get(
            'hierarchy_in_labels', ''
        ).lower() == 'true'
        group_sep = self.data.get('group_sep', '/')
        translations = pack.available_translations
        lang = self.data.get('lang', None) or next(iter(translations), None)
        try:
            # If applicable, substitute the constants that formpack expects for
            # friendlier language strings used by the API
            lang = self.API_LANGUAGE_TO_FORMPACK_LANGUAGE[lang]
        except KeyError:
            pass
        tag_cols_for_header = self.data.get('tag_cols_for_header', ['hxl'])

        return {
            'versions': pack.versions.keys(),
            'group_sep': group_sep,
            'lang': lang,
            'hierarchy_in_labels': hierarchy_in_labels,
            'copy_fields': self.COPY_FIELDS,
            'force_index': True,
            'tag_cols_for_header': tag_cols_for_header,
        }

    def _record_last_submission_time(self, submission_stream):
        """
        Internal generator that yields each submission in the given
        `submission_stream` while recording the most recent submission
        timestamp in `self.last_submission_time`
        """
        # FIXME: Mongo has only per-second resolution. Brutal.
        for submission in submission_stream:
            try:
                timestamp = submission[self.TIMESTAMP_KEY]
            except KeyError:
                pass
            else:
                timestamp = dateutil.parser.parse(timestamp)
                # Mongo timestamps are UTC, but their string representation
                # does not indicate that
                timestamp = timestamp.replace(tzinfo=pytz.UTC)
                if (
                        self.last_submission_time is None or
                        timestamp > self.last_submission_time
                ):
                    self.last_submission_time = timestamp
            yield submission

    def _run_task(self, messages):
        """
        Generate the export and store the result in the `self.result`
        `PrivateFileField`. Should be called by the `run()` method of the
        superclass. The `submission_stream` method is provided for testing
        """
        source_url = self.data.get('source', False)
        if not source_url:
            raise Exception('no source specified for the export')
        source = _resolve_url_to_asset(source_url)
        source_perms = source.get_perms(self.user)

        if (PERM_VIEW_SUBMISSIONS not in source_perms and
                PERM_PARTIAL_SUBMISSIONS not in source_perms):
            # Unsure if DRF exceptions make sense here since we're not
            # returning a HTTP response
            raise exceptions.PermissionDenied(
                '{user} cannot export {source}'.format(
                    user=self.user, source=source)
            )

        if not source.has_deployment:
            raise Exception('the source must be deployed prior to export')

        export_type = self.data.get('type', '').lower()
        if export_type not in ('xls', 'csv', 'spss_labels'):
            raise NotImplementedError(
                'only `xls`, `csv`, and `spss_labels` are valid export types')

        # Take this opportunity to do some housekeeping
        self.log_and_mark_stuck_as_errored(self.user, source_url)

        submission_stream = source.deployment.get_submissions(self.user.id)

        pack, submission_stream = build_formpack(
            source, submission_stream, self._fields_from_all_versions)

        # Wrap the submission stream in a generator that records the most
        # recent timestamp
        submission_stream = self._record_last_submission_time(
            submission_stream)

        options = self._build_export_options(pack)
        export = pack.export(**options)
        filename = self._build_export_filename(export, export_type)
        self.result.save(filename, ContentFile(''))
        # FileField files are opened read-only by default and must be
        # closed and reopened to allow writing
        # https://code.djangoproject.com/ticket/13809
        self.result.close()
        self.result.file.close()
        with self.result.storage.open(self.result.name, 'wb') as output_file:
            if export_type == 'csv':
                for line in export.to_csv(submission_stream):
                    output_file.write((line + "\r\n").encode('utf-8'))
            elif export_type == 'xls':
                # XLSX export actually requires a filename (limitation of
                # pyexcelerate?)
                with tempfile.NamedTemporaryFile(
                        prefix='export_xlsx', mode='rb'
                ) as xlsx_output_file:
                    export.to_xlsx(xlsx_output_file.name, submission_stream)
                    # TODO: chunk again once
                    # https://github.com/jschneier/django-storages/issues/449
                    # is fixed
                    # TODO: Check if monkey-patch (line 57) can restore writing
                    # by chunk
                    """
                    while True:
                        chunk = xlsx_output_file.read(5 * 1024 * 1024)
                        if chunk:
                            output_file.write(chunk)
                        else:
                            break
                    """
                    output_file.write(xlsx_output_file.read())
            elif export_type == 'spss_labels':
                export.to_spss_labels(output_file)

        # Restore the FileField to its typical state
        self.result.open('rb')
        self.save(update_fields=['last_submission_time'])

        # Now that a new export has completed successfully, remove any old
        # exports in excess of the per-user, per-form limit
        self.remove_excess(self.user, source_url)

    @classmethod
    @transaction.atomic
    def log_and_mark_stuck_as_errored(cls, user, source):
        """
        Set the status to ERROR and log a warning for any export that's been in
        an incomplete state for too long.

        `source` is the source URL as included in the `data` attribute.
        """
        # How long can an export possibly run, not including time spent waiting
        # in the Celery queue?
        max_export_run_time = getattr(
            settings, 'CELERY_TASK_TIME_LIMIT', 2100)
        # Allow a generous grace period
        max_allowed_export_age = datetime.timedelta(
            seconds=max_export_run_time * 4)
        this_moment = datetime.datetime.now(tz=pytz.UTC)
        oldest_allowed_timestamp = this_moment - max_allowed_export_age
        stuck_exports = cls.objects.filter(
            user=user,
            date_created__lt=oldest_allowed_timestamp,
            data__source=source,
        ).exclude(status__in=(cls.COMPLETE, cls.ERROR))
        for stuck_export in stuck_exports:
            logging.warning(
                'Stuck export {}: type {}, username {}, source {}, '
                'age {}'.format(
                    stuck_export.uid,
                    stuck_export.data.get('type'),
                    stuck_export.user.username,
                    stuck_export.data.get('source'),
                    this_moment - stuck_export.date_created,
                )
            )
            stuck_export.status = cls.ERROR
            stuck_export.save()

    @classmethod
    @transaction.atomic
    def remove_excess(cls, user, source):
        """
        Remove a user's oldest exports if they have more than
        settings.MAXIMUM_EXPORTS_PER_USER_PER_FORM exports for a particular
        form. Returns the number of exports removed.

        `source` is the source URL as included in the `data` attribute.
        """
        user_source_exports = cls.objects.filter(
            user=user, data__source=source
        ).order_by('-date_created')
        excess_exports = user_source_exports[
            settings.MAXIMUM_EXPORTS_PER_USER_PER_FORM:
        ]
        for export in excess_exports:
            # The `result` file must be deleted manually
            export.result.delete()
            export.delete()


def _b64_xls_to_dict(base64_encoded_upload):
    decoded_str = base64.b64decode(base64_encoded_upload)
    survey_dict = convert_xls_to_dict(BytesIO(decoded_str))
    return _strip_header_keys(survey_dict)


def _strip_header_keys(survey_dict):
    survey_dict_copy = dict(survey_dict)
    for sheet_name, sheet in survey_dict_copy.items():
        if re.search(r'_header$', sheet_name):
            del survey_dict[sheet_name]
    return survey_dict<|MERGE_RESOLUTION|>--- conflicted
+++ resolved
@@ -10,8 +10,11 @@
 from urllib.parse import urlparse
 
 import dateutil.parser
+import formpack.constants
 import pytz
 import requests
+from formpack.schema.fields import ValidationStatusCopyField
+from formpack.utils.string import ellipsize
 from django.conf import settings
 from django.contrib.postgres.fields import JSONField as JSONBField
 from django.core.files.base import ContentFile
@@ -21,22 +24,15 @@
 from pyxform import xls2json_backends
 from rest_framework import exceptions
 
-import formpack.constants
-from formpack.schema.fields import ValidationStatusCopyField
-from formpack.utils.string import ellipsize
 from kobo.apps.reports.report_data import build_formpack
-<<<<<<< HEAD
 from kpi.constants import (
     ASSET_TYPE_COLLECTION,
     PERM_CHANGE_ASSET,
     PERM_VIEW_SUBMISSIONS,
     PERM_PARTIAL_SUBMISSIONS,
 )
-=======
-from kpi.constants import PERM_VIEW_SUBMISSIONS, PERM_PARTIAL_SUBMISSIONS
+from kpi.utils.log import logging
 from kpi.utils.sheet_converter import convert_xls_to_dict
->>>>>>> caffebf1
-from kpi.utils.log import logging
 from kpi.utils.strings import to_str
 from ..fields import KpiUidField
 from ..model_utils import create_assets, _load_library_content, \
