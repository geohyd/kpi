# coding: utf-8
from __future__ import (unicode_literals, print_function,
                        absolute_import, division)

import base64
import datetime
import dateutil.parser
import posixpath
import pytz
import re
import tempfile
from collections import defaultdict
from io import BytesIO
from os.path import splitext

import requests
from django.conf import settings
from django.core.files.base import ContentFile
from django.core.urlresolvers import Resolver404, resolve
from django.db import models, transaction
from django.utils.six.moves.urllib.parse import urlparse
from jsonfield import JSONField
from private_storage.fields import PrivateFileField
from pyxform import xls2json_backends
from rest_framework import exceptions
# TODO: Remove lines below (38:58) when django and django-storages are upgraded
# to latest version.
# Because current version of Django is 1.8, we can't upgrade `django-storages`.
# `Django 1.8` has been dropped in v1.6.6. Latest version (v1.7.1) requires `Django 1.11`
from storages.backends.s3boto3 import S3Boto3StorageFile

import formpack.constants
from formpack.schema.fields import ValidationStatusCopyField
<<<<<<< HEAD
from formpack.utils.string import ellipsize
from kobo.apps.reports.report_data import build_formpack
from kpi.constants import PERM_VIEW_SUBMISSIONS
=======

from kpi.constants import PERM_VIEW_SUBMISSIONS, PERM_PARTIAL_SUBMISSIONS
>>>>>>> be186714
from kpi.utils.log import logging
from ..deployment_backends.mock_backend import MockDeploymentBackend
from ..fields import KpiUidField
from ..model_utils import create_assets, _load_library_content, \
    remove_string_prefix
from ..models import Collection, Asset
from ..zip_importer import HttpContentParse


def _flush_write_buffer(self):
    """
    Flushes the write buffer.
    """
    if self._buffer_file_size:
        self._write_counter += 1
        self.file.seek(0)
        part = self._multipart.Part(self._write_counter)
        part.upload(Body=self.file.read())
        self.file.seek(0)
        self.file.truncate()


# Monkey Patch S3Boto3StorageFile class with 1.7.1 version of the method
S3Boto3StorageFile._flush_write_buffer = _flush_write_buffer


def utcnow(*args, **kwargs):
    """
    Stupid, and exists only to facilitate mocking during unit testing.
    If you know of a better way, please remove this.
    """
    return datetime.datetime.utcnow()


def _resolve_url_to_asset_or_collection(item_path):
    if item_path.startswith(('http', 'https')):
        item_path = urlparse(item_path).path
    try:
        match = resolve(item_path)
    except Resolver404:
        # If the app is mounted in uWSGI with a path prefix, try to resolve
        # again after removing the prefix
        match = resolve(remove_string_prefix(item_path, settings.KPI_PREFIX))

    uid = match.kwargs.get('uid')
    if match.url_name == 'asset-detail':
        return ('asset', Asset.objects.get(uid=uid))
    elif match.url_name == 'collection-detail':
        return ('collection', Collection.objects.get(uid=uid))


class ImportExportTask(models.Model):
    """
    A common base model for asynchronous import and exports. Must be
    subclassed to be useful. Subclasses must implement the `_run_task()` method
    """

    class Meta:
        abstract = True

    CREATED = 'created'
    PROCESSING = 'processing'
    COMPLETE = 'complete'
    ERROR = 'error'

    STATUS_CHOICES = (
        (CREATED, CREATED),
        (PROCESSING, PROCESSING),
        (ERROR, ERROR),
        (COMPLETE, COMPLETE),
    )

    user = models.ForeignKey('auth.User')
    data = JSONField()
    messages = JSONField(default={})
    status = models.CharField(choices=STATUS_CHOICES, max_length=32,
                              default=CREATED)
    date_created = models.DateTimeField(auto_now_add=True)
    # date_expired = models.DateTimeField(null=True)

    def run(self):
        """
        Starts the import/export job by calling the subclass' `_run_task()`
        method. Catches all exceptions!  Suitable to be called by an
        asynchronous task runner (Celery)
        """
        with transaction.atomic():
            _refetched_self = self._meta.model.objects.get(pk=self.pk)
            self.status = _refetched_self.status
            del _refetched_self
            if self.status == self.COMPLETE:
                return
            elif self.status != self.CREATED:
                # possibly a concurrent task?
                raise Exception(
                    'only recently created {}s can be executed'.format(
                        self._meta.model_name)
                )
            self.status = self.PROCESSING
            self.save(update_fields=['status'])

        msgs = defaultdict(list)
        try:
            # This method must be implemented by a subclass
            self._run_task(msgs)
            self.status = self.COMPLETE
        except Exception as err:
            msgs['error_type'] = type(err).__name__
            msgs['error'] = err.message
            self.status = self.ERROR
            logging.error(
                'Failed to run %s: %s' % (self._meta.model_name, repr(err)),
                exc_info=True
            )

        self.messages.update(msgs)
        # Record the processing time for diagnostic purposes
        self.data['processing_time_seconds'] = (
            datetime.datetime.now(self.date_created.tzinfo) - self.date_created
        ).total_seconds()
        try:
            self.save(update_fields=['status', 'messages', 'data'])
        except TypeError as e:
            self.status = self.ERROR
            logging.error('Failed to save %s: %s' % (self._meta.model_name,
                                                   repr(e)),
                          exc_info=True)
            self.save(update_fields=['status'])


class ImportTask(ImportExportTask):
    uid = KpiUidField(uid_prefix='i')
    """
    someting that would be done after the file has uploaded
    ...although we probably would need to store the file in a blob
    """

    def _run_task(self, messages):
        self.status = self.PROCESSING
        self.save(update_fields=['status'])
        dest_item = dest_kls = has_necessary_perm = False

        if 'destination' in self.data and self.data['destination']:
            _d = self.data.get('destination')
            (dest_kls, dest_item) = _resolve_url_to_asset_or_collection(_d)
            necessary_perm = 'change_%s' % dest_kls
            if not dest_item.has_perm(self.user, necessary_perm):
                raise exceptions.PermissionDenied('user cannot update %s' % dest_kls)
            else:
                has_necessary_perm = True

        if 'url' in self.data:
            self._load_assets_from_url(
                messages=messages,
                url=self.data.get('url'),
                destination=dest_item,
                destination_kls=dest_kls,
                has_necessary_perm=has_necessary_perm,
            )
            return

        if 'single_xls_url' in self.data:
            # TODO: merge with `url` handling above; currently kept separate
            # because `_load_assets_from_url()` uses complex logic to deal with
            # multiple XLS files in a directory structure within a ZIP archive
            response = requests.get(self.data['single_xls_url'])
            response.raise_for_status()
            encoded_xls = base64.b64encode(response.content)
            self.data['base64Encoded'] = encoded_xls

        if 'base64Encoded' in self.data:
            self._parse_b64_upload(
                base64_encoded_upload=self.data['base64Encoded'],
                filename=self.data.get('filename', None),
                messages=messages,
                library=self.data.get('library', False),
                destination=dest_item,
                destination_kls=dest_kls,
                has_necessary_perm=has_necessary_perm,
            )
            return

        raise Exception(
            'ImportTask data must contain `base64Encoded`, `url`, or '
            '`single_xls_url`'
        )

    def _load_assets_from_url(self, url, messages, **kwargs):
        destination = kwargs.get('destination', False)
        destination_kls = kwargs.get('destination_kls', False)
        has_necessary_perm = kwargs.get('has_necessary_perm', False)
        req = requests.get(url, allow_redirects=True)
        fif = HttpContentParse(request=req).parse()
        fif.remove_invalid_assets()
        fif.remove_empty_collections()

        destination_collection = destination \
                if (destination_kls == 'collection') else False

        if destination_collection and not has_necessary_perm:
            # redundant check
            raise exceptions.PermissionDenied('user cannot load assets into this collection')

        collections_to_assign = []
        for item in fif._parsed:
            extra_args = {
                'owner': self.user,
                'name': item._name_base,
            }

            if item.get_type() == 'collection':
                item._orm = create_assets(item.get_type(), extra_args)
            elif item.get_type() == 'asset':
                kontent = xls2json_backends.xls_to_dict(item.readable)
                if not destination:
                    extra_args['content'] = _strip_header_keys(kontent)
                    item._orm = create_assets(item.get_type(), extra_args)
                else:
                    # The below is copied from `_parse_b64_upload` pretty much as is
                    # TODO: review and test carefully
                    asset = destination
                    asset.content = kontent
                    asset.save()
                    messages['updated'].append({
                            'uid': asset.uid,
                            'kind': 'asset',
                            'owner__username': self.user.username,
                        })

            if item.parent:
                collections_to_assign.append([
                    item._orm,
                    item.parent._orm,
                ])
            elif destination_collection:
                collections_to_assign.append([
                    item._orm,
                    destination_collection,
                ])

        for (orm_obj, parent_item) in collections_to_assign:
            orm_obj.parent = parent_item
            orm_obj.save()

    def _parse_b64_upload(self, base64_encoded_upload, messages, **kwargs):
        filename = kwargs.get('filename', False)
        # don't try to splitext() on None, False, etc.
        if filename:
            filename = splitext(filename)[0]
        else:
            filename = ''
        library = kwargs.get('library')
        survey_dict = _b64_xls_to_dict(base64_encoded_upload)
        survey_dict_keys = survey_dict.keys()

        destination = kwargs.get('destination', False)
        destination_kls = kwargs.get('destination_kls', False)
        has_necessary_perm = kwargs.get('has_necessary_perm', False)

        if destination and not has_necessary_perm:
            # redundant check
            raise exceptions.PermissionDenied('user cannot update item')

        if destination_kls == 'collection':
            raise NotImplementedError('cannot import into a collection at this'
                                      ' time')

        if 'library' in survey_dict_keys:
            if not library:
                raise ValueError('a library cannot be imported into the'
                                 ' form list')
            if 'survey' in survey_dict_keys:
                raise ValueError('An import cannot have both "survey" and'
                                 ' "library" sheets.')
            if destination:
                raise SyntaxError('libraries cannot be imported into assets')
            collection = _load_library_content({
                'content': survey_dict,
                'owner': self.user,
                'name': filename
            })
            messages['created'].append({
                'uid': collection.uid,
                'kind': 'collection',
                'owner__username': self.user.username,
            })
        elif 'survey' in survey_dict_keys:
            if not destination:
                if library and len(survey_dict.get('survey')) > 1:
                    asset_type = 'block'
                elif library:
                    asset_type = 'question'
                else:
                    asset_type = 'survey'
                asset = Asset.objects.create(
                    owner=self.user,
                    content=survey_dict,
                    asset_type=asset_type,
                    summary={'filename': filename},
                )
                msg_key = 'created'
            else:
                asset = destination
                asset.content = survey_dict
                asset.save()
                msg_key = 'updated'

            messages[msg_key].append({
                'uid': asset.uid,
                'summary': asset.summary,
                'kind': 'asset',
                'owner__username': self.user.username,
            })
        else:
            raise SyntaxError('xls upload must have one of these sheets: {}'
                              .format('survey, library'))


def export_upload_to(self, filename):
    """
    Please note that due to Python 2 limitations, you cannot serialize unbound
    method functions (e.g. a method declared and used in the same class body).
    Please move the function into the main module body to use migrations. For
    more information, see
    https://docs.djangoproject.com/en/1.8/topics/migrations/#serializing-values
    """
    return posixpath.join(self.user.username, 'exports', filename)


class ExportTask(ImportExportTask):
    """
    An (asynchronous) submission data export job. The instantiator must set the
    `data` attribute to a dictionary with the following keys:
    * `type`: required; `xls`, `csv`, or `spss_labels`
    * `source`: required; URL of a deployed `Asset`
    * `lang`: optional; the name of the translation to be used for headers and
              response values. Specify `_xml` to use question and choice names
              instead of labels. Leave unset, or use `_default` for labels in
              the default language
    * `hierarchy_in_labels`: optional; when `true`, include the labels for all
                             ancestor groups in each field label, separated by
                             `group_sep`. Defaults to `False`
    * `group_sep`: optional; separator to use when labels contain group
                   hierarchy. Defaults to `/`
    * `fields_from_all_versions`: optional; defaults to `True`. When `False`,
                                  only fields from the latest deployed version
                                  are included
    * `tag_cols_for_header`: optional; a list of tag columns in the form
        definition to include as header rows in the export. For example, given
        the following form definition:

             | type    | name      | label                   | hxl       |
             |---------|-----------|-------------------------|-----------|
             | integer | displaced | How many are displaced? | #affected |

        an export with `tag_cols_for_header = ['hxl']` might look like:

             | How many persons are displaced? |
             | #affected                       |
             |---------------------------------|
             | 123                             |

        The default is `['hxl']`
    """

    uid = KpiUidField(uid_prefix='e')
    last_submission_time = models.DateTimeField(null=True)
    result = PrivateFileField(upload_to=export_upload_to, max_length=380)

    COPY_FIELDS = (
        '_id',
        '_uuid',
        '_submission_time',
        ValidationStatusCopyField,
    )

    # It's not very nice to ask our API users to submit `null` or `false`,
    # so replace friendlier language strings with the constants that formpack
    # expects
    API_LANGUAGE_TO_FORMPACK_LANGUAGE = {
        '_default': formpack.constants.UNTRANSLATED,
        '_xml': formpack.constants.UNSPECIFIED_TRANSLATION,
    }

    TIMESTAMP_KEY = '_submission_time'
    # Above 244 seems to cause 'Download error' in Chrome 64/Linux
    MAXIMUM_FILENAME_LENGTH = 240

    @property
    def _fields_from_all_versions(self):
        return self.data.get(
            'fields_from_all_versions', 'true'
        ).lower() == 'true'

    def _build_export_filename(self, export, export_type):
        """
        Internal method to build the export filename based on the export title
        (which should be set when calling the `FormPack()` constructor),
        whether the latest or all versions are included, the label language,
        the current date and time, and the appropriate extension for the given
        `export_type`
        """

        if export_type == 'xls':
            extension = 'xlsx'
        elif export_type == 'spss_labels':
            extension = 'zip'
        else:
            extension = export_type

        if export_type == 'spss_labels':
            lang = 'SPSS Labels'
        elif export.lang == formpack.constants.UNTRANSLATED:
            lang = 'labels'
        else:
            lang = export.lang

        # TODO: translate this? Would we have to delegate to the front end?
        if self._fields_from_all_versions:
            version = 'all versions'
        else:
            version = 'latest version'

        filename_template = (
            '{{title}} - {version} - {{lang}} - {date:%Y-%m-%d-%H-%M-%S}'
            '.{ext}'.format(
                version=version,
                date=utcnow(),
                ext=extension
            )
        )
        title = export.title
        filename = filename_template.format(title=title, lang=lang)
        overrun = len(filename) - self.MAXIMUM_FILENAME_LENGTH
        if overrun <= 0:
            return filename
        # TODO: trim the title in a right-to-left-friendly way
        # TODO: deal with excessively long language names
        title = ellipsize(title, len(title) - overrun)
        filename = filename_template.format(title=title, lang=lang)
        return filename

    def _build_export_options(self, pack):
        """
        Internal method to build formpack `Export` constructor arguments based
        on the options set in `self.data`
        """
        hierarchy_in_labels = self.data.get(
            'hierarchy_in_labels', ''
        ).lower() == 'true'
        group_sep = self.data.get('group_sep', '/')
        translations = pack.available_translations
        lang = self.data.get('lang', None) or next(iter(translations), None)
        try:
            # If applicable, substitute the constants that formpack expects for
            # friendlier language strings used by the API
            lang = self.API_LANGUAGE_TO_FORMPACK_LANGUAGE[lang]
        except KeyError:
            pass
        tag_cols_for_header = self.data.get('tag_cols_for_header', ['hxl'])

        return {
            'versions': pack.versions.keys(),
            'group_sep': group_sep,
            'lang': lang,
            'hierarchy_in_labels': hierarchy_in_labels,
            'copy_fields': self.COPY_FIELDS,
            'force_index': True,
            'tag_cols_for_header': tag_cols_for_header,
        }

    def _record_last_submission_time(self, submission_stream):
        """
        Internal generator that yields each submission in the given
        `submission_stream` while recording the most recent submission
        timestamp in `self.last_submission_time`
        """
        # FIXME: Mongo has only per-second resolution. Brutal.
        for submission in submission_stream:
            try:
                timestamp = submission[self.TIMESTAMP_KEY]
            except KeyError:
                pass
            else:
                timestamp = dateutil.parser.parse(timestamp)
                # Mongo timestamps are UTC, but their string representation
                # does not indicate that
                timestamp = timestamp.replace(tzinfo=pytz.UTC)
                if (
                        self.last_submission_time is None or
                        timestamp > self.last_submission_time
                ):
                    self.last_submission_time = timestamp
            yield submission

    def _run_task(self, messages):
        """
        Generate the export and store the result in the `self.result`
        `PrivateFileField`. Should be called by the `run()` method of the
        superclass. The `submission_stream` method is provided for testing
        """
        source_url = self.data.get('source', False)
        if not source_url:
            raise Exception('no source specified for the export')
        source_type, source = _resolve_url_to_asset_or_collection(source_url)

        if source_type != 'asset':
            raise NotImplementedError(
                'only an `Asset` may be exported at this time')

        source_perms = source.get_perms(self.user)

        if (PERM_VIEW_SUBMISSIONS not in source_perms and
                PERM_PARTIAL_SUBMISSIONS not in source_perms):
            # Unsure if DRF exceptions make sense here since we're not
            # returning a HTTP response
            raise exceptions.PermissionDenied(
                '{user} cannot export {source}'.format(
                    user=self.user, source=source)
            )

        if not source.has_deployment:
            raise Exception('the source must be deployed prior to export')

        export_type = self.data.get('type', '').lower()
        if export_type not in ('xls', 'csv', 'spss_labels'):
            raise NotImplementedError(
                'only `xls`, `csv`, and `spss_labels` are valid export types')

        # Take this opportunity to do some housekeeping
        self.log_and_mark_stuck_as_errored(self.user, source_url)

        submission_stream = source.deployment.get_submissions(self.user.id)

        pack, submission_stream = build_formpack(
            source, submission_stream, self._fields_from_all_versions)

        # Wrap the submission stream in a generator that records the most
        # recent timestamp
        submission_stream = self._record_last_submission_time(
            submission_stream)

        options = self._build_export_options(pack)
        export = pack.export(**options)
        filename = self._build_export_filename(export, export_type)
        self.result.save(filename, ContentFile(''))
        # FileField files are opened read-only by default and must be
        # closed and reopened to allow writing
        # https://code.djangoproject.com/ticket/13809
        self.result.close()
        self.result.file.close()
        with self.result.storage.open(self.result.name, 'wb') as output_file:
            if export_type == 'csv':
                for line in export.to_csv(submission_stream):
                    output_file.write((line + "\r\n").encode('utf-8'))
            elif export_type == 'xls':
                # XLSX export actually requires a filename (limitation of
                # pyexcelerate?)
                with tempfile.NamedTemporaryFile(
                        prefix='export_xlsx', mode='rb'
                ) as xlsx_output_file:
                    export.to_xlsx(xlsx_output_file.name, submission_stream)
                    # TODO: chunk again once
                    # https://github.com/jschneier/django-storages/issues/449
                    # is fixed
                    # TODO: Check if monkey-patch (line 57) can restore writing
                    # by chunk
                    """
                    while True:
                        chunk = xlsx_output_file.read(5 * 1024 * 1024)
                        if chunk:
                            output_file.write(chunk)
                        else:
                            break
                    """
                    output_file.write(xlsx_output_file.read())
            elif export_type == 'spss_labels':
                export.to_spss_labels(output_file)

        # Restore the FileField to its typical state
        self.result.open('rb')
        self.save(update_fields=['last_submission_time'])

        # Now that a new export has completed successfully, remove any old
        # exports in excess of the per-user, per-form limit
        self.remove_excess(self.user, source_url)

    @staticmethod
    def _filter_by_source_kludge(queryset, source):
        """
        A disposable way to filter a queryset by source URL.
        TODO: make `data` a `JSONBField` and use proper filtering
        """
        return queryset.filter(data__contains=source)

    @classmethod
    @transaction.atomic
    def log_and_mark_stuck_as_errored(cls, user, source):
        """
        Set the status to ERROR and log a warning for any export that's been in
        an incomplete state for too long.

        `source` is the source URL as included in the `data` attribute.
        """
        # How long can an export possibly run, not including time spent waiting
        # in the Celery queue?
        max_export_run_time = getattr(
            settings, 'CELERY_TASK_TIME_LIMIT', 2100)
        # Allow a generous grace period
        max_allowed_export_age = datetime.timedelta(
            seconds=max_export_run_time * 4)
        this_moment = datetime.datetime.now(tz=pytz.UTC)
        oldest_allowed_timestamp = this_moment - max_allowed_export_age
        stuck_exports = cls.objects.filter(
            user=user,
            date_created__lt=oldest_allowed_timestamp
        ).exclude(status__in=(cls.COMPLETE, cls.ERROR))
        stuck_exports = cls._filter_by_source_kludge(stuck_exports, source)
        for stuck_export in stuck_exports:
            logging.warning(
                'Stuck export {}: type {}, username {}, source {}, '
                'age {}'.format(
                    stuck_export.uid,
                    stuck_export.data.get('type'),
                    stuck_export.user.username,
                    stuck_export.data.get('source'),
                    this_moment - stuck_export.date_created,
                )
            )
            stuck_export.status = cls.ERROR
            stuck_export.save()

    @classmethod
    @transaction.atomic
    def remove_excess(cls, user, source):
        """
        Remove a user's oldest exports if they have more than
        settings.MAXIMUM_EXPORTS_PER_USER_PER_FORM exports for a particular
        form. Returns the number of exports removed.

        `source` is the source URL as included in the `data` attribute.
        """
        user_source_exports = cls._filter_by_source_kludge(
            cls.objects.filter(user=user), source
        ).order_by('-date_created')
        excess_exports = user_source_exports[
            settings.MAXIMUM_EXPORTS_PER_USER_PER_FORM:
        ]
        for export in excess_exports:
            # The `result` file must be deleted manually
            export.result.delete()
            export.delete()


def _b64_xls_to_dict(base64_encoded_upload):
    decoded_str = base64.b64decode(base64_encoded_upload)
    survey_dict = xls2json_backends.xls_to_dict(BytesIO(decoded_str))
    return _strip_header_keys(survey_dict)


def _strip_header_keys(survey_dict):
    for sheet_name, sheet in survey_dict.items():
        if re.search(r'_header$', sheet_name):
            del survey_dict[sheet_name]
    return survey_dict<|MERGE_RESOLUTION|>--- conflicted
+++ resolved
@@ -4,15 +4,15 @@
 
 import base64
 import datetime
-import dateutil.parser
 import posixpath
-import pytz
 import re
 import tempfile
 from collections import defaultdict
 from io import BytesIO
 from os.path import splitext
 
+import dateutil.parser
+import pytz
 import requests
 from django.conf import settings
 from django.core.files.base import ContentFile
@@ -31,16 +31,10 @@
 
 import formpack.constants
 from formpack.schema.fields import ValidationStatusCopyField
-<<<<<<< HEAD
 from formpack.utils.string import ellipsize
 from kobo.apps.reports.report_data import build_formpack
-from kpi.constants import PERM_VIEW_SUBMISSIONS
-=======
-
 from kpi.constants import PERM_VIEW_SUBMISSIONS, PERM_PARTIAL_SUBMISSIONS
->>>>>>> be186714
 from kpi.utils.log import logging
-from ..deployment_backends.mock_backend import MockDeploymentBackend
 from ..fields import KpiUidField
 from ..model_utils import create_assets, _load_library_content, \
     remove_string_prefix
