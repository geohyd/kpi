# coding: utf-8
import base64
import datetime
import posixpath
import json
import re
import tempfile
from collections import defaultdict
from io import BytesIO
from os.path import splitext
from urllib.parse import urlparse

import dateutil.parser
import pytz
import requests
from django.conf import settings
from django.contrib.postgres.fields import JSONField as JSONBField
from django.core.files.base import ContentFile
from django.urls import Resolver404, resolve
from django.db import models, transaction
from private_storage.fields import PrivateFileField
from pyxform import xls2json_backends
from rest_framework import exceptions
from werkzeug.http import parse_options_header

import formpack.constants
from formpack.constants import KOBO_LOCK_SHEET
from formpack.schema.fields import ValidationStatusCopyField
from formpack.utils.string import ellipsize
from formpack.utils.kobo_locking import get_kobo_locking_profiles
from kobo.apps.reports.report_data import build_formpack
from kpi.constants import (
    ASSET_TYPE_COLLECTION,
    ASSET_TYPE_EMPTY,
    ASSET_TYPE_SURVEY,
    ASSET_TYPE_TEMPLATE,
    PERM_CHANGE_ASSET,
    PERM_VIEW_SUBMISSIONS,
    PERM_PARTIAL_SUBMISSIONS,
)
from kpi.utils.log import logging
from kpi.utils.strings import to_str
from kpi.utils.rename_xls_sheet import (
    rename_xls_sheet, NoFromSheetError, ConflictSheetError,
)

from ..fields import KpiUidField
from ..model_utils import create_assets, _load_library_content, \
    remove_string_prefix
from ..models import Asset
from ..zip_importer import HttpContentParse


def utcnow(*args, **kwargs):
    """
    Stupid, and exists only to facilitate mocking during unit testing.
    If you know of a better way, please remove this.
    """
    return datetime.datetime.utcnow()


def _resolve_url_to_asset(item_path):
    # TODO: is this still necessary now that `Collection` has been removed?
    if item_path.startswith(('http', 'https')):
        item_path = urlparse(item_path).path
    try:
        match = resolve(item_path)
    except Resolver404:
        # If the app is mounted in uWSGI with a path prefix, try to resolve
        # again after removing the prefix
        match = resolve(remove_string_prefix(item_path, settings.KPI_PREFIX))

    uid = match.kwargs.get('uid')
    return Asset.objects.get(uid=uid)


class ImportExportTask(models.Model):
    """
    A common base model for asynchronous import and exports. Must be
    subclassed to be useful. Subclasses must implement the `_run_task()` method
    """

    class Meta:
        abstract = True

    CREATED = 'created'
    PROCESSING = 'processing'
    COMPLETE = 'complete'
    ERROR = 'error'

    STATUS_CHOICES = (
        (CREATED, CREATED),
        (PROCESSING, PROCESSING),
        (ERROR, ERROR),
        (COMPLETE, COMPLETE),
    )

    user = models.ForeignKey('auth.User', on_delete=models.CASCADE)
    data = JSONBField()
    messages = JSONBField(default=dict)
    status = models.CharField(choices=STATUS_CHOICES, max_length=32,
                              default=CREATED)
    date_created = models.DateTimeField(auto_now_add=True)
    # date_expired = models.DateTimeField(null=True)

    def run(self):
        """
        Starts the import/export job by calling the subclass' `_run_task()`
        method. Catches all exceptions!  Suitable to be called by an
        asynchronous task runner (Celery)
        """
        with transaction.atomic():
            _refetched_self = self._meta.model.objects.get(pk=self.pk)
            self.status = _refetched_self.status
            del _refetched_self
            if self.status == self.COMPLETE:
                return
            elif self.status != self.CREATED:
                # possibly a concurrent task?
                raise Exception(
                    'only recently created {}s can be executed'.format(
                        self._meta.model_name)
                )
            self.status = self.PROCESSING
            self.save(update_fields=['status'])

        msgs = defaultdict(list)
        try:
            # This method must be implemented by a subclass
            self._run_task(msgs)
            self.status = self.COMPLETE
        except Exception as err:
            msgs['error_type'] = type(err).__name__
            msgs['error'] = str(err)
            self.status = self.ERROR
            logging.error(
                'Failed to run %s: %s' % (self._meta.model_name, repr(err)),
                exc_info=True
            )

        self.messages.update(msgs)
        # Record the processing time for diagnostic purposes
        self.data['processing_time_seconds'] = (
            datetime.datetime.now(self.date_created.tzinfo) - self.date_created
        ).total_seconds()
        try:
            self.save(update_fields=['status', 'messages', 'data'])
        except TypeError as e:
            self.status = self.ERROR
            logging.error('Failed to save %s: %s' % (self._meta.model_name,
                                                     repr(e)),
                          exc_info=True)
            self.save(update_fields=['status'])


class ImportTask(ImportExportTask):
    uid = KpiUidField(uid_prefix='i')
    """
    Something that would be done after the file has uploaded
    ...although we probably would need to store the file in a blob
    """

    def _run_task(self, messages):
        self.status = self.PROCESSING
        self.save(update_fields=['status'])
        dest_item = has_necessary_perm = False

        if 'destination' in self.data and self.data['destination']:
            _d = self.data.get('destination')
            dest_item = _resolve_url_to_asset(_d)
            if not dest_item.has_perm(self.user, PERM_CHANGE_ASSET):
                raise exceptions.PermissionDenied('user cannot update asset')
            else:
                has_necessary_perm = True

        if 'url' in self.data:
            # Retrieve file name from URL
            self._load_assets_from_url(
                messages=messages,
                url=self.data.get('url'),
                destination=dest_item,
                has_necessary_perm=has_necessary_perm,
            )
            return

        # Get filename
        try:
            filename = self.data['filename']
        except KeyError:
            filename = None

        if 'single_xls_url' in self.data:
            # Retrieve file name from URL
            # TODO: merge with `url` handling above; currently kept separate
            # because `_load_assets_from_url()` uses complex logic to deal with
            # multiple XLS files in a directory structure within a ZIP archive
            response = requests.get(self.data['single_xls_url'])
            response.raise_for_status()
            encoded_xls = to_str(base64.b64encode(response.content))

            # if filename is empty or None, try to retrieve
            # file name from the response headers
            if not filename:
                filename_from_header = parse_options_header(
                    response.headers['Content-Disposition']
                )
            
                try:
                    filename = filename_from_header[1]['filename']
                except (TypeError, IndexError, KeyError):
                    pass
            
            self.data['base64Encoded'] = encoded_xls

        if 'base64Encoded' in self.data:
            # When a file is uploaded as base64, 
            # no name is provided in the encoded string
            # We should rely on self.data.get(:filename:)

            self._parse_b64_upload(
                base64_encoded_upload=self.data['base64Encoded'],
                filename=filename,
                messages=messages,
                library=self.data.get('library', False),
                desired_type=self.data.get('desired_type', None),
                destination=dest_item,
                has_necessary_perm=has_necessary_perm,
            )
            return

        raise Exception(
            'ImportTask data must contain `base64Encoded`, `url`, or '
            '`single_xls_url`'
        )

    def _load_assets_from_url(self, url, messages, **kwargs):
        destination = kwargs.get('destination', False)
        has_necessary_perm = kwargs.get('has_necessary_perm', False)
        req = requests.get(url, allow_redirects=True)
        fif = HttpContentParse(request=req).parse()
        fif.remove_invalid_assets()
        fif.remove_empty_collections()

        destination_collection = destination \
            if destination.asset_type == ASSET_TYPE_COLLECTION else False

        if destination_collection and not has_necessary_perm:
            # redundant check
            raise exceptions.PermissionDenied('user cannot load assets into this collection')

        collections_to_assign = []
        for item in fif._parsed:
            extra_args = {
                'owner': self.user,
                'name': item._name_base,
            }

            if item.get_type() == 'collection':
                # FIXME: seems to allow importing nested collections, even
                # though uploading from a file does not (`_parse_b64_upload()`
                # raises `NotImplementedError`)
                item._orm = create_assets(item.get_type(), extra_args)
            elif item.get_type() == 'asset':
                kontent = xls2json_backends.xls_to_dict(item.readable)
                if not destination:
                    extra_args['content'] = _strip_header_keys(kontent)
                    item._orm = create_assets(item.get_type(), extra_args)
                else:
                    # The below is copied from `_parse_b64_upload` pretty much as is
                    # TODO: review and test carefully
                    asset = destination
                    asset.content = kontent
                    asset.save()
                    messages['updated'].append({
                            'uid': asset.uid,
                            'kind': 'asset',
                            'owner__username': self.user.username,
                        })

            if item.parent:
                collections_to_assign.append([
                    item._orm,
                    item.parent._orm,
                ])
            elif destination_collection:
                collections_to_assign.append([
                    item._orm,
                    destination_collection,
                ])

        for (orm_obj, parent_item) in collections_to_assign:
            orm_obj.parent = parent_item
            orm_obj.save()

    def _parse_b64_upload(self, base64_encoded_upload, messages, **kwargs):
        filename = kwargs.get('filename', False)
        desired_type = kwargs.get('desired_type')
        # don't try to splitext() on None, False, etc.
        if filename:
            filename = splitext(filename)[0]
        else:
            filename = ''
        library = kwargs.get('library')
        survey_dict = _b64_xls_to_dict(base64_encoded_upload)
        survey_dict_keys = survey_dict.keys()

        destination = kwargs.get('destination', False)
        has_necessary_perm = kwargs.get('has_necessary_perm', False)

        if destination and not has_necessary_perm:
            # redundant check
            raise exceptions.PermissionDenied('user cannot update item')

        if destination and destination.asset_type == ASSET_TYPE_COLLECTION:
            raise NotImplementedError('cannot import into a collection at this'
                                      ' time')

        if 'library' in survey_dict_keys:
            if not library:
                raise ValueError('a library cannot be imported into the'
                                 ' form list')
            if destination:
                raise SyntaxError('libraries cannot be imported into assets')
            collection = _load_library_content({
                'content': survey_dict,
                'owner': self.user,
                'name': filename
            })
            messages['created'].append({
                'uid': collection.uid,
                'kind': 'collection',
                'owner__username': self.user.username,
            })
        elif 'survey' in survey_dict_keys:

            if not destination:
                if desired_type:
                    asset_type = desired_type
                elif library and len(survey_dict.get('survey')) > 1:
                    asset_type = 'block'
                elif library:
                    asset_type = 'question'
                else:
                    asset_type = 'survey'

                if asset_type in [ASSET_TYPE_SURVEY, ASSET_TYPE_TEMPLATE]:
                    _append_kobo_locking_profiles(
                        base64_encoded_upload, survey_dict
                    )
                asset = Asset.objects.create(
                    owner=self.user,
                    content=survey_dict,
                    asset_type=asset_type,
                    summary={'filename': filename},
                )
                msg_key = 'created'
            else:
                asset = destination
                if not asset.name:
                    asset.name = filename
                if asset.asset_type == ASSET_TYPE_EMPTY:
                    asset.asset_type = ASSET_TYPE_SURVEY
                if asset.asset_type in [ASSET_TYPE_SURVEY, ASSET_TYPE_TEMPLATE]:
                    _append_kobo_locking_profiles(
                        base64_encoded_upload, survey_dict
                    )
                asset.content = survey_dict
                asset.save()
                msg_key = 'updated'

            messages[msg_key].append({
                'uid': asset.uid,
                'summary': asset.summary,
                'kind': 'asset',
                'owner__username': self.user.username,
            })
        else:
            raise SyntaxError('xls upload must have one of these sheets: {}'
                              .format('survey, library'))


def export_upload_to(self, filename):
    """
    Please note that due to Python 2 limitations, you cannot serialize unbound
    method functions (e.g. a method declared and used in the same class body).
    Please move the function into the main module body to use migrations. For
    more information, see
    https://docs.djangoproject.com/en/1.8/topics/migrations/#serializing-values
    """
    return posixpath.join(self.user.username, 'exports', filename)


class ExportTask(ImportExportTask):
    """
    An (asynchronous) submission data export job. The instantiator must set the
    `data` attribute to a dictionary with the following keys:
    * `type`: required; `xls`, `csv`, or `spss_labels`
    * `source`: required; URL of a deployed `Asset`
    * `lang`: optional; the name of the translation to be used for headers and
              response values. Specify `_xml` to use question and choice names
              instead of labels. Leave unset, or use `_default` for labels in
              the default language
    * `hierarchy_in_labels`: optional; when `true`, include the labels for all
                             ancestor groups in each field label, separated by
                             `group_sep`. Defaults to `False`
    * `group_sep`: optional; separator to use when labels contain group
                   hierarchy. Defaults to `/`
    * `fields_from_all_versions`: optional; defaults to `True`. When `False`,
                                  only fields from the latest deployed version
                                  are included
    * `tag_cols_for_header`: optional; a list of tag columns in the form
        definition to include as header rows in the export. For example, given
        the following form definition:

             | type    | name      | label                   | hxl       |
             |---------|-----------|-------------------------|-----------|
             | integer | displaced | How many are displaced? | #affected |

        an export with `tag_cols_for_header = ['hxl']` might look like:

             | How many persons are displaced? |
             | #affected                       |
             |---------------------------------|
             | 123                             |

        The default is `['hxl']`
    """

    uid = KpiUidField(uid_prefix='e')
    last_submission_time = models.DateTimeField(null=True)
    result = PrivateFileField(upload_to=export_upload_to, max_length=380)

    COPY_FIELDS = (
        '_id',
        '_uuid',
        '_submission_time',
        ValidationStatusCopyField,
        '_notes',
        # '_status' is always 'submitted_via_web' unless the submission was
        # made via KoBoCAT's bulk-submission-form; in that case, it's 'zip':
        # https://github.com/kobotoolbox/kobocat/blob/78133d519f7b7674636c871e3ba5670cd64a7227/onadata/apps/logger/import_tools.py#L67
        '_status',
        '_submitted_by',
        '_tags',
    )

    # It's not very nice to ask our API users to submit `null` or `false`,
    # so replace friendlier language strings with the constants that formpack
    # expects
    API_LANGUAGE_TO_FORMPACK_LANGUAGE = {
        '_default': formpack.constants.UNTRANSLATED,
        '_xml': formpack.constants.UNSPECIFIED_TRANSLATION,
    }

    TIMESTAMP_KEY = '_submission_time'
    # Above 244 seems to cause 'Download error' in Chrome 64/Linux
    MAXIMUM_FILENAME_LENGTH = 240

    class Meta:
        ordering = ['-date_created']

    @property
    def _hierarchy_in_labels(self):
        hierarchy_in_labels = self.data.get('hierarchy_in_labels', False)
        # v1 exports expects a string
        if isinstance(hierarchy_in_labels, str):
            return hierarchy_in_labels.lower() == 'true'
        return hierarchy_in_labels

    @property
    def _fields_from_all_versions(self):
        fields_from_versions = self.data.get('fields_from_all_versions', True)
        # v1 exports expects a string
        if isinstance(fields_from_versions, str):
            return fields_from_versions.lower() == 'true'
        return fields_from_versions

    def _build_export_filename(self, export, export_type):
        """
        Internal method to build the export filename based on the export title
        (which should be set when calling the `FormPack()` constructor),
        whether the latest or all versions are included, the label language,
        the current date and time, and the appropriate extension for the given
        `export_type`
        """

        if export_type == 'xls':
            extension = 'xlsx'
        elif export_type == 'spss_labels':
            extension = 'zip'
        else:
            extension = export_type

        if export_type == 'spss_labels':
            lang = 'SPSS Labels'
        elif export.lang == formpack.constants.UNTRANSLATED:
            lang = 'labels'
        else:
            lang = export.lang

        # TODO: translate this? Would we have to delegate to the front end?
        if self._fields_from_all_versions:
            version = 'all versions'
        else:
            version = 'latest version'

        filename_template = (
            '{{title}} - {version} - {{lang}} - {date:%Y-%m-%d-%H-%M-%S}'
            '.{ext}'.format(
                version=version,
                date=utcnow(),
                ext=extension
            )
        )
        title = export.title
        filename = filename_template.format(title=title, lang=lang)
        overrun = len(filename) - self.MAXIMUM_FILENAME_LENGTH
        if overrun <= 0:
            return filename
        # TODO: trim the title in a right-to-left-friendly way
        # TODO: deal with excessively long language names
        title = ellipsize(title, len(title) - overrun)
        filename = filename_template.format(title=title, lang=lang)
        return filename

    def _build_export_options(self, pack):
        """
        Internal method to build formpack `Export` constructor arguments based
        on the options set in `self.data`
        """
        group_sep = self.data.get('group_sep', '/')
        multiple_select = self.data.get('multiple_select', 'both')
        translations = pack.available_translations
        lang = self.data.get('lang', None) or next(iter(translations), None)
        fields = self.data.get('fields', [])
        try:
            # If applicable, substitute the constants that formpack expects for
            # friendlier language strings used by the API
            lang = self.API_LANGUAGE_TO_FORMPACK_LANGUAGE[lang]
        except KeyError:
            pass
        tag_cols_for_header = self.data.get('tag_cols_for_header', ['hxl'])

        return {
            'versions': pack.versions.keys(),
            'group_sep': group_sep,
            'multiple_select': multiple_select,
            'lang': lang,
            'hierarchy_in_labels': self._hierarchy_in_labels,
            'copy_fields': self.COPY_FIELDS,
            'force_index': True,
            'tag_cols_for_header': tag_cols_for_header,
            'filter_fields': fields,
        }

    def _record_last_submission_time(self, submission_stream):
        """
        Internal generator that yields each submission in the given
        `submission_stream` while recording the most recent submission
        timestamp in `self.last_submission_time`
        """
        # FIXME: Mongo has only per-second resolution. Brutal.
        for submission in submission_stream:
            try:
                timestamp = submission[self.TIMESTAMP_KEY]
            except KeyError:
                pass
            else:
                timestamp = dateutil.parser.parse(timestamp)
                # Mongo timestamps are UTC, but their string representation
                # does not indicate that
                timestamp = timestamp.replace(tzinfo=pytz.UTC)
                if (
                        self.last_submission_time is None or
                        timestamp > self.last_submission_time
                ):
                    self.last_submission_time = timestamp
            yield submission

    def _run_task(self, messages):
        """
        Generate the export and store the result in the `self.result`
        `PrivateFileField`. Should be called by the `run()` method of the
        superclass. The `submission_stream` method is provided for testing
        """
        source_url = self.data.get('source', False)
        fields = self.data.get('fields', [])
        flatten = self.data.get('flatten', True)

        if not source_url:
            raise Exception('no source specified for the export')
        source = _resolve_url_to_asset(source_url)
        source_perms = source.get_perms(self.user)

        if (PERM_VIEW_SUBMISSIONS not in source_perms and
                PERM_PARTIAL_SUBMISSIONS not in source_perms):
            # Unsure if DRF exceptions make sense here since we're not
            # returning a HTTP response
            raise exceptions.PermissionDenied(
                '{user} cannot export {source}'.format(
                    user=self.user, source=source)
            )

        if not source.has_deployment:
            raise Exception('the source must be deployed prior to export')

        export_type = self.data.get('type', '').lower()
        if export_type not in ('xls', 'csv', 'geojson', 'spss_labels'):
            raise NotImplementedError(
                'only `xls`, `csv`, `geojson`, and `spss_labels` '
                'are valid export types'
            )

        # Take this opportunity to do some housekeeping
        self.log_and_mark_stuck_as_errored(self.user, source_url)

        submission_stream = source.deployment.get_submissions(
            requesting_user_id=self.user.id,
            fields=fields
        )

        pack, submission_stream = build_formpack(
            source, submission_stream, self._fields_from_all_versions)

        # Wrap the submission stream in a generator that records the most
        # recent timestamp
        submission_stream = self._record_last_submission_time(
            submission_stream)

        options = self._build_export_options(pack)
        export = pack.export(**options)
        filename = self._build_export_filename(export, export_type)
        self.result.save(filename, ContentFile(''))
        # FileField files are opened read-only by default and must be
        # closed and reopened to allow writing
        # https://code.djangoproject.com/ticket/13809
        self.result.close()
        self.result.file.close()

        with self.result.storage.open(self.result.name, 'wb') as output_file:
            if export_type == 'csv':
                for line in export.to_csv(submission_stream):
                    output_file.write((line + "\r\n").encode('utf-8'))
            elif export_type == 'geojson':
                for line in export.to_geojson(
                    submission_stream, flatten=flatten
                ):
                    output_file.write(line.encode('utf-8'))
            elif export_type == 'xls':
                # XLSX export actually requires a filename (limitation of
                # pyexcelerate?)
                with tempfile.NamedTemporaryFile(
                        prefix='export_xlsx', mode='rb'
                ) as xlsx_output_file:
                    export.to_xlsx(xlsx_output_file.name, submission_stream)
                    # TODO: chunk again once
                    # https://github.com/jschneier/django-storages/issues/449
                    # is fixed
                    # TODO: Check if monkey-patch (line 57) can restore writing
                    # by chunk
                    """
                    while True:
                        chunk = xlsx_output_file.read(5 * 1024 * 1024)
                        if chunk:
                            output_file.write(chunk)
                        else:
                            break
                    """
                    output_file.write(xlsx_output_file.read())
            elif export_type == 'spss_labels':
                export.to_spss_labels(output_file)

        # Restore the FileField to its typical state
        self.result.open('rb')
        self.save(update_fields=['last_submission_time'])

        # Now that a new export has completed successfully, remove any old
        # exports in excess of the per-user, per-form limit
        self.remove_excess(self.user, source_url)

    @classmethod
    @transaction.atomic
    def log_and_mark_stuck_as_errored(cls, user, source):
        """
        Set the status to ERROR and log a warning for any export that's been in
        an incomplete state for too long.

        `source` is the source URL as included in the `data` attribute.
        """
        # How long can an export possibly run, not including time spent waiting
        # in the Celery queue?
        max_export_run_time = getattr(
            settings, 'CELERY_TASK_TIME_LIMIT', 2100)
        # Allow a generous grace period
        max_allowed_export_age = datetime.timedelta(
            seconds=max_export_run_time * 4)
        this_moment = datetime.datetime.now(tz=pytz.UTC)
        oldest_allowed_timestamp = this_moment - max_allowed_export_age
        stuck_exports = cls.objects.filter(
            user=user,
            date_created__lt=oldest_allowed_timestamp,
            data__source=source,
        ).exclude(status__in=(cls.COMPLETE, cls.ERROR))
        for stuck_export in stuck_exports:
            logging.warning(
                'Stuck export {}: type {}, username {}, source {}, '
                'age {}'.format(
                    stuck_export.uid,
                    stuck_export.data.get('type'),
                    stuck_export.user.username,
                    stuck_export.data.get('source'),
                    this_moment - stuck_export.date_created,
                )
            )
            stuck_export.status = cls.ERROR
            stuck_export.save()

    @classmethod
    @transaction.atomic
    def remove_excess(cls, user, source):
        """
        Remove a user's oldest exports if they have more than
        settings.MAXIMUM_EXPORTS_PER_USER_PER_FORM exports for a particular
        form. Returns the number of exports removed.

        `source` is the source URL as included in the `data` attribute.
        """
        user_source_exports = cls.objects.filter(
            user=user, data__source=source
        ).order_by('-date_created')
        excess_exports = user_source_exports[
            settings.MAXIMUM_EXPORTS_PER_USER_PER_FORM:
        ]
        for export in excess_exports:
            export.delete()

    def delete(self, *args, **kwargs):
        # removing exported file from storage
        self.result.delete(save=False)
        super().delete(*args, **kwargs)


def _b64_xls_to_dict(base64_encoded_upload):
    decoded_str = base64.b64decode(base64_encoded_upload)
    try:
        xls_with_renamed_sheet = rename_xls_sheet(BytesIO(decoded_str),
                                                  from_sheet='library',
                                                  to_sheet='survey')
    except ConflictSheetError:
        raise ValueError('An import cannot have both "survey" and'
                         ' "library" sheets.')
    except NoFromSheetError:
        # library did not exist in the xls file
        survey_dict = xls2json_backends.xls_to_dict(BytesIO(decoded_str))
    else:
        survey_dict = xls2json_backends.xls_to_dict(xls_with_renamed_sheet)
        survey_dict['library'] = survey_dict.pop('survey')

    return _strip_header_keys(survey_dict)

def _append_kobo_locking_profiles(
    base64_encoded_upload: BytesIO, survey_dict: dict
) -> None:
<<<<<<< HEAD
    decoded_str = base64.b64decode(base64_encoded_upload)
    kobo_locks = get_kobo_locking_profiles(BytesIO(decoded_str))
=======
    decoded_bytes = base64.b64decode(base64_encoded_upload)
    kobo_locks = get_kobo_locking_profiles(BytesIO(decoded_bytes))
>>>>>>> 11231349
    if kobo_locks:
        survey_dict[KOBO_LOCK_SHEET] = kobo_locks

def _strip_header_keys(survey_dict):
    survey_dict_copy = dict(survey_dict)
    for sheet_name, sheet in survey_dict_copy.items():
        if re.search(r'_header$', sheet_name):
            del survey_dict[sheet_name]
    return survey_dict<|MERGE_RESOLUTION|>--- conflicted
+++ resolved
@@ -761,13 +761,8 @@
 def _append_kobo_locking_profiles(
     base64_encoded_upload: BytesIO, survey_dict: dict
 ) -> None:
-<<<<<<< HEAD
-    decoded_str = base64.b64decode(base64_encoded_upload)
-    kobo_locks = get_kobo_locking_profiles(BytesIO(decoded_str))
-=======
     decoded_bytes = base64.b64decode(base64_encoded_upload)
     kobo_locks = get_kobo_locking_profiles(BytesIO(decoded_bytes))
->>>>>>> 11231349
     if kobo_locks:
         survey_dict[KOBO_LOCK_SHEET] = kobo_locks
 
