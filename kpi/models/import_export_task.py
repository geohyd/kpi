--- conflicted
+++ resolved
@@ -21,10 +21,6 @@
 from django.utils.translation import gettext as t
 from openpyxl.utils.exceptions import InvalidFileException
 from private_storage.fields import PrivateFileField
-<<<<<<< HEAD
-from pyxform.errors import PyXFormError
-=======
->>>>>>> e69775ec
 from pyxform.xls2json_backends import xls_to_dict, xlsx_to_dict
 from rest_framework import exceptions
 from werkzeug.http import parse_options_header
@@ -69,10 +65,6 @@
 from kpi.zip_importer import HttpContentParse
 
 
-class XlsFormatException(Exception):
-    pass
-
-
 def utcnow(*args, **kwargs):
     """
     Stupid, and exists only to facilitate mocking during unit testing.
@@ -276,11 +268,7 @@
             elif item.get_type() == 'asset':
                 try:
                     kontent = xlsx_to_dict(item.readable)
-<<<<<<< HEAD
-                except PyXFormError:
-=======
                 except InvalidFileException:
->>>>>>> e69775ec
                     kontent = xls_to_dict(item.readable)
 
                 if not destination:
