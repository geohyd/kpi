--- conflicted
+++ resolved
@@ -31,12 +31,9 @@
 )
 from formpack.utils.string import ellipsize
 from formpack.utils.kobo_locking import get_kobo_locking_profiles
-<<<<<<< HEAD
 from kobo.apps.reports.report_data import build_formpack
 from kobo.apps.subsequences.utils import stream_with_extras
 
-=======
->>>>>>> 9e7093db
 from kpi.constants import (
     ASSET_TYPE_COLLECTION,
     ASSET_TYPE_EMPTY,
@@ -517,40 +514,7 @@
                 'are valid export types'
             )
 
-<<<<<<< HEAD
-        # Take this opportunity to do some housekeeping
-        self.log_and_mark_stuck_as_errored(self.user, source_url)
-
-        # Include the group name in `fields` for Mongo to correctly filter
-        # for repeat groups
-        if fields:
-            field_groups = set(f.split('/')[0] for f in fields if '/' in f)
-            fields += list(field_groups)
-
-        submission_stream = source.deployment.get_submissions(
-            user=self.user,
-            fields=fields,
-            submission_ids=submission_ids,
-            query=query,
-        )
-
-        if source.has_advanced_features:
-            extr = dict(source.submission_extras.values_list('uuid', 'content'))
-            submission_stream = stream_with_extras(submission_stream, extr)
-
-        pack, submission_stream = build_formpack(
-            source, submission_stream, self._fields_from_all_versions)
-
-        # Wrap the submission stream in a generator that records the most
-        # recent timestamp
-        submission_stream = self._record_last_submission_time(
-            submission_stream)
-
-        options = self._build_export_options(pack)
-        export = pack.export(**options)
-=======
         export, submission_stream = self.get_export_object()
->>>>>>> 9e7093db
         filename = self._build_export_filename(export, export_type)
         self.result.save(filename, ContentFile(''))
         # FileField files are opened read-only by default and must be
