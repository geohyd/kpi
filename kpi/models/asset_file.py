--- conflicted
+++ resolved
@@ -14,12 +14,8 @@
     OpenRosaManifestInterface,
     SyncBackendMediaInterface,
 )
-<<<<<<< HEAD
 from kpi.utils.hash import calculate_hash
-=======
 from kpi.utils.models import DjangoModelABCMetaclass
-from kpi.utils.hash import get_hash
->>>>>>> d118dcff
 
 
 def upload_to(self, filename):
