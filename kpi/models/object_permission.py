--- conflicted
+++ resolved
@@ -771,14 +771,10 @@
             fq_permission = f'{app_label}.{codename}'
             if deny is False and \
                     fq_permission not in settings.ALLOWED_ANONYMOUS_PERMISSIONS:
-<<<<<<< HEAD
-                raise ValidationError(
-                    f'Anonymous users cannot have the permission {codename}.')
-=======
                 raise serializers.ValidationError({
                     'permission': f'Anonymous users cannot have the permission {codename}.'
                 })
->>>>>>> 599c3cb2
+
             # Get the User database representation for AnonymousUser
             user_obj = get_anonymous_user()
         perm_model = Permission.objects.get(
