# coding: utf-8
import copy
import re
from collections import defaultdict
from typing import Union

from django.apps import apps
from django.conf import settings
from django.contrib.auth.models import User, AnonymousUser, Permission
from django.contrib.contenttypes.models import ContentType
from django.core.exceptions import ImproperlyConfigured, ValidationError
from django.db import models, transaction
from django.shortcuts import _get_queryset
from django_request_cache import cache_for_request

from rest_framework import serializers

from kpi.constants import (
    ASSET_TYPES_WITH_CHILDREN,
    ASSET_TYPE_SURVEY,
    PREFIX_PARTIAL_PERMS,
)
from kpi.deployment_backends.kc_access.utils import (
    remove_applicable_kc_permissions,
    assign_applicable_kc_permissions
)
from kpi.fields.kpi_uid import KpiUidField
from kpi.utils.cache import void_cache_for_request


def perm_parse(perm, obj=None):
    if obj is not None:
        obj_app_label = ContentType.objects.get_for_model(obj).app_label
    else:
        obj_app_label = None
    try:
        app_label, codename = perm.split('.', 1)
        if obj_app_label is not None and app_label != obj_app_label:
            raise ValidationError('The given object does not belong to the app '
                                  'specified in the permission string.')

    except ValueError:
        app_label = obj_app_label
        codename = perm
    return app_label, codename


def get_all_objects_for_user(user, klass):
    """
    Return all objects of type klass to which user has been assigned any
    permission.
    """
    if ('kpi', 'asset') != (klass._meta.app_label, klass._meta.model_name):
        # Transitioning away from generic-relation ObjectPermission
        raise NotImplementedError

    return klass.objects.filter(permissions__user=user).distinct()


def get_objects_for_user(
    user,
    perms,
    klass=None,
    all_perms_required=True,
):
    """
    A simplified version of django-guardian's get_objects_for_user shortcut.
    Returns queryset of objects for which a given ``user`` has *all*
    permissions present at ``perms``.
    :param user: ``User`` or ``AnonymousUser`` instance for which objects would
      be returned.
    :param perms: single permission string, or sequence of permission strings
      which should be checked.
      If ``klass`` parameter is not given, those should be full permission
      names rather than only codenames (i.e. ``auth.change_user``). If more than
      one permission is present within sequence, their content type **must** be
      the same or ``ValidationError`` exception will be raised.
    :param klass: may be a Model, Manager or QuerySet object. If not given
      this parameter will be computed based on given ``params``.
    :param all_perms_required: If False, users should have at least one
      of the `perms`
    """
    app_label = 'kpi'
    if klass is None:
        # referencing `Asset` this way avoids a circular import
        queryset = apps.get_model('kpi.asset').objects.all()
    else:
        queryset = _get_queryset(klass)
        if (app_label, 'asset') != (
            queryset.model._meta.app_label,
            queryset.model._meta.model_name,
        ):
            # Transitioning away from generic-relation ObjectPermission
            raise NotImplementedError

    if isinstance(perms, str):
        perms = [perms]

    codenames = set()
    # Compute codenames set
    for perm in perms:
        if '.' in perm:
            new_app_label, codename = perm.split('.', 1)
            if app_label != new_app_label:
                # Transitioning away from generic-relation ObjectPermission
                raise NotImplementedError
        else:
            codename = perm
        codenames.add(codename)

    # Check if the user is anonymous. The
    # django.contrib.auth.models.AnonymousUser object doesn't work for
    # queries, and it's nice to be able to pass in request.user blindly.
    if user.is_anonymous:
        user = get_anonymous_user()

    if all_perms_required:
        for codename in codenames:
            perm_id = get_perm_ids_from_code_names(codename)
            queryset = queryset.filter(
                permissions__user=user,
                permissions__permission_id=perm_id,
                permissions__deny=False,
            )
        return queryset.distinct()
    else:
        perm_ids = get_perm_ids_from_code_names(codenames)
        return queryset.filter(
            permissions__user=user,
            permissions__permission_id__in=perm_ids,
            permissions__deny=False,
        ).distinct()


@cache_for_request
def get_anonymous_user():
    """ Return a real User in the database to represent AnonymousUser. """
    try:
        user = User.objects.get(pk=settings.ANONYMOUS_USER_ID)
    except User.DoesNotExist:
        username = getattr(
            settings,
            'ANONYMOUS_DEFAULT_USERNAME_VALUE',
            'AnonymousUser'
        )
        user = User.objects.create(
            pk=settings.ANONYMOUS_USER_ID,
            username=username
        )
    return user


@cache_for_request
def get_cached_code_names(model_: models.Model = None) -> dict:
    """
    Creates a dictionary from `auth_permission` table and saves it in cache
    during the request life.
    Avoids several accesses to DB to fetch permission ids (or names)
    which only change after migrations.

    Args:
        model_: Any model of `settings.INSTALLED_APPS`.
                It's narrowed down to `Asset` by default

    Returns:
        dict: a dictionary of code names and ids
    """
    if model_ is None:
        # referencing `Asset` this way avoids a circular import
        model_ = apps.get_model('kpi.asset')

    content_type = ContentType.objects.get_for_model(model_)

    records = Permission.objects.values('id', 'codename', 'name').filter(
        content_type=content_type)

    perm_ids_from_code_names = defaultdict(dict)
    for record in records:
        perm_ids_from_code_names[record['codename']] = {
            'id': record['id'],
            'name': record['name']
        }

    return perm_ids_from_code_names


@cache_for_request
def get_perm_ids_from_code_names(code_names: Union[str, list],
                                 model_: models.Model = None) -> Union[int, list]:
    """
    Returns id or a list of ids corresponding to `code_names`.

    Args:
        code_names (str/list): Code name or list of code names
        model_: Any model of `settings.INSTALLED_APPS`. It's narrowed down to
                `Asset` by default.

    Returns:
        int/list: id or list of ids
    """
    # `get_cached_code_names` handles defaulting `model_` to `kpi.Asset`
    perm_ids = get_cached_code_names(model_)
    if isinstance(code_names, list):
        return [v['id'] for k, v in perm_ids.items() if k in code_names]
    else:
        return perm_ids[code_names]['id']


class ObjectPermission(models.Model):
    """
    An object-level permission assignment for an `Asset`.
    It was formerly a generic object-level permission assignment, but the class
    name will change soon to `AssetPermission`.
    """
    user = models.ForeignKey('auth.User', on_delete=models.CASCADE)
    permission = models.ForeignKey('auth.Permission', on_delete=models.CASCADE)
    deny = models.BooleanField(
        default=False,
        help_text='Blocks inheritance of this permission when set to True'
    )
    inherited = models.BooleanField(default=False)
    asset = models.ForeignKey(
        'kpi.Asset', related_name='permissions', on_delete=models.CASCADE
    )
    uid = KpiUidField(uid_prefix='p')

    @property
    def kind(self):
        return 'objectpermission'

    @property
    def label(self):
        return self.asset.get_label_for_permission(self.permission)

    class Meta:
        unique_together = ('user', 'permission', 'deny', 'inherited', 'asset')

    @void_cache_for_request(keys=('__get_all_object_permissions',
                                  '__get_all_user_permissions',))
    def save(self, *args, **kwargs):
<<<<<<< HEAD
        if ('kpi', 'asset') != (
            self.permission.content_type.app_label,
            self.permission.content_type.model,
        ):
            raise ValidationError(
                'The content type of the permission does '
                'not match that of the object.'
            )
=======
        if self.permission.content_type_id != self.content_type_id:
            raise ValidationError('The content type of the permission does '
                                  'not match that of the object.')
>>>>>>> 34d9a058
        super().save(*args, **kwargs)

    @void_cache_for_request(keys=('__get_all_object_permissions',
                                  '__get_all_user_permissions',))
    def delete(self, *args, **kwargs):
        super().delete(*args, **kwargs)

    def __str__(self):
        for required_field in ('user', 'permission'):
            if not hasattr(self, required_field):
                return 'incomplete ObjectPermission'
        return '{}{} {} {}'.format(
            'inherited ' if self.inherited else '',
            str(self.permission.codename),  # TODO Test if cast is still needed
            'denied from' if self.deny else 'granted to',
            str(self.user)  # TODO Test if cast is still needed
        )


class ObjectPermissionMixin:
    """
    A mixin class that adds the methods necessary for object-level permissions
    to a model. The model must define parent, ASSIGNABLE_PERMISSIONS_BY_TYPE,
    CALCULATED_PERMISSIONS, and HERITABLE_PERMISSIONS. A post_delete signal
    receiver should also clean up any ObjectPermission records associated with
    the model instance.  The MRO is important, so be sure to include this mixin
    before the base class in your model definition, e.g.
        class MyAwesomeModel(ObjectPermissionMixin, models.Model)
    """

    CONTRADICTORY_PERMISSIONS = {}

<<<<<<< HEAD
    def get_assignable_permissions(self, with_partial=True):
=======
    @classmethod
    def get_assignable_permissions(
        cls, with_partial: bool = True, instance: 'kpi.models.Asset' = None
    ) -> tuple:
>>>>>>> 34d9a058
        """
        The "versioned app registry" used during migrations apparently does
        not store non-database attributes, so this awful workaround is needed

        Returns assignable permissions including permissions prefixed by
        `PREFIX_PARTIAL_PERMS` if `with_partial` is True.

        Attempts to return only permissions relevant to the asset type when
        `instance` is provided. This feels like a bit of a hack; sorry.

        It can be useful to remove the partial permissions when assigning
        permissions to owner of the object.
        """
<<<<<<< HEAD
        try:
            permissions_by_type = self.ASSIGNABLE_PERMISSIONS_BY_TYPE
        except AttributeError:
            permissions_by_type = apps.get_model(
                self._meta.app_label, self._meta.model_name
            ).ASSIGNABLE_PERMISSIONS_BY_TYPE

        # FIXME: since this method is clearly `Asset`-specific, it does not
        # belong in this generic mixin
        assignable_permissions = permissions_by_type[self.asset_type]
=======
        assignable_permissions = None
        if instance:
            try:
                assignable_permissions = (
                    instance.ASSIGNABLE_PERMISSIONS_BY_TYPE[instance.asset_type]
                )
            except AttributeError:
                pass
        if not assignable_permissions:
            try:
                assignable_permissions = cls.ASSIGNABLE_PERMISSIONS
            except AttributeError:
                assignable_permissions = apps.get_model(
                    cls._meta.app_label, cls._meta.model_name
                ).ASSIGNABLE_PERMISSIONS
>>>>>>> 34d9a058

        if with_partial is False:
            assignable_permissions = tuple(ap for ap in assignable_permissions
                                           if not ap.startswith(
                                               PREFIX_PARTIAL_PERMS)
                                           )

        return assignable_permissions

    @transaction.atomic
    def copy_permissions_from(self, source_object):
        """
        Copies permissions from `source_object` to `self` object.
        Both objects must have the same type.

        :param source_object: Asset
        :return: Boolean
        """

        # We can only copy permissions between objects from the same type.
        if type(source_object) is type(self):
            # First delete all permissions of the target asset (except owner's).
            self.permissions.exclude(user_id=self.owner_id).delete()
            # Then copy all permissions from source to target asset
            source_permissions = list(source_object.permissions.all())
            for source_permission in source_permissions:
                # Only need to reassign permissions if user is not the owner
                if source_permission.user_id != self.owner_id:
                    kwargs = {
                        'user_obj': source_permission.user,
                        'perm': source_permission.permission.codename,
                        'deny': source_permission.deny
                    }
                    if source_permission.permission.codename.startswith(PREFIX_PARTIAL_PERMS):
                        kwargs.update({
                            'partial_perms': source_object.get_partial_perms(
                                source_permission.user_id, with_filters=True)
                        })
                    self.assign_perm(**kwargs)
            self._recalculate_inherited_perms()
            return True
        else:
            return False

    @transaction.atomic
    def save(self, *args, **kwargs):
        # Make sure we exist in the database before proceeding
        super().save(*args, **kwargs)
        # Recalculate self and all descendants
        # TODO: Don't do this when the modification is trivial, e.g. a
        # collection was renamed
        self._recalculate_inherited_perms()
        self.recalculate_descendants_perms()

    def _filter_anonymous_perms(self, unfiltered_set):
        """
        Restrict a set of tuples in the format (user_id, permission_id) to
        only those permissions that apply to the content_type of this object
        and are listed in settings.ALLOWED_ANONYMOUS_PERMISSIONS.
        """
        content_type = ContentType.objects.get_for_model(self)
        # Translate settings.ALLOWED_ANONYMOUS_PERMISSIONS to primary keys
        codenames = set()
        for perm in settings.ALLOWED_ANONYMOUS_PERMISSIONS:
            app_label, codename = perm_parse(perm)
            if app_label == content_type.app_label:
                codenames.add(codename)
        allowed_permission_ids = Permission.objects.filter(
            content_type_id=content_type.pk, codename__in=codenames
        ).values_list('pk', flat=True)
        filtered_set = copy.copy(unfiltered_set)
        for user_id, permission_id in unfiltered_set:
            if user_id == settings.ANONYMOUS_USER_ID:
                if permission_id not in allowed_permission_ids:
                    filtered_set.remove((user_id, permission_id))
        return filtered_set

    def _get_effective_perms(
        self, user=None, codename=None, include_calculated=True
    ):
        """ Reconcile all grant and deny permissions, and return an
        authoritative set of grant permissions (i.e. deny=False) for the
        current object. """
        # Including calculated permissions means we can't just pass kwargs
        # through to filter(), but we'll map the ones we understand.
        kwargs = {}
        if user is not None:
            kwargs['user'] = user
        if codename is not None:
            kwargs['codename'] = codename

        grant_perms = self.__get_object_permissions(deny=False, **kwargs)
        deny_perms = self.__get_object_permissions(deny=True, **kwargs)

        effective_perms = grant_perms.difference(deny_perms)
        # Sometimes only the explicitly assigned permissions are wanted,
        # e.g. when calculating inherited permissions
        if not include_calculated:
            # Double-check that the list includes only permissions for
            # anonymous users that are allowed by the settings. Other
            # permissions would be denied by has_perm() anyway.
            if user is None or user.pk == settings.ANONYMOUS_USER_ID:
                return self._filter_anonymous_perms(effective_perms)
            else:
                # Anonymous users weren't considered; no filtering is necessary
                return effective_perms

        # Add the calculated `delete_` permission for the owner
        content_type = ContentType.objects.get_for_model(self)
<<<<<<< HEAD
        if codename in self.CALCULATED_PERMISSIONS:
            # A specific query for a calculated permission should not return
            # any explicitly assigned permissions, e.g. share_ should not
            # include change_
            effective_perms = set()

        # The owner has the share_ and delete_ permission
        for codename_prefix in ('share_', 'delete_'):
            if (
                self.owner is not None
                and (user is None or user.pk == self.owner.pk)
                and (codename is None or codename.startswith(codename_prefix))
            ):
                matching_permissions = self.__get_permissions_for_content_type(
                    content_type.pk, codename__startswith=codename_prefix)

                # FIXME: `Asset`-specific logic does not belong in this generic
                # mixin
                if self.asset_type != ASSET_TYPE_SURVEY:
                    matching_permissions = matching_permissions.exclude(
                        codename__endswith="_submissions"
                    )

                for perm_pk, perm_codename in matching_permissions:
                    if (codename is not None and
                            perm_codename != codename
                    ):
                        # If the caller specified `codename`, skip anything that
                        # doesn't match exactly. Necessary because `Asset` has
                        # `delete_submissions` in addition to `delete_asset`
                        continue
                    effective_perms.add((self.owner.pk, perm_pk))

=======
        if (
            self.owner is not None
            and (user is None or user.pk == self.owner.pk)
            and (codename is None or codename.startswith('delete_'))
        ):
            matching_permissions = self.__get_permissions_for_content_type(
                content_type.pk, codename__startswith='delete_'
            )
            for perm_pk, perm_codename in matching_permissions:
                if codename is not None and perm_codename != codename:
                    # If the caller specified `codename`, skip anything that
                    # doesn't match exactly. Necessary because `Asset` has
                    # `delete_submissions` in addition to `delete_asset`
                    continue
                effective_perms.add((self.owner.pk, perm_pk))
>>>>>>> 34d9a058
        # We may have calculated more permissions for anonymous users
        # than they are allowed to have. Remove them.
        if user is None or user.pk == settings.ANONYMOUS_USER_ID:
            return self._filter_anonymous_perms(effective_perms)
        else:
            # Anonymous users weren't considered; no filtering is necessary
            return effective_perms

    def recalculate_descendants_perms(self):
        if self.asset_type not in ASSET_TYPES_WITH_CHILDREN:
            # It's impossible for us to have descendants. Move along...
            return
        children = list(self.children.only('pk', 'owner', 'parent'))
        if not children:
            return
        effective_perms = self._get_effective_perms(include_calculated=False)
        for child in children:
            # remove stale inherited perms
            child.permissions.filter(inherited=True).delete()
            # calc the new ones
            child._recalculate_inherited_perms(
                parent_effective_perms=effective_perms,
                stale_already_deleted=True,
                #return_instead_of_creating=True
            )
            # recurse!
            child.recalculate_descendants_perms()

    def _recalculate_inherited_perms(
            self,
            parent_effective_perms=None,
            stale_already_deleted=False,
            return_instead_of_creating=False,
            translate_perm={}  # mutable default parameter serves as cache
    ):
        """
        Copy all of our parent's effective permissions to ourself,
        marking the copies as inherited permissions. The owner's rights are
        also made explicit as "inherited" permissions.
        """
        # Start with a clean slate
        if not stale_already_deleted:
            self.permissions.filter(inherited=True).delete()
        content_type = ContentType.objects.get_for_model(self)
        if return_instead_of_creating:
            # Conditionally create this so that Python will raise an exception
            # if we use it when we're not supposed to
            objects_to_return = []
        # The owner gets every assignable permission
        if self.owner is not None:
            for perm in Permission.objects.filter(
                content_type=content_type,
                codename__in=self.get_assignable_permissions(
                    with_partial=False, instance=self
                ),
            ):
                new_permission = ObjectPermission()
                new_permission.asset = self
                # `user_id` instead of `user` is another workaround for
                # migrations
                new_permission.user_id = self.owner_id
                new_permission.permission = perm
                new_permission.inherited = True
                new_permission.uid = new_permission._meta.get_field(
                    'uid').generate_uid()
                if return_instead_of_creating:
                    objects_to_return.append(new_permission)
                else:
                    new_permission.save()
        # Is there anything to inherit?
        if self.parent is not None:
            # Get our parent's effective permissions from the database if they
            # were not passed in as an argument
            if parent_effective_perms is None:
                parent_effective_perms = self.parent._get_effective_perms(
                    include_calculated=False)
            # All our parent's effective permissions become our inherited
            # permissions. Store translations in the translate_perm dictionary
            # to minimize invocations of the Django machinery
            for user_id, permission_id in parent_effective_perms:
                if user_id == self.owner_id:
                    # The owner already has every assignable permission
                    continue
                try:
                    translated_id = translate_perm[permission_id]
                except KeyError:
                    parent_perm = Permission.objects.get(pk=permission_id)
                    try:
                        translated_codename = self.HERITABLE_PERMISSIONS[
                            parent_perm.codename
                        ]
                    except KeyError:
                        # We haven't been configured to inherit this
                        # permission from our parent, so skip it
                        continue
                    translated_id = Permission.objects.get(
                        content_type__app_label=\
                            parent_perm.content_type.app_label,
                        codename=translated_codename
                    ).pk
                    translate_perm[permission_id] = translated_id
                permission_id = translated_id
                new_permission = ObjectPermission()
                new_permission.asset = self
                new_permission.user_id = user_id
                new_permission.permission_id = permission_id
                new_permission.inherited = True
                new_permission.uid = new_permission._meta.get_field(
                    'uid').generate_uid()
                if return_instead_of_creating:
                    objects_to_return.append(new_permission)
                else:
                    new_permission.save()
        if return_instead_of_creating:
            return objects_to_return

    @classmethod
    def get_implied_perms(cls, explicit_perm, reverse=False, for_instance=None):
        """
        Determine which permissions are implied by `explicit_perm` based on
        the `IMPLIED_PERMISSIONS` attribute.
        :param explicit_perm: str. The `codename` of the explicitly-assigned
            permission.
        :param reverse: bool When `True`, exchange the keys and values of
            `IMPLIED_PERMISSIONS`. Useful for working with `deny=True`
            permissions. Defaults to `False`.
        :rtype: set of `codename`s
        """
        # TODO: document `for_instance` NOMERGE
        implied_perms_dict = getattr(cls, 'IMPLIED_PERMISSIONS', {})
        if reverse:
            reverse_perms_dict = defaultdict(list)
            for src_perm, dest_perms in implied_perms_dict.items():
                for dest_perm in dest_perms:
                    reverse_perms_dict[dest_perm].append(src_perm)
            implied_perms_dict = reverse_perms_dict

        perms_to_process = [explicit_perm]
        result = set()
        while perms_to_process:
            this_explicit_perm = perms_to_process.pop()
            try:
                implied_perms = implied_perms_dict[this_explicit_perm]
            except KeyError:
                continue
            perms_to_process.extend(set(implied_perms).difference(result))
            result.update(implied_perms)

        if for_instance:
            # Include only permissions that can be assigned to this asset type
            # FIXME: since this method is clearly `Asset`-specific, it does not
            # belong in this generic mixin
            return result.intersection(
                cls.ASSIGNABLE_PERMISSIONS_BY_TYPE[for_instance.asset_type]
            )
        else:
            return result

    @classmethod
    def get_all_implied_perms(cls, for_instance=None):
        """
        Return a dictionary with permission codenames as keys and a complete
        list of implied permissions as each value. For example, given a model
        with:
        ```
        IMPLIED_PERMISSIONS = {
            'view_submissions': ('view_asset'),
            'change_submissions': ('view_submissions'),
        }
        ```
        this method will return
        ```
        {
            'view_submissions': ['view_asset'],
            'change_submissions': ['view_asset', 'view_submission']
        }
        ```
        instead of
        ```
        {
            'view_submissions': ['view_asset'],
            'change_submissions': ['view_submissions']
        }
        ```
        """
        # TODO: document `for_instance` NOMERGE
        return {
            codename: list(cls.get_implied_perms(codename, for_instance))
            for codename in cls.IMPLIED_PERMISSIONS.keys()
        }

    @transaction.atomic
    def assign_perm(self, user_obj, perm, deny=False, defer_recalc=False,
                    skip_kc=False, partial_perms=None):
        r"""
            Assign `user_obj` the given `perm` on this object, or break
            inheritance from a parent object. By default, recalculate
            descendant objects' permissions and apply any applicable KC
            permissions.
            :type user_obj: :py:class:`User` or :py:class:`AnonymousUser`
            :param perm: str. The `codename` of the `Permission`
            :param deny: bool. When `True`, break inheritance from parent object
            :param defer_recalc: bool. When `True`, skip recalculating
                descendants
            :param skip_kc: bool. When `True`, skip assignment of applicable KC
                permissions
            :param partial_perms: dict. Filters used to narrow down query for
              partial permissions
        """
        app_label, codename = perm_parse(perm, self)
        assignable_permissions = self.get_assignable_permissions(instance=self)
        if codename not in assignable_permissions:
            # Some permissions are calculated and not stored in the database
<<<<<<< HEAD
            raise serializers.ValidationError({
                'permission': f'{codename} cannot be assigned explicitly to {self}'
            })
=======
            raise ValidationError(
                '{} cannot be assigned explicitly to this object.'.format(
                    codename
                )
            )
>>>>>>> 34d9a058
        if isinstance(user_obj, AnonymousUser) or (
            user_obj.pk == settings.ANONYMOUS_USER_ID
        ):
            # Is an anonymous user allowed to have this permission?
            fq_permission = f'{app_label}.{codename}'
            if (
                not deny
                and fq_permission not in settings.ALLOWED_ANONYMOUS_PERMISSIONS
            ):
                raise serializers.ValidationError(
                    f'Anonymous users cannot be granted the permission {codename}.'
                )
            # Get the User database representation for AnonymousUser
            user_obj = get_anonymous_user()
        perm_model = Permission.objects.get(
            content_type__app_label=app_label,
            codename=codename
        )
        existing_perms = self.permissions.filter(user=user_obj)
        identical_existing_perm = existing_perms.filter(
            inherited=False,
            permission_id=perm_model.pk,
            deny=deny,
        )
        if identical_existing_perm.exists():
            # We need to always update partial permissions because
            # they may have changed even if `perm` is the same.
            self._update_partial_permissions(user_obj.pk, perm,
                                             partial_perms=partial_perms)
            # The user already has this permission directly applied
            return identical_existing_perm.first()

        # Remove any explicitly-defined contradictory grants or denials
        contradictory_filters = models.Q(
            user=user_obj,
            permission_id=perm_model.pk,
            deny=not deny,
            inherited=False
        )
        if not deny and perm in self.CONTRADICTORY_PERMISSIONS.keys():
            contradictory_filters |= models.Q(
                user=user_obj,
                permission__codename__in=self.CONTRADICTORY_PERMISSIONS.get(perm),
            )
        contradictory_perms = existing_perms.filter(contradictory_filters)
        contradictory_codenames = list(contradictory_perms.values_list(
            'permission__codename', flat=True))

        contradictory_perms.delete()
        # Check if any KC permissions should be removed as well
        if deny and not skip_kc:
            remove_applicable_kc_permissions(
                self, user_obj, contradictory_codenames)
        # Create the new permission
        new_permission = ObjectPermission.objects.create(
            asset=self,
            user=user_obj,
            permission_id=perm_model.pk,
            deny=deny,
            inherited=False
        )
        # Assign any applicable KC permissions
        if not deny and not skip_kc:
            assign_applicable_kc_permissions(self, user_obj, codename)
        # Resolve implied permissions, e.g. granting change implies granting
        # view
        implied_perms = self.get_implied_perms(
<<<<<<< HEAD
            codename, reverse=deny, for_instance=self
        )
=======
            codename, reverse=deny
        ).intersection(assignable_permissions)
>>>>>>> 34d9a058
        for implied_perm in implied_perms:
            self.assign_perm(
                user_obj, implied_perm, deny=deny, defer_recalc=True)
        # We might have been called by ourselves to assign a related
        # permission. In that case, don't recalculate here.
        if defer_recalc:
            return new_permission

        self._update_partial_permissions(user_obj.pk, perm,
                                         partial_perms=partial_perms)

        # Recalculate all descendants
        self.recalculate_descendants_perms()
        return new_permission

    def get_perms(self, user_obj):
        """
        Return a list of codenames of all effective grant permissions that
        user_obj has on this object.
        """
        user_perm_ids = self._get_effective_perms(user=user_obj)
        perm_ids = [x[1] for x in user_perm_ids]
        return Permission.objects.filter(pk__in=perm_ids).values_list(
            'codename', flat=True)

    def get_partial_perms(self, user_id, with_filters=False):
        """
        Returns the list of partial permissions related to the user.

        Should implemented on classes that inherit from this mixin
        """
        return []

    def get_filters_for_partial_perm(self, user_id, perm=None):
        """
        Returns the list of (Mongo) filters for a specific permission `perm`
        and this specific object.

        Should implemented on classes that inherit from this mixin
        """
        return None

    def get_users_with_perms(self, attach_perms=False):
        """ Return a QuerySet of all users with any effective grant permission
        on this object. If attach_perms=True, then return a dict with
        users as the keys and lists of their permissions as the values. """
        user_perm_ids = self._get_effective_perms()
        if attach_perms:
            user_perm_dict = {}
            for user_id, perm_id in user_perm_ids:
                perm_list = user_perm_dict.get(user_id, [])
                perm_list.append(Permission.objects.get(pk=perm_id).codename)
                user_perm_dict[user_id] = sorted(perm_list)
            # Resolve user ids into actual user objects
            user_perm_dict = {User.objects.get(pk=key): value for key, value
                              in user_perm_dict.items()}
            return user_perm_dict
        else:
            # Use a set to avoid duplicate users
            user_ids = {x[0] for x in user_perm_ids}
            return User.objects.filter(pk__in=user_ids)

    def has_perm(self, user_obj: models.Model, perm: str) -> bool:
        """
        Does `user_obj` have perm on this object? (True/False)
        """
        app_label, codename = perm_parse(perm, self)
        is_anonymous = False
        if isinstance(user_obj, AnonymousUser):
            # Get the User database representation for AnonymousUser
            user_obj = get_anonymous_user()
        if user_obj.pk == settings.ANONYMOUS_USER_ID:
            is_anonymous = True
        # Treat superusers the way django.contrib.auth does
        if user_obj.is_active and user_obj.is_superuser:
            return True
        # Look for matching permissions
        result = len(self._get_effective_perms(
            user=user_obj,
            codename=codename
        )) == 1
        if not result and not is_anonymous:
            # The user-specific test failed, but does the public have access?
            result = self.has_perm(AnonymousUser(), perm)
        if result and is_anonymous:
            # Is an anonymous user allowed to have this permission?
            fq_permission = '{}.{}'.format(app_label, codename)
            if fq_permission not in settings.ALLOWED_ANONYMOUS_PERMISSIONS:
                return False
        return result

    @transaction.atomic
    def remove_perm(self, user_obj, perm, defer_recalc=False, skip_kc=False):
        """
            Revoke the given `perm` on this object from `user_obj`. By default,
            recalculate descendant objects' permissions and remove any
            applicable KC permissions.  May delete granted permissions or add
            deny permissions as appropriate:
            Current access      Action
            ==============      ======
            None                None
            Direct              Remove direct permission
            Inherited           Add deny permission
            Direct & Inherited  Remove direct permission; add deny permission
            :type user_obj: :py:class:`User` or :py:class:`AnonymousUser`
            :param perm str: The `codename` of the `Permission`
            :param defer_recalc bool: When `True`, skip recalculating
                descendants
            :param skip_kc bool: When `True`, skip assignment of applicable KC
                permissions
        """
        if isinstance(user_obj, AnonymousUser):
            # Get the User database representation for AnonymousUser
            user_obj = get_anonymous_user()
        app_label, codename = perm_parse(perm, self)
        # Unlike `assign_perm()`, do not pass `instance` to
        # `get_assignable_permissions()`. That way, we can allow invalid
        # permissions to be removed
        if codename not in self.get_assignable_permissions():
            # Some permissions are calculated and not stored in the database
            raise serializers.ValidationError({
                'permission': f'{codename} cannot be removed explicitly.'
            })
        all_permissions = self.permissions.filter(
            user=user_obj,
            permission__codename=codename,
            deny=False
        )
        direct_permissions = all_permissions.filter(inherited=False)
        inherited_permissions = all_permissions.filter(inherited=True)
        # Resolve implied permissions, e.g. revoking view implies revoking
        # change
        implied_perms = self.get_implied_perms(
            codename, reverse=True, for_instance=self
        )
        for implied_perm in implied_perms:
            self.remove_perm(
                user_obj, implied_perm, defer_recalc=True)
        # Delete directly assigned permissions, if any
        direct_permissions.delete()
        if inherited_permissions.exists():
            # Delete inherited permissions
            inherited_permissions.delete()
            # Add a deny permission to block future inheritance
            self.assign_perm(user_obj, perm, deny=True, defer_recalc=True)
        # Remove any applicable KC permissions
        if not skip_kc:
            remove_applicable_kc_permissions(self, user_obj, codename)

        # We might have been called by ourself to assign a related
        # permission. In that case, don't recalculate here.
        if defer_recalc:
            return

        self._update_partial_permissions(user_obj.pk, perm, remove=True)
        # Recalculate all descendants
        self.recalculate_descendants_perms()

    def _update_partial_permissions(self, user_id, perm, remove=False,
                                    partial_perms=None):
        # Class is not an abstract class. Just pass.
        # Let the dev implement within the classes that inherit from this mixin
        pass

    @staticmethod
    @cache_for_request
    def __get_all_object_permissions(object_id):
        """
        Retrieves all object permissions and builds an dict with user ids as keys.
        Useful to retrieve permissions for several users in a row without
        hitting DB again & again (thanks to `@cache_for_request`)

        Because `django_cache_request` creates its keys based on method's arguments,
        it's important to minimize its number to hit the cache as much as possible.
        This method should be called when object permissions for a specific object
        are needed several times in a row (within the same request).

        It will hit the DB once for this object. If object permissions are needed
        for an another user, in subsequent calls, they can be easily retrieved
        by the returned dict keys.

        Args:
            object_id (int): Object's pk

        Returns:
            dict: {
                '<user_id>': [
                    (permission_id, permission_codename, deny),
                    (permission_id, permission_codename, deny),
                    ...
                ],
                '<user_id>': [
                    (permission_id, permission_codename, deny),
                    (permission_id, permission_codename, deny),
                    ...
                ]
            }
        """
        records = ObjectPermission.objects. \
            filter(asset_id=object_id). \
            values('user_id',
                   'permission_id',
                   'permission__codename',
                   'deny')
        object_permissions_per_user = defaultdict(list)
        for record in records:
            object_permissions_per_user[record['user_id']].append((
                record['permission_id'],
                record['permission__codename'],
                record['deny'],
            ))

        return object_permissions_per_user

    @staticmethod
    @cache_for_request
    def __get_all_user_permissions(user_id):
        """
        Retrieves all object permissions and builds an dict with object ids as keys.
        Useful to retrieve permissions (thanks to `@cache_for_request`)
        for several objects in a row without fetching data from data again & again

        Because `django_cache_request` creates its keys based on method's arguments,
        it's important to minimize their number to hit the cache as much as possible.
        This method should be called when object permissions for a specific user
        are needed several times in a row (within the same request).

        It will hit the DB once for this user. If object permissions are needed
        for an another object (i.e. `Asset`), in subsequent calls,
        they can be easily retrieved by the returned dict keys.

        Args:
            user_id (int): User's pk

        Returns:
            dict: {
                '<object_id>': [
                    (permission_id, permission_codename, deny),
                    (permission_id, permission_codename, deny),
                    ...
                ],
                '<object_id>': [
                    (permission_id, permission_codename, deny),
                    (permission_id, permission_codename, deny),
                    ...
                ]
            }
        """
        records = ObjectPermission.objects.filter(user=user_id).values(
            'asset_id', 'permission_id', 'permission__codename', 'deny'
        )
        object_permissions_per_object = defaultdict(list)
        for record in records:
            object_permissions_per_object[record['asset_id']].append((
                record['permission_id'],
                record['permission__codename'],
                record['deny'],
            ))

        return object_permissions_per_object

    def __get_object_permissions(self, deny, user=None, codename=None):
        """
        Returns a set of user ids and object permission ids related to
        object `self`.

        Args:
            deny (bool): If `True`, returns denied permissions
            user (User)
            codename (str)

        Returns:
            set: [(User's pk, Permission's pk)]
        """

        def build_dict(user_id_, object_permissions_):
            perms_ = []
            if object_permissions_:
                for permission_id, codename_, deny_ in object_permissions_:
                    if (deny_ is not deny or
                            codename is not None and
                            codename != codename_):
                        continue
                    perms_.append((user_id_, permission_id))
            return perms_

        perms = []
        # If User is not none, retrieve all permissions for this user
        # grouped by object ids, otherwise, retrieve all permissions for
        # this object grouped by user ids.
        if user is not None:
            # Ensuring that the user has at least anonymous permissions if they
            # have been assigned to the asset
            all_anon_object_permissions = self.__get_all_user_permissions(
                user_id=settings.ANONYMOUS_USER_ID
            )
            perms = build_dict(
                settings.ANONYMOUS_USER_ID,
                all_anon_object_permissions.get(self.pk),
            )
            if not user.is_anonymous:
                all_object_permissions = self.__get_all_user_permissions(
                    user_id=user.pk
                )
                perms += build_dict(
                    user.pk, all_object_permissions.get(self.pk)
                )
        else:
            all_object_permissions = self.__get_all_object_permissions(
                object_id=self.pk
            )
            for user_id, object_permissions in all_object_permissions.items():
                perms += build_dict(user_id, object_permissions)

        return set(perms)

    @staticmethod
    @cache_for_request
    def __get_permissions_for_content_type(content_type_id,
                                           codename=None,
                                           codename__startswith=None):
        """
        Gets permissions for specific content type and permission's codename
        This method is cached per request because it can be called several times
        in a row in the same request.

        Args:
            content_type_id (int): ContentType primary key
            codename (str)
            codename__startswith (str)

        Returns:
            mixed: If `first` is `True` returns a tuple.
                   Otherwise a list of tuples
                   The tuple consists of permission's pk and its codename.
        """
        filters = {'content_type_id': content_type_id}
        if codename is not None:
            filters['codename'] = codename

        if codename__startswith is not None:
            filters['codename__startswith'] = codename__startswith

        permissions = Permission.objects.filter(**filters). \
            values_list('pk', 'codename')

        return permissions<|MERGE_RESOLUTION|>--- conflicted
+++ resolved
@@ -238,7 +238,6 @@
     @void_cache_for_request(keys=('__get_all_object_permissions',
                                   '__get_all_user_permissions',))
     def save(self, *args, **kwargs):
-<<<<<<< HEAD
         if ('kpi', 'asset') != (
             self.permission.content_type.app_label,
             self.permission.content_type.model,
@@ -247,11 +246,6 @@
                 'The content type of the permission does '
                 'not match that of the object.'
             )
-=======
-        if self.permission.content_type_id != self.content_type_id:
-            raise ValidationError('The content type of the permission does '
-                                  'not match that of the object.')
->>>>>>> 34d9a058
         super().save(*args, **kwargs)
 
     @void_cache_for_request(keys=('__get_all_object_permissions',
@@ -284,14 +278,9 @@
 
     CONTRADICTORY_PERMISSIONS = {}
 
-<<<<<<< HEAD
-    def get_assignable_permissions(self, with_partial=True):
-=======
-    @classmethod
     def get_assignable_permissions(
-        cls, with_partial: bool = True, instance: 'kpi.models.Asset' = None
+        self, with_partial: bool = True
     ) -> tuple:
->>>>>>> 34d9a058
         """
         The "versioned app registry" used during migrations apparently does
         not store non-database attributes, so this awful workaround is needed
@@ -305,34 +294,13 @@
         It can be useful to remove the partial permissions when assigning
         permissions to owner of the object.
         """
-<<<<<<< HEAD
+
         try:
-            permissions_by_type = self.ASSIGNABLE_PERMISSIONS_BY_TYPE
+            assignable_permissions = (
+                self.ASSIGNABLE_PERMISSIONS_BY_TYPE[self.asset_type]
+            )
         except AttributeError:
-            permissions_by_type = apps.get_model(
-                self._meta.app_label, self._meta.model_name
-            ).ASSIGNABLE_PERMISSIONS_BY_TYPE
-
-        # FIXME: since this method is clearly `Asset`-specific, it does not
-        # belong in this generic mixin
-        assignable_permissions = permissions_by_type[self.asset_type]
-=======
-        assignable_permissions = None
-        if instance:
-            try:
-                assignable_permissions = (
-                    instance.ASSIGNABLE_PERMISSIONS_BY_TYPE[instance.asset_type]
-                )
-            except AttributeError:
-                pass
-        if not assignable_permissions:
-            try:
-                assignable_permissions = cls.ASSIGNABLE_PERMISSIONS
-            except AttributeError:
-                assignable_permissions = apps.get_model(
-                    cls._meta.app_label, cls._meta.model_name
-                ).ASSIGNABLE_PERMISSIONS
->>>>>>> 34d9a058
+            assignable_permissions = self.ASSIGNABLE_PERMISSIONS
 
         if with_partial is False:
             assignable_permissions = tuple(ap for ap in assignable_permissions
@@ -442,41 +410,6 @@
 
         # Add the calculated `delete_` permission for the owner
         content_type = ContentType.objects.get_for_model(self)
-<<<<<<< HEAD
-        if codename in self.CALCULATED_PERMISSIONS:
-            # A specific query for a calculated permission should not return
-            # any explicitly assigned permissions, e.g. share_ should not
-            # include change_
-            effective_perms = set()
-
-        # The owner has the share_ and delete_ permission
-        for codename_prefix in ('share_', 'delete_'):
-            if (
-                self.owner is not None
-                and (user is None or user.pk == self.owner.pk)
-                and (codename is None or codename.startswith(codename_prefix))
-            ):
-                matching_permissions = self.__get_permissions_for_content_type(
-                    content_type.pk, codename__startswith=codename_prefix)
-
-                # FIXME: `Asset`-specific logic does not belong in this generic
-                # mixin
-                if self.asset_type != ASSET_TYPE_SURVEY:
-                    matching_permissions = matching_permissions.exclude(
-                        codename__endswith="_submissions"
-                    )
-
-                for perm_pk, perm_codename in matching_permissions:
-                    if (codename is not None and
-                            perm_codename != codename
-                    ):
-                        # If the caller specified `codename`, skip anything that
-                        # doesn't match exactly. Necessary because `Asset` has
-                        # `delete_submissions` in addition to `delete_asset`
-                        continue
-                    effective_perms.add((self.owner.pk, perm_pk))
-
-=======
         if (
             self.owner is not None
             and (user is None or user.pk == self.owner.pk)
@@ -485,6 +418,13 @@
             matching_permissions = self.__get_permissions_for_content_type(
                 content_type.pk, codename__startswith='delete_'
             )
+            # FIXME: `Asset`-specific logic does not belong in this generic
+            # mixin
+            if self.asset_type != ASSET_TYPE_SURVEY:
+                matching_permissions = matching_permissions.exclude(
+                    codename__endswith='_submissions'
+                )
+
             for perm_pk, perm_codename in matching_permissions:
                 if codename is not None and perm_codename != codename:
                     # If the caller specified `codename`, skip anything that
@@ -492,7 +432,7 @@
                     # `delete_submissions` in addition to `delete_asset`
                     continue
                 effective_perms.add((self.owner.pk, perm_pk))
->>>>>>> 34d9a058
+
         # We may have calculated more permissions for anonymous users
         # than they are allowed to have. Remove them.
         if user is None or user.pk == settings.ANONYMOUS_USER_ID:
@@ -546,7 +486,7 @@
             for perm in Permission.objects.filter(
                 content_type=content_type,
                 codename__in=self.get_assignable_permissions(
-                    with_partial=False, instance=self
+                    with_partial=False,
                 ),
             ):
                 new_permission = ObjectPermission()
@@ -703,20 +643,12 @@
               partial permissions
         """
         app_label, codename = perm_parse(perm, self)
-        assignable_permissions = self.get_assignable_permissions(instance=self)
+        assignable_permissions = self.get_assignable_permissions()
         if codename not in assignable_permissions:
             # Some permissions are calculated and not stored in the database
-<<<<<<< HEAD
             raise serializers.ValidationError({
                 'permission': f'{codename} cannot be assigned explicitly to {self}'
             })
-=======
-            raise ValidationError(
-                '{} cannot be assigned explicitly to this object.'.format(
-                    codename
-                )
-            )
->>>>>>> 34d9a058
         if isinstance(user_obj, AnonymousUser) or (
             user_obj.pk == settings.ANONYMOUS_USER_ID
         ):
@@ -784,13 +716,8 @@
         # Resolve implied permissions, e.g. granting change implies granting
         # view
         implied_perms = self.get_implied_perms(
-<<<<<<< HEAD
             codename, reverse=deny, for_instance=self
-        )
-=======
-            codename, reverse=deny
         ).intersection(assignable_permissions)
->>>>>>> 34d9a058
         for implied_perm in implied_perms:
             self.assign_perm(
                 user_obj, implied_perm, deny=deny, defer_recalc=True)
