# coding: utf-8
<<<<<<< HEAD
from rest_framework import status, serializers
=======
from django.db.models import TextField
from django.db.models.functions import Cast
from rest_framework import status, exceptions
>>>>>>> ba26f679
from rest_framework.response import Response
from rest_framework.reverse import reverse

from kpi.models import ExportTask
from kpi.models.import_export_task import _resolve_url_to_asset
from kpi.model_utils import remove_string_prefix
from kpi.serializers import ExportTaskSerializer
from kpi.tasks import export_in_background
from kpi.views.no_update_model import NoUpdateModelViewSet


class ExportTaskViewSet(NoUpdateModelViewSet):
    queryset = ExportTask.objects.all()
    serializer_class = ExportTaskSerializer
    lookup_field = 'uid'

    def get_queryset(self, *args, **kwargs):
        if self.request.user.is_anonymous:
            return ExportTask.objects.none()

        queryset = ExportTask.objects.filter(
            user=self.request.user).order_by('date_created')

        # Ultra-basic filtering by:
        # * source URL or UID if `q=source:[URL|UID]` was provided;
        # * comma-separated list of `ExportTask` UIDs if
        #   `q=uid__in:[UID],[UID],...` was provided
        q = self.request.query_params.get('q', False)
        if not q:
            # No filter requested
            return queryset
        if q.startswith('source:'):
            q = remove_string_prefix(q, 'source:')
            # Crude, but `data__source` is a URL. Cast `data__source` to a
            # `TextField` to avoid the special behavior of `__contains` for
            # `JSONField`s. See
            # https://docs.djangoproject.com/en/2.2/ref/contrib/postgres/fields/#std:fieldlookup-hstorefield.contains
            queryset = queryset.annotate(
                source_str=Cast('data__source', output_field=TextField())
            ).filter(source_str__contains=q)
        elif q.startswith('uid__in:'):
            q = remove_string_prefix(q, 'uid__in:')
            uids = [uid.strip() for uid in q.split(',')]
            queryset = queryset.filter(uid__in=uids)
        else:
            # Filter requested that we don't understand; make it obvious by
            # returning nothing
            return ExportTask.objects.none()
        return queryset

    def create(self, request, *args, **kwargs):
        if self.request.user.is_anonymous:
            raise exceptions.NotAuthenticated()

        # Read valid options from POST data
        valid_options = (
            'type',
            'source',
            'group_sep',
            'lang',
            'hierarchy_in_labels',
            'fields_from_all_versions',
        )
        task_data = {}
        for opt in valid_options:
            opt_val = request.POST.get(opt, None)
            if opt_val is not None:
                task_data[opt] = opt_val
        # Complain if no source was specified
        if not task_data.get('source', False):
            raise serializers.ValidationError(
                {'source': 'This field is required.'})
        # Get the source object
        source = _resolve_url_to_asset(
            task_data['source'])
        # Complain if it's not deployed
        if not source.has_deployment:
            raise serializers.ValidationError(
                {'source': 'The specified asset must be deployed.'})
        # Create a new export task
        export_task = ExportTask.objects.create(user=request.user,
                                                data=task_data)
        # Have Celery run the export in the background
        export_in_background.delay(export_task_uid=export_task.uid)
        return Response({
            'uid': export_task.uid,
            'url': reverse(
                'exporttask-detail',
                kwargs={'uid': export_task.uid},
                request=request),
            'status': ExportTask.PROCESSING
        }, status.HTTP_201_CREATED)<|MERGE_RESOLUTION|>--- conflicted
+++ resolved
@@ -1,11 +1,7 @@
 # coding: utf-8
-<<<<<<< HEAD
-from rest_framework import status, serializers
-=======
 from django.db.models import TextField
 from django.db.models.functions import Cast
-from rest_framework import status, exceptions
->>>>>>> ba26f679
+from rest_framework import exceptions, serializers, status
 from rest_framework.response import Response
 from rest_framework.reverse import reverse
 
