# coding: utf-8
from rest_framework import exceptions, serializers, status
from rest_framework.response import Response
from rest_framework.reverse import reverse

from kpi.filters import SearchFilter
from kpi.models import ExportTask
<<<<<<< HEAD
from kpi.models.import_export_task import _resolve_url_to_asset
=======
from kpi.models.import_export_task import _resolve_url_to_asset_or_collection
>>>>>>> 74262e85
from kpi.serializers import ExportTaskSerializer
from kpi.tasks import export_in_background
from kpi.utils.export_task import filter_export_tasks
from kpi.views.no_update_model import NoUpdateModelViewSet


class ExportTaskViewSet(NoUpdateModelViewSet):
    """
    <span class='label label-danger'>TODO</span> Complete documentation

    ## List of export tasks endpoints

    Lists the export tasks accessible to requesting user, for anonymous access
    nothing is returned.

    <pre class="prettyprint">
    <b>GET</b> /exports/
    </pre>

    > Examples
    >
    >       curl -X GET https://[kpi]/exports/

    List can be filtered with the [query parser](https://github.com/kobotoolbox/kpi#searching)
    Query searches within `data.source` and `uid` by default if no field is provided in `q`.

    > Example
    >
    >       curl -X GET https://[kpi]/exports/?q=zVEkrWg5Gd

    Otherwise, the search can be more specific:

    - Exports from a source
    - Exports matching `uid`s

    > Example:
    >
    > **Exports from source asset uid is `aSAvYreNzVEkrWg5Gdcvg`**
    >
    >      curl -X GET https://[kpi]/exports/?q=data__source:https://[kpi]/api/v2/assets/aSAvYreNzVEkrWg5Gdcvg
    >
    > **Exports from source asset uid which contains `aSAvYreNzVEkrWg5Gdcvg`**
    >
    >      curl -X GET https://[kpi]/exports/?q=data__source__icontains:aSAvYreNzVEkrWg5Gdcvg
    >
    > **Exports matching `uid`s**
    >
    >      curl -X GET https://[kpi]/exports/?q=uid__in:ehZUwRctkhp9QfJgvEWGg OR uid__in:ehZUwRctkhp9QfJgvDnjud

    ## CRUD

    * `uid` - is the unique identifier of a specific export task

    Retrieves current export task
    <pre class="prettyprint">
    <b>GET</b> /exports/<code>{uid}</code>/
    </pre>

    > Example
    >
    >       curl -X GET https://[kpi]/exports/ehZUwRctkop9QfJgvDmkdh/

    Create an export task <span class='label label-danger'>Uncomplete</span>
    <pre class="prettyprint">
    <b>POST</b> /exports/
    </pre>

    ### CURRENT ENDPOINT
    """

    queryset = ExportTask.objects.all()
    serializer_class = ExportTaskSerializer
    lookup_field = 'uid'

    filter_backends = [
        SearchFilter,
    ]
    # Terms that can be used to search and filter return values
    # from a query `q`
    search_default_field_lookups = [
        'data__source__icontains',
        'uid__icontains',
    ]

    def get_queryset(self, *args, **kwargs):
        if self.request.user.is_anonymous:
            return ExportTask.objects.none()

<<<<<<< HEAD
        queryset = ExportTask.objects.filter(
            user=self.request.user).order_by('date_created')

        return filter_export_tasks(self.request, queryset)
=======
        return ExportTask.objects.filter(user=self.request.user). \
            order_by('date_created')
        return queryset
>>>>>>> 74262e85

    def create(self, request, *args, **kwargs):
        if self.request.user.is_anonymous:
            raise exceptions.NotAuthenticated()

        # Read valid options from POST data
        valid_options = (
            'type',
            'source',
            'group_sep',
            'lang',
            'hierarchy_in_labels',
            'fields_from_all_versions',
        )
        task_data = {}
        for opt in valid_options:
            opt_val = request.POST.get(opt, None)
            if opt_val is not None:
                task_data[opt] = opt_val
        # Complain if no source was specified
        if not task_data.get('source', False):
            raise serializers.ValidationError(
                {'source': 'This field is required.'})
        # Get the source object
        source = _resolve_url_to_asset(
            task_data['source'])
        # Complain if it's not deployed
        if not source.has_deployment:
            raise serializers.ValidationError(
                {'source': 'The specified asset must be deployed.'})
        # Create a new export task
        export_task = ExportTask.objects.create(user=request.user,
                                                data=task_data)
        # Have Celery run the export in the background
        export_in_background.delay(export_task_uid=export_task.uid)
        return Response({
            'uid': export_task.uid,
            'url': reverse(
                'exporttask-detail',
                kwargs={'uid': export_task.uid},
                request=request),
            'status': ExportTask.PROCESSING
        }, status.HTTP_201_CREATED)<|MERGE_RESOLUTION|>--- conflicted
+++ resolved
@@ -1,113 +1,56 @@
 # coding: utf-8
+from django.db.models import TextField
+from django.db.models.functions import Cast
 from rest_framework import exceptions, serializers, status
 from rest_framework.response import Response
 from rest_framework.reverse import reverse
 
-from kpi.filters import SearchFilter
 from kpi.models import ExportTask
-<<<<<<< HEAD
 from kpi.models.import_export_task import _resolve_url_to_asset
-=======
-from kpi.models.import_export_task import _resolve_url_to_asset_or_collection
->>>>>>> 74262e85
+from kpi.model_utils import remove_string_prefix
 from kpi.serializers import ExportTaskSerializer
 from kpi.tasks import export_in_background
-from kpi.utils.export_task import filter_export_tasks
 from kpi.views.no_update_model import NoUpdateModelViewSet
 
 
 class ExportTaskViewSet(NoUpdateModelViewSet):
-    """
-    <span class='label label-danger'>TODO</span> Complete documentation
-
-    ## List of export tasks endpoints
-
-    Lists the export tasks accessible to requesting user, for anonymous access
-    nothing is returned.
-
-    <pre class="prettyprint">
-    <b>GET</b> /exports/
-    </pre>
-
-    > Examples
-    >
-    >       curl -X GET https://[kpi]/exports/
-
-    List can be filtered with the [query parser](https://github.com/kobotoolbox/kpi#searching)
-    Query searches within `data.source` and `uid` by default if no field is provided in `q`.
-
-    > Example
-    >
-    >       curl -X GET https://[kpi]/exports/?q=zVEkrWg5Gd
-
-    Otherwise, the search can be more specific:
-
-    - Exports from a source
-    - Exports matching `uid`s
-
-    > Example:
-    >
-    > **Exports from source asset uid is `aSAvYreNzVEkrWg5Gdcvg`**
-    >
-    >      curl -X GET https://[kpi]/exports/?q=data__source:https://[kpi]/api/v2/assets/aSAvYreNzVEkrWg5Gdcvg
-    >
-    > **Exports from source asset uid which contains `aSAvYreNzVEkrWg5Gdcvg`**
-    >
-    >      curl -X GET https://[kpi]/exports/?q=data__source__icontains:aSAvYreNzVEkrWg5Gdcvg
-    >
-    > **Exports matching `uid`s**
-    >
-    >      curl -X GET https://[kpi]/exports/?q=uid__in:ehZUwRctkhp9QfJgvEWGg OR uid__in:ehZUwRctkhp9QfJgvDnjud
-
-    ## CRUD
-
-    * `uid` - is the unique identifier of a specific export task
-
-    Retrieves current export task
-    <pre class="prettyprint">
-    <b>GET</b> /exports/<code>{uid}</code>/
-    </pre>
-
-    > Example
-    >
-    >       curl -X GET https://[kpi]/exports/ehZUwRctkop9QfJgvDmkdh/
-
-    Create an export task <span class='label label-danger'>Uncomplete</span>
-    <pre class="prettyprint">
-    <b>POST</b> /exports/
-    </pre>
-
-    ### CURRENT ENDPOINT
-    """
-
     queryset = ExportTask.objects.all()
     serializer_class = ExportTaskSerializer
     lookup_field = 'uid'
-
-    filter_backends = [
-        SearchFilter,
-    ]
-    # Terms that can be used to search and filter return values
-    # from a query `q`
-    search_default_field_lookups = [
-        'data__source__icontains',
-        'uid__icontains',
-    ]
 
     def get_queryset(self, *args, **kwargs):
         if self.request.user.is_anonymous:
             return ExportTask.objects.none()
 
-<<<<<<< HEAD
         queryset = ExportTask.objects.filter(
             user=self.request.user).order_by('date_created')
 
-        return filter_export_tasks(self.request, queryset)
-=======
-        return ExportTask.objects.filter(user=self.request.user). \
-            order_by('date_created')
+        # Ultra-basic filtering by:
+        # * source URL or UID if `q=source:[URL|UID]` was provided;
+        # * comma-separated list of `ExportTask` UIDs if
+        #   `q=uid__in:[UID],[UID],...` was provided
+        q = self.request.query_params.get('q', False)
+        if not q:
+            # No filter requested
+            return queryset
+        if q.startswith('source:'):
+            q = remove_string_prefix(q, 'source:')
+            # Crude, but `data__source` is a URL. Cast `data__source` to a
+            # `TextField` to avoid the special behavior of `__contains` for
+            # `JSONField`s. See
+            # https://docs.djangoproject.com/en/2.2/ref/contrib/postgres/fields/#std:fieldlookup-hstorefield.contains
+            queryset = queryset.annotate(
+                source_str=Cast('data__source', output_field=TextField())
+            ).filter(source_str__contains=q)
+        elif q.startswith('uid__in:'):
+            q = remove_string_prefix(q, 'uid__in:')
+            uids = [uid.strip() for uid in q.split(',')]
+            queryset = queryset.filter(uid__in=uids)
+        else:
+            # Filter requested that we don't understand; make it obvious by
+            # returning nothing
+            return ExportTask.objects.none()
         return queryset
->>>>>>> 74262e85
 
     def create(self, request, *args, **kwargs):
         if self.request.user.is_anonymous:
