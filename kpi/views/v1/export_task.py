--- conflicted
+++ resolved
@@ -174,7 +174,7 @@
             raise exceptions.NotAuthenticated()
 
         # Read valid options from POST data
-        # ANTEA add param 'header_lang'
+        # ANTEA add last param 'header_lang'
         valid_options = (
             'type',
             'source',
@@ -182,12 +182,9 @@
             'lang',
             'hierarchy_in_labels',
             'fields_from_all_versions',
-<<<<<<< HEAD
-            'header_lang',
-=======
             'fields',
             'flatten',
->>>>>>> 27cff694
+            'header_lang',
         )
         task_data = {}
         for opt in valid_options:
