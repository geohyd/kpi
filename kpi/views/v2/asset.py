# coding: utf-8
import copy
import json
from collections import defaultdict, OrderedDict
from operator import itemgetter
from hashlib import md5


from django.contrib.contenttypes.models import ContentType
from django.db.models import Count
from django.http import Http404
from django.shortcuts import get_object_or_404
from rest_framework import exceptions, renderers, status, viewsets
from rest_framework.decorators import action
from rest_framework.response import Response
from rest_framework_extensions.mixins import NestedViewSetMixin

from kpi.constants import (
    ASSET_TYPES,
    ASSET_TYPE_ARG_NAME,
    ASSET_TYPE_COLLECTION,
    ASSET_TYPE_SURVEY,
    ASSET_TYPE_TEMPLATE,
    CLONE_ARG_NAME,
    CLONE_COMPATIBLE_TYPES,
    CLONE_FROM_VERSION_ID_ARG_NAME,
)
from kpi.deployment_backends.backends import DEPLOYMENT_BACKENDS
from kpi.exceptions import BadAssetTypeException
from kpi.filters import (
    AssetOrderingFilter,
    KpiObjectPermissionsFilter,
    SearchFilter
)
from kpi.highlighters import highlight_xform
from kpi.models import Asset
from kpi.models.object_permission import (
    ObjectPermission,
    get_anonymous_user,
    get_objects_for_user
)
from kpi.models.asset import UserAssetSubscription
from kpi.paginators import AssetPagination
from kpi.permissions import IsOwnerOrReadOnly, PostMappedToChangePermission, \
    get_perm_name
from kpi.renderers import AssetJsonRenderer, SSJsonRenderer, XFormRenderer, \
    XlsRenderer
from kpi.serializers import DeploymentSerializer
from kpi.serializers.v2.asset import AssetListSerializer, AssetSerializer
from kpi.utils.strings import hashable_str
from kpi.utils.kobo_to_xlsform import to_xlsform_structure
from kpi.utils.ss_structure_to_mdtable import ss_structure_to_mdtable


class AssetViewSet(NestedViewSetMixin, viewsets.ModelViewSet):
    """
    * Assign a asset to a collection <span class='label label-warning'>partially implemented</span>
    * Run a partial update of a asset <span class='label label-danger'>TODO</span>

    ## List of asset endpoints

    Lists the asset endpoints accessible to requesting user, for anonymous access
    a list of public data endpoints is returned.

    <pre class="prettyprint">
    <b>GET</b> /api/v2/assets/
    </pre>

    > Example
    >
    >       curl -X GET https://[kpi]/api/v2/assets/

    Search can be made with `q` parameter.
    Search filters can be returned with results by passing `metadata=on` to querystring.
    > Example
    >
    >       curl -X GET https://[kpi]/api/v2/assets/?metadata=on
    >       {
    >           "count": 0
    >           "next": ...
    >           "previous": ...
    >           "results": []
    >           "metadata": {
    >               "languages": [],
    >               "countries": [],
    >               "sectors": [],
    >               "organizations": []
    >           }
    >       }

    Look at [README](https://github.com/kobotoolbox/kpi#searching-assets)
    for more details.

    <hr>

<<<<<<< HEAD
    Get an hash of all `version_id`s of assets.
=======
    Get a hash of all `version_id`s of assets.
>>>>>>> 22c6b93f
    Useful to detect any changes in assets with only one call to `API`

    <pre class="prettyprint">
    <b>GET</b> /api/v2/assets/hash/
    </pre>

    > Example
    >
    >       curl -X GET https://[kpi]/api/v2/assets/hash/

    ## CRUD

    * `uid` - is the unique identifier of a specific asset

    Retrieves current asset
    <pre class="prettyprint">
    <b>GET</b> /api/v2/assets/<code>{uid}</code>/
    </pre>


    > Example
    >
    >       curl -X GET https://[kpi]/api/v2/assets/aSAvYreNzVEkrWg5Gdcvg/

    Creates or clones an asset.
    <pre class="prettyprint">
    <b>POST</b> /api/v2/assets/
    </pre>


    > Example
    >
    >       curl -X POST https://[kpi]/api/v2/assets/


    > **Payload to create a new asset**
    >
    >        {
    >           "name": {string},
    >           "settings": {
    >               "description": {string},
    >               "sector": {string},
    >               "country": {string},
    >               "share-metadata": {boolean}
    >           },
    >           "asset_type": {string}
    >        }

    > **Payload to clone an asset**
    >
    >       {
    >           "clone_from": {string},
    >           "name": {string},
    >           "asset_type": {string}
    >       }

    where `asset_type` must be one of these values:

    * block (can be cloned to `block`, `question`, `survey`, `template`)
    * question (can be cloned to `question`, `survey`, `template`)
    * survey (can be cloned to `block`, `question`, `survey`, `template`)
    * template (can be cloned to `survey`, `template`)

    Settings are cloned only when type of assets are `survey` or `template`.
    In that case, `share-metadata` is not preserved.

    When creating a new `block` or `question` asset, settings are not saved either.

    ### Data

    Retrieves data
    <pre class="prettyprint">
    <b>GET</b> /api/v2/assets/{uid}/data/
    </pre>

    > Example
    >
    >       curl -X GET https://[kpi]/api/v2/assets/aSAvYreNzVEkrWg5Gdcvg/data/

    ### Deployment

    Retrieves the existing deployment, if any.
    <pre class="prettyprint">
    <b>GET</b> /api/v2/assets/{uid}/deployment/
    </pre>

    > Example
    >
    >       curl -X GET https://[kpi]/api/v2/assets/aSAvYreNzVEkrWg5Gdcvg/deployment/

    Creates a new deployment, but only if a deployment does not exist already.
    <pre class="prettyprint">
    <b>POST</b> /api/v2/assets/{uid}/deployment/
    </pre>

    > Example
    >
    >       curl -X POST https://[kpi]/api/v2/assets/aSAvYreNzVEkrWg5Gdcvg/deployment/

    Updates the `active` field of the existing deployment.
    <pre class="prettyprint">
    <b>PATCH</b> /api/v2/assets/{uid}/deployment/
    </pre>

    > Example
    >
    >       curl -X PATCH https://[kpi]/api/v2/assets/aSAvYreNzVEkrWg5Gdcvg/deployment/

    Overwrites the entire deployment, including the form contents, but does not change the deployment's identifier
    <pre class="prettyprint">
    <b>PUT</b> /api/v2/assets/{uid}/deployment/
    </pre>

    > Example
    >
    >       curl -X PUT https://[kpi]/api/v2/assets/aSAvYreNzVEkrWg5Gdcvg/deployment/


    ### CURRENT ENDPOINT
    """

    # Filtering handled by KpiObjectPermissionsFilter.filter_queryset()
    queryset = Asset.objects.all()

    lookup_field = 'uid'
    permission_classes = (IsOwnerOrReadOnly,)
    filter_backends = (
        KpiObjectPermissionsFilter,
        SearchFilter,
        AssetOrderingFilter
    )
    ordering_fields = [
        'asset_type',
        'date_modified',
        'name',
        'owner__username',
        'subscribers_count',
    ]
    renderer_classes = (renderers.BrowsableAPIRenderer,
                        AssetJsonRenderer,
                        SSJsonRenderer,
                        XFormRenderer,
                        XlsRenderer,
                        )

    pagination_class = AssetPagination

    @action(detail=True, renderer_classes=[renderers.JSONRenderer])
    def content(self, request, uid):
        asset = self.get_object()
        return Response({
            'kind': 'asset.content',
            'uid': asset.uid,
            'data': asset.to_ss_structure(),
        })

    def create(self, request, *args, **kwargs):
        if CLONE_ARG_NAME in request.data:
            serializer = self._get_clone_serializer()
        else:
            serializer = self.get_serializer(data=request.data)

        serializer.is_valid(raise_exception=True)
        self.perform_create(serializer)
        headers = self.get_success_headers(serializer.data)
        return Response(serializer.data, status=status.HTTP_201_CREATED,
                        headers=headers)

    @action(detail=True,
            methods=['get', 'post', 'patch'],
            permission_classes=[PostMappedToChangePermission])
    def deployment(self, request, uid):
        """
        A GET request retrieves the existing deployment, if any.
        A POST request creates a new deployment, but only if a deployment does
            not exist already.
        A PATCH request updates the `active` field of the existing deployment.
        A PUT request overwrites the entire deployment, including the form
            contents, but does not change the deployment's identifier
        """
        asset = self.get_object()
        serializer_context = self.get_serializer_context()
        serializer_context['asset'] = asset

        # TODO: Require the client to provide a fully-qualified identifier,
        # otherwise provide less kludgy solution
        if 'identifier' not in request.data and 'id_string' in request.data:
            id_string = request.data.pop('id_string')[0]
            backend_name = request.data['backend']
            try:
                backend = DEPLOYMENT_BACKENDS[backend_name]
            except KeyError:
                raise KeyError(
                    'cannot retrieve asset backend: "{}"'.format(backend_name))
            request.data['identifier'] = backend.make_identifier(
                request.user.username, id_string)

        if request.method == 'GET':
            if not asset.has_deployment:
                raise Http404
            else:
                serializer = DeploymentSerializer(
                    asset.deployment, context=serializer_context
                )
                # TODO: Understand why this 404s when `serializer.data` is not
                # coerced to a dict
                return Response(dict(serializer.data))
        elif request.method == 'POST':
            if not asset.can_be_deployed:
                raise BadAssetTypeException("Only surveys may be deployed, but this asset is a {}".format(
                    asset.asset_type))
            else:
                if asset.has_deployment:
                    raise exceptions.MethodNotAllowed(
                        method=request.method,
                        detail='Use PATCH to update an existing deployment'
                    )
                serializer = DeploymentSerializer(
                    data=request.data,
                    context=serializer_context
                )
                serializer.is_valid(raise_exception=True)
                serializer.save()
                # TODO: Understand why this 404s when `serializer.data` is not
                # coerced to a dict
                return Response(dict(serializer.data))

        elif request.method == 'PATCH':
            if not asset.can_be_deployed:
                raise BadAssetTypeException("Only surveys may be deployed, but this asset is a {}".format(
                    asset.asset_type))
            else:
                if not asset.has_deployment:
                    raise exceptions.MethodNotAllowed(
                        method=request.method,
                        detail='Use POST to create a new deployment'
                    )
                serializer = DeploymentSerializer(
                    asset.deployment,
                    data=request.data,
                    context=serializer_context,
                    partial=True
                )
                serializer.is_valid(raise_exception=True)
                serializer.save()
                # TODO: Understand why this 404s when `serializer.data` is not
                # coerced to a dict
                return Response(dict(serializer.data))

    def finalize_response(self, request, response, *args, **kwargs):
        """ Manipulate the headers as appropriate for the requested format.
        See https://github.com/tomchristie/django-rest-framework/issues/1041#issuecomment-22709658.
        """
        # If the request fails at an early stage, e.g. the user has no
        # model-level permissions, accepted_renderer won't be present.
        if hasattr(request, 'accepted_renderer'):
            # Check the class of the renderer instead of just looking at the
            # format, because we don't want to set
            # `Content-Disposition: attachment` on asset snapshot XML
            if isinstance(request.accepted_renderer, XFormRenderer):
                filename = '.'.join(
                    (self.get_object().uid, request.accepted_renderer.format)
                )
                response[
                    'Content-Disposition'
                ] = 'attachment; filename={}'.format(filename)
            if isinstance(request.accepted_renderer, XlsRenderer):
                # `accepted_renderer.format` is 'xls' here for historical
                # reasons, but what we actually serve now is xlsx (Excel 2007+)
                filename = '.'.join((self.get_object().uid, 'xlsx'))
                response[
                    'Content-Disposition'
                ] = 'attachment; filename={}'.format(filename)

        return super().finalize_response(
            request, response, *args, **kwargs)

    def get_queryset(self, *args, **kwargs):
        queryset = super().get_queryset(*args, **kwargs)
        if self.action == 'list':
            return queryset.model.optimize_queryset_for_list(queryset)
        else:
            # This is called to retrieve an individual record. How much do we
            # have to care about optimizations for that?
            return queryset

    def get_metadata(self, queryset):
        """
        Prepare metadata to inject in list endpoint.
        Useful to retrieve values needed for search
        :return: dict
        """
        metadata = {
            'languages': set(),
            'countries': OrderedDict(),
            'sectors': OrderedDict(),
            'organizations': set(),
        }

        # Languages
        summaries = queryset.values_list('summary', flat=True). \
            filter(summary__contains='languages')

        for summary in summaries.all():
            try:
                summary = json.loads(summary)
                for language in summary['languages']:
                    if language:
                        metadata['languages'].add(language)
            except (ValueError, KeyError):
                pass

        metadata['languages'] = sorted(list(metadata['languages']))

        # Other properties.
        # ToDo, find a way to merge both querysets without using objects.
        others = queryset.values_list('settings', flat=True). \
            exclude(settings__country=None,
                    settings__sector=None,
                    settings__organization=None)

        for other in others.all():
            try:
                value = other['country']['value']
                if value and value not in metadata['countries']:
                    metadata['countries'][other['country']['value']] = \
                        other['country']['label']
            except (KeyError, TypeError):
                pass

            try:
                value = other['sector']['value']
                if value and value not in metadata['sectors']:
                    metadata['sectors'][other['sector']['value']] = \
                        other['sector']['label']
            except (KeyError, TypeError):
                pass

            try:
                if other['organization']:
                    metadata['organizations'].add(other['organization'])
            except KeyError:
                pass

        metadata['countries'] = sorted(metadata['countries'].items(),
                                       key=itemgetter(1))

        metadata['sectors'] = sorted(metadata['sectors'].items(),
                                     key=itemgetter(1))

        metadata['organizations'] = sorted(list(metadata['organizations']))

        return metadata

    def get_paginated_response(self, data, metadata):
        """
        Override parent `get_paginated_response` response to include `metadata`
        """
        assert self.paginator is not None
        return self.paginator.get_paginated_response(data, metadata)

    def get_serializer_class(self):
        if self.action == 'list':
            return AssetListSerializer
        else:
            return AssetSerializer

    def get_serializer_context(self):
        """
        Extra context provided to the serializer class.
        """

        context_ = super().get_serializer_context()
        if self.action == 'list':
            # To avoid making a triple join-query for each asset in the list
            # to retrieve related objects, we populated dicts key-ed by asset ids
            # with the data needed by serializer.
            # We create one (big) query per dict instead of a separate query
            # for each asset in the list.
            # The serializer will be able to pick what it needs from that dict
            # and narrow down data according to users' permissions.
            queryset = super().get_queryset()
            asset_content_type = ContentType.objects.get_for_model(Asset)

            # 1) Retrieve all asset IDs of current list
            asset_ids = self.filter_queryset(queryset).values_list('id').distinct()

            # 2) Get object permissions per asset
            object_permissions = ObjectPermission.objects.filter(
                content_type_id=asset_content_type.pk,
                object_id__in=asset_ids,
                deny=False,
            ).select_related(
                'user', 'permission'
            ).order_by(
                'user__username', 'permission__codename'
            )

            object_permissions_per_asset = defaultdict(list)

            for op in object_permissions:
                object_permissions_per_asset[op.object_id].append(op)

            context_['object_permissions_per_asset'] = object_permissions_per_asset

            # 3) Get the collection subscriptions per asset
            subscriptions_queryset = UserAssetSubscription.objects. \
                values('asset_id').annotate(user_subscriptions=Count('user_id'))

            user_subscriptions_per_asset = defaultdict(int)
            for record in subscriptions_queryset:
                user_subscriptions_per_asset[record['asset_id']] = \
                    record['user_subscriptions']

            context_['user_subscriptions_per_asset'] = user_subscriptions_per_asset

            # 4) Get children count per asset
            # ToDo Verify if all children must be included in count (e.g. Archives)
            records = Asset.objects.filter(parent_id__in=asset_ids). \
                values('parent_id').annotate(children_count=Count('id'))
            # Ordering must be cleared otherwise group_by is wrong
            # (i.e. default ordered field `date_modified` must be removed)
            records.query.clear_ordering(True)

            children_count_per_asset = {
                r.get('parent_id'): r.get('children_count', 0)
                for r in records if r.get('parent_id') is not None
            }
            context_['children_count_per_asset'] = children_count_per_asset

        return context_

    @action(detail=True, renderer_classes=[renderers.TemplateHTMLRenderer])
    def koboform(self, request, *args, **kwargs):
        asset = self.get_object()
        return Response({'asset': asset, }, template_name='koboform.html')

    def list(self, request, *args, **kwargs):
        queryset = self.filter_queryset(self.get_queryset())

        page = self.paginate_queryset(queryset)
        if page is not None:
            serializer = self.get_serializer(page, many=True)
            metadata = None
            if request.GET.get('metadata') == 'on':
                metadata = self.get_metadata(queryset)
            return self.get_paginated_response(serializer.data, metadata)

        serializer = self.get_serializer(queryset, many=True)
        return Response(serializer.data)

    @action(detail=False, methods=['GET'],
            renderer_classes=[renderers.JSONRenderer])
    def hash(self, request):
        """
        Creates an hash of `version_id` of all accessible assets by the user.
        Useful to detect changes between each request.

        :param request:
        :return: JSON
        """
        user = self.request.user
        if user.is_anonymous:
            raise exceptions.NotAuthenticated()
        else:
            accessible_assets = get_objects_for_user(
                user, "view_asset", Asset).filter(asset_type=ASSET_TYPE_SURVEY) \
                .order_by("uid")

            assets_version_ids = [asset.version_id for asset in accessible_assets if asset.version_id is not None]
            # Sort alphabetically
            assets_version_ids.sort()

            if len(assets_version_ids) > 0:
                hash = md5(hashable_str("".join(assets_version_ids))).hexdigest()
            else:
                hash = ""

            return Response({
                "hash": hash
            })

    @action(detail=False, methods=['GET'],
            renderer_classes=[renderers.JSONRenderer])
    def metadata(self, request):
        queryset = self.filter_queryset(self.get_queryset())
        metadata = self.get_metadata(queryset)
        return Response(metadata)

    def partial_update(self, request, *args, **kwargs):
        instance = self.get_object()

        if CLONE_ARG_NAME in request.data:
            serializer = self._get_clone_serializer(instance)
        else:
            serializer = self.get_serializer(instance, data=request.data, partial=True)

        serializer.is_valid(raise_exception=True)
        self.perform_update(serializer)
        return Response(serializer.data)

    def perform_create(self, serializer):
        # Check if the user is anonymous. The
        # django.contrib.auth.models.AnonymousUser object doesn't work for
        # queries.
        user = self.request.user
        if user.is_anonymous:
            user = get_anonymous_user()
        serializer.save(owner=user)

    def perform_destroy(self, instance):
        if hasattr(instance, 'has_deployment') and instance.has_deployment:
            instance.deployment.delete()
        return super().perform_destroy(instance)

    @action(detail=True, renderer_classes=[renderers.JSONRenderer])
    def valid_content(self, request, uid):
        asset = self.get_object()
        return Response({
            'kind': 'asset.valid_content',
            'uid': asset.uid,
            'data': to_xlsform_structure(asset.content),
        })

    @action(detail=True, renderer_classes=[renderers.StaticHTMLRenderer])
    def table_view(self, request, *args, **kwargs):
        sa = self.get_object()
        md_table = ss_structure_to_mdtable(sa.ordered_xlsform_content())
        return Response('<!doctype html>\n'
                        '<html><body><code><pre>' + md_table.strip())

    @action(detail=True, renderer_classes=[renderers.StaticHTMLRenderer])
    def xls(self, request, *args, **kwargs):
        return self.table_view(self, request, *args, **kwargs)

    @action(detail=True, renderer_classes=[renderers.TemplateHTMLRenderer])
    def xform(self, request, *args, **kwargs):
        asset = self.get_object()
        export = asset._snapshot(regenerate=True)
        # TODO-- forward to AssetSnapshotViewset.xform
        response_data = copy.copy(export.details)
        options = {
            'linenos': True,
            'full': True,
        }
        if export.xml != '':
            response_data['highlighted_xform'] = highlight_xform(export.xml, **options)
        return Response(response_data, template_name='highlighted_xform.html')

    def _get_clone_serializer(self, current_asset=None):
        """
        Gets the serializer from cloned object
        :param current_asset: Asset. Asset to be updated.
        :return: AssetSerializer
        """
        original_uid = self.request.data[CLONE_ARG_NAME]
        original_asset = get_object_or_404(Asset, uid=original_uid)
        if CLONE_FROM_VERSION_ID_ARG_NAME in self.request.data:
            original_version_id = self.request.data.get(CLONE_FROM_VERSION_ID_ARG_NAME)
            source_version = get_object_or_404(
                original_asset.asset_versions, uid=original_version_id)
        else:
            source_version = original_asset.asset_versions.first()

        view_perm = get_perm_name('view', original_asset)
        if not self.request.user.has_perm(view_perm, original_asset):
            raise Http404

        partial_update = isinstance(current_asset, Asset)
        cloned_data = self._prepare_cloned_data(original_asset, source_version, partial_update)
        if partial_update:
            return self.get_serializer(current_asset, data=cloned_data, partial=True)
        else:
            return self.get_serializer(data=cloned_data)

    def _prepare_cloned_data(self, original_asset, source_version, partial_update):
        """
        Some business rules must be applied when cloning an asset to another with a different type.
        It prepares the data to be cloned accordingly.

        It raises an exception if source and destination are not compatible for cloning.

        :param original_asset: Asset
        :param source_version: AssetVersion
        :param partial_update: Boolean
        :return: dict
        """
        if self._validate_destination_type(original_asset):
            # `to_clone_dict()` returns only `name`, `content`, `asset_type`,
            # and `tag_string`
            cloned_data = original_asset.to_clone_dict(version=source_version)

            # Allow the user's request data to override `cloned_data`
            cloned_data.update(self.request.data.items())

            if partial_update:
                # Because we're updating an asset from another which can have another type,
                # we need to remove `asset_type` from clone data to ensure it's not updated
                # when serializer is initialized.
                cloned_data.pop("asset_type", None)
            else:
                # Change asset_type if needed.
                cloned_data["asset_type"] = self.request.data.get(ASSET_TYPE_ARG_NAME, original_asset.asset_type)

            cloned_asset_type = cloned_data.get("asset_type")
            # Settings are: Country, Description, Sector and Share-metadata
            # Copy settings only when original_asset is `survey` or `template`
            # and `asset_type` property of `cloned_data` is `survey` or `template`
            # or None (partial_update)
            if cloned_asset_type in [None, ASSET_TYPE_TEMPLATE, ASSET_TYPE_SURVEY] and \
                    original_asset.asset_type in [ASSET_TYPE_TEMPLATE, ASSET_TYPE_SURVEY]:

                settings = original_asset.settings.copy()
                settings.pop("share-metadata", None)

                cloned_data_settings = cloned_data.get("settings", {})

                # Depending of the client payload. settings can be JSON or string.
                # if it's a string. Let's load it to be able to merge it.
                if not isinstance(cloned_data_settings, dict):
                    cloned_data_settings = json.loads(cloned_data_settings)

                settings.update(cloned_data_settings)
                cloned_data['settings'] = json.dumps(settings)

            # until we get content passed as a dict, transform the content obj to a str
            # TODO, verify whether `Asset.content.settings.id_string` should be cleared out.
            cloned_data["content"] = json.dumps(cloned_data.get("content"))
            return cloned_data
        else:
            raise BadAssetTypeException("Destination type is not compatible with source type")

    def _validate_destination_type(self, original_asset_):
        """
        Validates if destination asset can be cloned from source asset.
        :param original_asset_ Asset: Source
        :return: Boolean
        """
        is_valid = True

        if CLONE_ARG_NAME in self.request.data and ASSET_TYPE_ARG_NAME in self.request.data:
            destination_type = self.request.data.get(ASSET_TYPE_ARG_NAME)
            if destination_type in dict(ASSET_TYPES).values():
                source_type = original_asset_.asset_type
                is_valid = destination_type in CLONE_COMPATIBLE_TYPES.get(source_type)
            else:
                is_valid = False

        return is_valid<|MERGE_RESOLUTION|>--- conflicted
+++ resolved
@@ -93,11 +93,7 @@
 
     <hr>
 
-<<<<<<< HEAD
-    Get an hash of all `version_id`s of assets.
-=======
     Get a hash of all `version_id`s of assets.
->>>>>>> 22c6b93f
     Useful to detect any changes in assets with only one call to `API`
 
     <pre class="prettyprint">
