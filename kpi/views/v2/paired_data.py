# coding: utf-8
from django.conf import settings
from django.core.files.base import ContentFile
from django.http import Http404
from django.utils import timezone
from rest_framework import renderers, viewsets
from rest_framework.decorators import action
from rest_framework.response import Response
from rest_framework_extensions.mixins import NestedViewSetMixin

from kpi.constants import INSTANCE_FORMAT_TYPE_XML
from kpi.models import Asset, AssetFile, PairedData
from kpi.permissions import (
    AssetEditorPermission,
    XMLExternalDataPermission,
)
from kpi.serializers.v2.paired_data import PairedDataSerializer
from kpi.renderers import SubmissionXMLRenderer
from kpi.utils.hash import calculate_hash
from kpi.utils.viewset_mixins import AssetNestedObjectViewsetMixin
from kpi.utils.xml import strip_nodes, add_xml_declaration


class PairedDataViewset(AssetNestedObjectViewsetMixin,
                        NestedViewSetMixin,
                        viewsets.ModelViewSet):
    """
    ## List of paired project endpoints

    ### Retrieve all paired projects

    <pre class="prettyprint">
    <b>GET</b> /api/v2/assets/<code>{asset_uid}</code>/paired-data/
    </pre>

    > Example
    >
    >       curl -X GET https://[kpi]/api/v2/assets/aSAvYreNzVEkrWg5Gdcvg/paired-data/

    > Response
    >
    >       HTTP 200 OK
    >       {
    >           "count": 1,
    >           "next": null,
    >           "previous": null,
    >           "results": [
    >               {
    >                   "source": "https://[kpi]/api/v2/assets/aFDZxidYs5X5oJjm2Tmdf5/",
    >                   "fields": [],
    >                   "filename": "external-data.xml",
    >                   "url": "https://[kpi]/api/v2/assets/aSAvYreNzVEkrWg5Gdcvg/paired-data/pdFQheFF4cWbtcinRUqc64q/"
    >               }
    >           ]
    >       }
    >

    This endpoint is paginated and accepts these parameters:

    - `offset`: The initial index from which to return the results
    - `limit`: Number of results to return per page

    ### Create a connection between two projects

    <pre class="prettyprint">
    <b>POST</b> /api/v2/assets/<code>{asset_uid}</code>/paired-data/
    </pre>

    > Example
    >
    >       curl -X POST https://[kpi]/api/v2/assets/aSAvYreNzVEkrWg5Gdcvg/paired-data/

    > **Payload**
    >
    >        {
    >           "source": "https://[kpi]/api/v2/assets/aFDZxidYs5X5oJjm2Tmdf5/",
    >           "filename": "external-data.xml",
    >           "fields": []",
    >        }
    >
    >
    > Response
    >
    >       HTTP 201 Created
    >       {
    >           "source": "https://[kpi]/api/v2/assets/aFDZxidYs5X5oJjm2Tmdf5/",
    >           "fields": [],
    >           "filename": "external-data.xml",
    >           "url": "https://[kpi]/api/v2/assets/aSAvYreNzVEkrWg5Gdcvg/paired-data/pdFQheFF4cWbtcinRUqc64q/"
    >       }
    >

    * `fields`: Optional. List of questions whose responses will be retrieved
        from the source data. If missing or empty, all responses will be
        retrieved. Questions must be identified by full group path separated by
        slashes, e.g. `group/subgroup/question_name`.
    * `filename`: Must be unique among all asset files. Only accepts letters, numbers and '-'.

    ### Retrieve a connection between two projects

    <pre class="prettyprint">
    <b>GET</b> /api/v2/assets/<code>{asset_uid}</code>/paired-data/{paired_data_uid}/
    </pre>

    > Example
    >
    >       curl -X GET https://[kpi]/api/v2/assets/aSAvYreNzVEkrWg5Gdcvg/paired-data/pdFQheFF4cWbtcinRUqc64q/
    >
    > Response
    >
    >       HTTP 200 Ok
    >       {
    >           "source": "https://[kpi]/api/v2/assets/aFDZxidYs5X5oJjm2Tmdf5/",
    >           "fields": [],
    >           "filename": "external-data.xml",
    >           "url": "https://[kpi]/api/v2/assets/aSAvYreNzVEkrWg5Gdcvg/paired-data/pdFQheFF4cWbtcinRUqc64q/"
    >       }
    >

    ### Update a connection between two projects

    <pre class="prettyprint">
    <b>PATCH</b> /api/v2/assets/<code>{asset_uid}</code>/paired-data/{paired_data_uid}/
    </pre>

    > Example
    >
    >       curl -X PATCH https://[kpi]/api/v2/assets/aSAvYreNzVEkrWg5Gdcvg/paired-data/pdFQheFF4cWbtcinRUqc64q/
    >
    > **Payload**
    >
    >        {
    >           "filename": "data-external.xml",
    >           "fields": ['group/question_1']",
    >        }
    >

    _Notes: `source` cannot be changed_

    > Response
    >
    >       HTTP 200 Ok
    >       {
    >           "source": "https://[kpi]/api/v2/assets/aFDZxidYs5X5oJjm2Tmdf5/",
    >           "fields": ['group/question_1'],
    >           "filename": "data-external.xml",
    >           "url": "https://[kpi]/api/v2/assets/aSAvYreNzVEkrWg5Gdcvg/paired-data/pdFQheFF4cWbtcinRUqc64q/"
    >       }
    >

    ### Remove a connection between two projects

    <pre class="prettyprint">
    <b>DELETE</b> /api/v2/assets/<code>{asset_uid}</code>/paired-data/{paired_data_uid}/
    </pre>

    > Example
    >
    >       curl -X DELETE https://[kpi]/api/v2/assets/aSAvYreNzVEkrWg5Gdcvg/paired-data/pdFQheFF4cWbtcinRUqc64q/
    >
    > Response
    >
    >       HTTP 204 No Content
    >
    >


    ### CURRENT ENDPOINT
    """

    parent_model = Asset
    renderer_classes = (
        renderers.BrowsableAPIRenderer,
        renderers.JSONRenderer,
        SubmissionXMLRenderer,
    )
    lookup_field = 'paired_data_uid'
    permission_classes = (AssetEditorPermission,)
    serializer_class = PairedDataSerializer

    @action(detail=True,
            methods=['GET'],
            permission_classes=[XMLExternalDataPermission],
            renderer_classes=[SubmissionXMLRenderer],
            filter_backends=[],
            )
    def external(self, request, paired_data_uid, **kwargs):
        """
        Returns an XML which contains data submitted to paired asset
        Creates the endpoints
        - /api/v2/assets/<parent_lookup_asset>/paired-data/<paired_data_uid>/external/
        - /api/v2/assets/<parent_lookup_asset>/paired-data/<paired_data_uid>/external.xml/
        """
        paired_data = self.get_object()

        # Retrieve the source if it exists
        source_asset = paired_data.get_source()

        if not source_asset:
            # We can enter this condition when source data sharing has been
            # deactivated after it has been paired with current form.
            # We don't want to keep zombie files on storage.
            try:
                asset_file = self.asset.asset_files.get(uid=paired_data_uid)
            except AssetFile.DoesNotExist:
                pass
            else:
                asset_file.delete()

            raise Http404

        if not source_asset.has_deployment or not self.asset.has_deployment:
            raise Http404

        old_hash = None
        # Retrieve data from related asset file.
        # If data has already been fetched once, an `AssetFile` should exist.
        # Otherwise, we create one to store the generated XML.
        try:
            asset_file = self.asset.asset_files.get(uid=paired_data_uid)
        except AssetFile.DoesNotExist:
            asset_file = AssetFile(
                uid=paired_data_uid,
                asset=self.asset,
                file_type=AssetFile.PAIRED_DATA,
                user=self.asset.owner,
            )
            # When asset file is new, we consider its content as expired to
            # force its creation below
            has_expired = True
        else:
            if not asset_file.content:
                # if `asset_file` exists but does not have any content, it means
                # `paired_data` has changed since last time this endpoint has been
                # called. E.g.: Project owner has changed the questions they want
                # to include in the `xml-external` file
                has_expired = True
            else:
                old_hash = asset_file.md5_hash
                timedelta = timezone.now() - asset_file.date_modified
                has_expired = (
                    timedelta.total_seconds() > settings.PAIRED_DATA_EXPIRATION
                )

        # ToDo evaluate adding headers for caching and a HTTP 304 status code
        if not has_expired:
            return Response(asset_file.content.file.read().decode())

        # If the content of `asset_file' has expired, let's regenerate the XML
<<<<<<< HEAD
        submissions = parent_asset.deployment.get_submissions(
=======
        submissions = source_asset.deployment.get_submissions(
>>>>>>> 10bfe231
            self.asset.owner,
            format_type=INSTANCE_FORMAT_TYPE_XML
        )
        parsed_submissions = []

        for submission in submissions:
            # Use `rename_root_node_to='data'` to rename the root node of each
            # submission to `data` so that form authors do not have to rewrite
            # their `xml-external` formulas any time the asset UID changes,
            # e.g. when cloning a form or creating a project from a template.
            # Set `use_xpath=True` because `paired_data.fields` uses full group
            # hierarchies, not just question names.
            parsed_submissions.append(
                strip_nodes(
                    submission,
                    paired_data.allowed_fields,
                    use_xpath=True,
                    rename_root_node_to='data',
                )
            )

        filename = paired_data.filename
        parsed_submissions_to_str = ''.join(parsed_submissions)
        root_tag_name = SubmissionXMLRenderer.root_tag_name
        xml_ = add_xml_declaration(
            f'<{root_tag_name}>'
            f'{parsed_submissions_to_str}'
            f'</{root_tag_name}>'
        )

        if not parsed_submissions:
            # We do not want to cache an empty file
            return Response(xml_)

        # We need to delete the current file (if it exists) when filename
        # has changed. Otherwise, it would leave an orphan file on storage
        if asset_file.pk and asset_file.content.name != filename:
            asset_file.content.delete()

        asset_file.content = ContentFile(xml_.encode(), name=filename)

        # `xml_` is already there in memory, let's use its content to get its
        # hash and store it within `asset_file` metadata
        asset_file.set_md5_hash(calculate_hash(xml_, prefix=True))
        asset_file.save()
        if old_hash != asset_file.md5_hash:
            # resync paired data to the deployment backend
            self.asset.deployment.sync_media_files(AssetFile.PAIRED_DATA)

        return Response(xml_)

    def get_object(self):
        obj = self.get_queryset(as_list=False).get(
            self.kwargs[self.lookup_field]
        )
        if not obj:
            raise Http404

        # May raise a permission denied
        self.check_object_permissions(self.request, obj)

        return obj

    def get_queryset(self, as_list=True):
        queryset = PairedData.objects(self.asset)
        if as_list:
            return list(queryset.values())
        return queryset

    def get_serializer_context(self):
        context_ = super().get_serializer_context()
        context_['asset'] = self.asset

        # To avoid multiple calls to DB within the serializer on the
        # list endpoint, we retrieve all source names and cache them in a dict.
        # The serializer can access it through the context.
        source_uids = self.asset.paired_data.keys()
        source__names = {}
        records = Asset.objects.values('uid', 'name').filter(uid__in=source_uids)
        for record in records:
            source__names[record['uid']] = record['name']
        context_['source__names'] = source__names
        return context_<|MERGE_RESOLUTION|>--- conflicted
+++ resolved
@@ -247,11 +247,7 @@
             return Response(asset_file.content.file.read().decode())
 
         # If the content of `asset_file' has expired, let's regenerate the XML
-<<<<<<< HEAD
-        submissions = parent_asset.deployment.get_submissions(
-=======
         submissions = source_asset.deployment.get_submissions(
->>>>>>> 10bfe231
             self.asset.owner,
             format_type=INSTANCE_FORMAT_TYPE_XML
         )
