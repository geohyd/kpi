--- conflicted
+++ resolved
@@ -17,7 +17,7 @@
     SubmissionPermission,
     SubmissionValidationStatusPermission,
 )
-from kpi.renderers import SubmissionGeoJsonRenderer, RawXMLRenderer
+from kpi.renderers import SubmissionGeoJsonRenderer, SubmissionXMLRenderer
 from kpi.utils.viewset_mixins import AssetNestedObjectViewsetMixin
 
 
@@ -206,11 +206,7 @@
     renderer_classes = (renderers.BrowsableAPIRenderer,
                         renderers.JSONRenderer,
                         SubmissionGeoJsonRenderer,
-<<<<<<< HEAD
-                        RawXMLRenderer
-=======
                         SubmissionXMLRenderer,
->>>>>>> a996074b
                         )
     permission_classes = (SubmissionPermission,)
     pagination_class = DataPagination
