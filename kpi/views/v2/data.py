--- conflicted
+++ resolved
@@ -16,11 +16,7 @@
 from rest_framework_extensions.mixins import NestedViewSetMixin
 
 from kpi.constants import (
-<<<<<<< HEAD
-    INSTANCE_FORMAT_TYPE_JSON,
-=======
     SUBMISSION_FORMAT_TYPE_JSON,
->>>>>>> 4b42d062
     PERM_CHANGE_SUBMISSIONS,
     PERM_DELETE_SUBMISSIONS,
     PERM_VALIDATE_SUBMISSIONS,
@@ -370,11 +366,7 @@
             return Response(
                 deployment.get_submissions(
                     user=request.user,
-<<<<<<< HEAD
-                    format_type=INSTANCE_FORMAT_TYPE_JSON,
-=======
                     format_type=SUBMISSION_FORMAT_TYPE_JSON,
->>>>>>> 4b42d062
                     **filters
                 )
             )
@@ -436,10 +428,6 @@
             json_response = deployment.get_validation_status(
                 submission_id=submission_id,
                 user=request.user,
-<<<<<<< HEAD
-                params=request.GET.dict(),
-=======
->>>>>>> 4b42d062
             )
         else:
             json_response = deployment.set_validation_status(
