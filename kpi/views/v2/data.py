--- conflicted
+++ resolved
@@ -216,14 +216,8 @@
         Returns the deployment for the asset specified by the request
         """
         if not self.asset.has_deployment:
-<<<<<<< HEAD
-            raise serializers.ValidationError({
-                'deployment': _('The specified asset has not been deployed')
-            })
-=======
             raise ObjectDeploymentDoesNotExist(_('The specified asset has not been '
                                                  'deployed'))
->>>>>>> 3f6280fc
 
         return self.asset.deployment
 
