--- conflicted
+++ resolved
@@ -10,17 +10,11 @@
 from rest_framework.response import Response
 from rest_framework.views import APIView
 
-<<<<<<< HEAD
-from kobo.apps.accounts.mfa.models import MfaAvailableToUser
-from kobo.apps.hook.constants import SUBMISSION_PLACEHOLDER
-from kobo.static_lists import COUNTRIES
-=======
 from hub.utils.i18n import I18nUtils
 from kobo.static_lists import COUNTRIES
 from kobo.apps.accounts.mfa.models import MfaAvailableToUser
 from kobo.apps.constance_backends.utils import to_python_object
 from kobo.apps.hook.constants import SUBMISSION_PLACEHOLDER
->>>>>>> ef5a307d
 from kpi.utils.object_permission import get_database_user
 
 
@@ -100,38 +94,6 @@
         data = {}
         data['sector_choices'] = tuple(
             # Intentional t() call on dynamic string because the default
-<<<<<<< HEAD
-            # choices are translated (see static_lists.py)
-            # \n vs \r\n - In django-constance <2.7.0, new lines were saved as "\r\n"
-            # Starting in 2.8, new lines are saved as just "\n". In order to ensure compatibility
-            # for data saved in older versions, we treat \n as the way to split lines. Then,
-            # strip the \r off. There is no reason to do this for new constance settings
-            lambda text, request: tuple(
-                (line.strip('\r'), t(line.strip('\r')))
-                for line in text.split('\n')
-            ),
-        ),
-        (
-            'OPERATIONAL_PURPOSE_CHOICES',
-            lambda text, request: tuple(
-                (line.strip('\r'), line.strip('\r'))
-                for line in text.split('\n')
-            ),
-        ),
-        (
-            'MFA_LOCALIZED_HELP_TEXT',
-            lambda i18n_texts, request: {
-                lang: markdown(text)
-                for lang, text in json.loads(
-                    i18n_texts.replace(
-                        '##support email##', constance.config.SUPPORT_EMAIL
-                    )
-                ).items()
-            },
-        ),
-        'MFA_ENABLED',
-    ]
-=======
             # choices are translated; see static_lists.py
             (v, t(v))
             for v in cls.split_with_newline_kludge(
@@ -154,22 +116,13 @@
         data['mfa_localized_help_text'] = markdown(
             I18nUtils.get_mfa_help_text()
         )
-        data['mfa_enabled'] = (
-            # MFA is enabled if it is enabled globally…
-            constance.config.MFA_ENABLED
-            and (
-                # but if per-user activation is enabled (i.e. at least one
-                # record in the table)…
-                not MfaAvailableToUser.objects.all().exists()
-                # global setting is overwritten by request user setting.
-                or MfaAvailableToUser.objects.filter(
-                    user=get_database_user(request.user)
-                ).exists()
-            )
-        )
+        data['mfa_enabled'] = constance.config.MFA_ENABLED
+        data['mfa_per_user_availability'] = MfaAvailableToUser.objects.filter(
+            user=get_database_user(request.user)
+        ).exists()
+        data['mfa_has_availability_list'] = MfaAvailableToUser.objects.all().exists()
         data['mfa_code_length'] = settings.TRENCH_AUTH['CODE_LENGTH']
         return data
->>>>>>> ef5a307d
 
     @staticmethod
     def process_other_configs(request):
@@ -193,13 +146,6 @@
         data['stripe_public_key'] = (
             settings.STRIPE_PUBLIC_KEY if settings.STRIPE_ENABLED else None
         )
-<<<<<<< HEAD
-        data['social_apps'] = social_apps
-        data['mfa_per_user_availability'] = MfaAvailableToUser.objects.filter(
-            user=get_database_user(request.user)
-        ).exists()
-        data['mfa_has_availability_list'] = MfaAvailableToUser.objects.all().exists()
-=======
 
         return data
 
@@ -210,5 +156,4 @@
         data.update(self.process_choice_configs())
         data.update(self.process_mfa_configs(request))
         data.update(self.process_other_configs(request))
->>>>>>> ef5a307d
         return Response(data)