# coding: utf-8
from __future__ import (unicode_literals, print_function,
                        absolute_import, division)

import io
import json
import re
from collections import defaultdict

import datetime
import requests
import xlwt
from django.conf import settings
from django.contrib.auth.models import User, Permission
from django.contrib.contenttypes.models import ContentType
from django.core.exceptions import ImproperlyConfigured
from django.core.management import call_command
from django.core.management.base import BaseCommand
from django.db import transaction
from django.utils.six import iteritems
from pyxform import xls2json_backends
from rest_framework.authtoken.models import Token

<<<<<<< HEAD
from formpack.utils.xls_to_ss_structure import xls_to_dicts
from kpi.constants import PERM_FROM_KC_ONLY
from kpi.utils.log import logging
from kpi.utils.future import ObjectIO
from .import_survey_drafts_from_dkobo import _set_auto_field_update
=======
>>>>>>> 3858f328
from ...deployment_backends.kc_access.shadow_models import (
    KobocatPermission,
    KobocatUserObjectPermission,
    ReadOnlyKobocatXForm,
    ShadowModel,
)
from ...deployment_backends.kobocat_backend import KobocatDeploymentBackend
from ...models import Asset, ObjectPermission
<<<<<<< HEAD
=======
from ...models.object_permission import get_anonymous_user
from .import_survey_drafts_from_dkobo import _set_auto_field_update
from formpack.utils.xls_to_ss_structure import xls_to_dicts
from hub.models import FormBuilderPreference
from kpi.constants import PERM_FROM_KC_ONLY
from kpi.utils.log import logging

>>>>>>> 3858f328

TIMESTAMP_DIFFERENCE_TOLERANCE = datetime.timedelta(seconds=30)

# Swap keys and values so that keys are KC's codenames and values are KPI's
PERMISSIONS_MAP = {kc: kpi for kpi, kc in iteritems(Asset.KC_PERMISSIONS_MAP)}

# Optimization
ASSET_CT = ContentType.objects.get_for_model(Asset)
FROM_KC_ONLY_PERMISSION = Permission.objects.get(
    content_type=ASSET_CT, codename=PERM_FROM_KC_ONLY)
XFORM_CT = ShadowModel.get_content_type_for_model(ReadOnlyKobocatXForm)
ANONYMOUS_USER = get_anonymous_user()
# Replace codenames with Permission PKs, remembering the codenames
<<<<<<< HEAD
KPI_CODENAMES = {}

permission_map_copy = dict(PERMISSIONS_MAP)
for kc_codename, kpi_codename in permission_map_copy.items():
=======
KPI_PKS_TO_CODENAMES = {}
for kc_codename, kpi_codename in PERMISSIONS_MAP.items():
>>>>>>> 3858f328
    kc_perm_pk = KobocatPermission.objects.get(
        content_type=XFORM_CT, codename=kc_codename).pk
    kpi_perm_pk = Permission.objects.get(
        content_type=ASSET_CT, codename=kpi_codename).pk

    del PERMISSIONS_MAP[kc_codename]

    PERMISSIONS_MAP[kc_perm_pk] = kpi_perm_pk
    KPI_PKS_TO_CODENAMES[kpi_perm_pk] = kpi_codename
KPI_CODENAMES_TO_PKS = dict(
    zip(KPI_PKS_TO_CODENAMES.values(), KPI_PKS_TO_CODENAMES.keys())
)


class SyncKCXFormsError(Exception):
    pass


class SyncKCXFormsWarning(Exception):
    pass


def _add_contents_to_sheet(sheet, contents):
    """
    Copied from dkobo/koboform/pyxform_utils.py
    """
    cols = []
    for row in contents:
        for key in row.keys():
            if key not in cols:
                cols.append(key)
    for ci, col in enumerate(cols):
        sheet.write(0, ci, col)
    for ri, row in enumerate(contents):
        for ci, col in enumerate(cols):
            val = row.get(col, None)
            if val:
                sheet.write(ri+1, ci, val)


def _convert_dict_to_xls(ss_dict):
    """
    Copied from dkobo/koboform/pyxform_utils.py
    """
    workbook = xlwt.Workbook()
    for sheet_name in ss_dict.keys():
        # pyxform.xls2json_backends adds "_header" items for each sheet.....
        if not re.match(r".*_header$", sheet_name):
            # Sheets with empty names are rejected by xlwt; omit them
            if not sheet_name:
                continue
            cur_sheet = workbook.add_sheet(sheet_name)
            _add_contents_to_sheet(cur_sheet, ss_dict[sheet_name])

    object_io = ObjectIO()
    obj = object_io.get_obj()
    workbook.save(obj)
    obj.seek(0)
    return obj


def _xlsform_to_kpi_content_schema(xlsform):
    """
    parses xlsform structure into json representation
    of spreadsheet structure.
    """
    content = xls_to_dicts(xlsform)
    # Remove the __version__ calculate question
    content['survey'] = [
        row for row in content['survey'] if not (
            'calculation' in row and row.get('type', None) == 'calculate' and
            row.get('name', None) == '__version__'
        )
    ]
    # a temporary fix to the problem of list_name alias
    # credit to @dorey
    return json.loads(re.sub('list name', 'list_name',
                      json.dumps(content, indent=4)))


def _kc_forms_api_request(token, xform_pk, xlsform=False):
    """ Returns a `Response` object """
    url = '{}/api/v1/forms/{}'.format(
        settings.KOBOCAT_INTERNAL_URL, xform_pk)
    if xlsform:
        url += '/form.xls'
    headers = {'Authorization': 'Token ' + token.key}
    return requests.get(url, headers=headers)


def _make_name_for_asset(asset, xform):
    desired_name = xform.title
    other_assets = Asset.objects.filter(owner=asset.owner)
    if asset.pk:
        other_assets.exclude(pk=asset.pk)
    if other_assets.filter(name=desired_name).exists():
        # The user already has an asset with this name. Append
        # `xform.id_string` in parentheses for clarification
        if desired_name and len(desired_name.strip()):
            desired_name = '{} ({})'.format(
                desired_name, xform.id_string)
        else:
            desired_name = xform.id_string
    return desired_name


def _xform_to_asset_content(xform):
    # Load the xlsform from the KC API to avoid having to deal
    # with S3 credentials, etc.
    user = xform.user
    response = _kc_forms_api_request(user.auth_token, xform.pk, xlsform=True)
    if response.status_code == 404:
        raise SyncKCXFormsWarning(
            'unable to load xls ({})'.format(response.status_code)
        )
    elif response.status_code != 200:
        raise SyncKCXFormsError(
            'unable to load xls ({})'.format(response.status_code)
        )
    # Convert the xlsform to KPI JSON
    xls_io = io.BytesIO(response.content)
    if xform.xls.name.endswith('.csv'):
        dict_repr = xls2json_backends.csv_to_dict(xls_io)
        xls_io = _convert_dict_to_xls(dict_repr)
    asset_content = _xlsform_to_kpi_content_schema(xls_io)
    return asset_content


def _get_kc_backend_response(xform):
    # Get the form data from KC
    user = xform.user
    response = _kc_forms_api_request(user.auth_token, xform.pk)
    if response.status_code == 404:
        raise SyncKCXFormsWarning([
            user.username,
            xform.id_string,
            'unable to load form data ({})'.format(response.status_code)
        ])
    elif response.status_code != 200:
        raise SyncKCXFormsError([
            user.username,
            xform.id_string,
            'unable to load form data ({})'.format(response.status_code)
        ])
    backend_response = response.json()
    return backend_response


def _sync_form_content(asset, xform, changes):
    """
    Returns `True` and appends to `changes` if it modifies `asset`; does
    not save anything
    """
    if not asset.has_deployment:
        # A brand-new asset
        asset.content = _xform_to_asset_content(xform)
        asset.date_created = xform.date_created
        asset.date_modified = xform.date_modified
        changes.append('CREATE CONTENT')
        return True

    modified = False
    # First, compare hashes to see if the KC form content
    # has changed since the last deployment
    backend_response = asset._deployment_data['backend_response']
    if 'hash' in backend_response:
        if backend_response['hash'] != xform.prefixed_hash:
            asset.content = _xform_to_asset_content(xform)
            asset.date_modified = xform.date_modified
            modified = True
            changes.append('UPDATE')
    else:
        # KC's `date_modified` is nearly useless (see
        # https://github.com/kobotoolbox/kpi/issues/661#issuecomment-218073765).
        # Still, in cases where KPI does not yet know the hash, comparing
        # timestamps can sometimes avoid creating duplicate asset versions
        time_diff = xform.date_modified - asset.date_modified
        # If KC timestamp is close enough to the KPI timestamp, we assume the
        # KC form content was not updated since the last KPI deployment
        if time_diff <= TIMESTAMP_DIFFERENCE_TOLERANCE:
            # Don't update the content, but flip `modified` to `True` in order
            # to refresh the backend response. This gets us a matching hash,
            # among other things
            modified = True
            changes.append('HASH')
        else:
            asset.content = _xform_to_asset_content(xform)
            asset.date_modified = xform.date_modified
            modified = True
            changes.append('UPDATE')

    if modified:
        # It's important to update `deployment_data` with the new hash from KC;
        # otherwise, we'll be re-syncing the same content forever (issue #1302)
        asset._deployment_data[
            'backend_response'] = _get_kc_backend_response(xform)

    return modified


def _sync_form_metadata(asset, xform, changes):
    """
    Returns `True` and appends to `changes` if it modifies `asset`. If
    `asset` has no primary key, it will be saved to allow permissions to be
    assigned to it
    """
    user = xform.user
    if not asset.has_deployment:
        # A brand-new asset
        asset.date_created = xform.date_created
        kc_deployment = KobocatDeploymentBackend(asset)
        kc_deployment.store_data({
            'backend': 'kobocat',
            'identifier': KobocatDeploymentBackend.make_identifier(
                user.username, xform.id_string),
            'active': xform.downloadable,
            'backend_response': _get_kc_backend_response(xform),
            'version': asset.version_id
        })
        changes.append('CREATE METADATA')
        # `_sync_permissions()` will save `asset` if it has no `pk`
        affected_users = _sync_permissions(asset, xform)
        if affected_users:
            changes.append(
                'PERMISSIONS({})'.format('|'.join(affected_users)))
        return True

    modified = False
    fetch_backend_response = False
    deployment_data = asset._deployment_data
    backend_response = deployment_data['backend_response']

    if (deployment_data['active'] != xform.downloadable or
            backend_response['downloadable'] != xform.downloadable):
        deployment_data['active'] = xform.downloadable
        modified = True
        fetch_backend_response = True
        changes.append('ACTIVE')

    if settings.KOBOCAT_URL not in deployment_data['identifier']:
        # Issue #1122
        deployment_data[
            'identifier'] = KobocatDeploymentBackend.make_identifier(
                user.username, xform.id_string)
        fetch_backend_response = True
        modified = True
        changes.append('IDENTIFIER')

    # Check to see if the asset name matches the xform title. Per #857, the
    # xform title takes priority.  The first check is a cheap one:
    if asset.name != xform.title:
        # Now do a full check of the name
        desired_name = _make_name_for_asset(asset, xform)
        if asset.name != desired_name:
            asset.name = desired_name
            modified = True
            changes.append('NAME')

    if fetch_backend_response:
        deployment_data['backend_response'] = _get_kc_backend_response(xform)
        modified = True

    affected_users = _sync_permissions(asset, xform)
    if affected_users:
        modified = True
        changes.append('PERMISSIONS({})'.format('|'.join(affected_users)))

    return modified


def _sync_permissions(asset, xform):
    """
    Returns a list of affected users' usernames
    """

    if not settings.SYNC_KOBOCAT_PERMISSIONS:
        return []

    # Get all applicable KC permissions set for this xform
    xform_user_perms = KobocatUserObjectPermission.objects.filter(
        permission_id__in=PERMISSIONS_MAP.keys(),
        content_type=XFORM_CT,
        object_pk=xform.pk
    ).values_list('user', 'permission')

    if not xform_user_perms and not asset.pk:
        # Nothing to do
        return []

    if not asset.pk:
        # Asset must have a primary key before working with its permissions
        asset.save()

    # Translate KC permissions to KPI permissions and store as dictionary of
    # { user: set(perm1, perm2, ...) }
    translated_kc_perms = defaultdict(set)
    for user, kc_permission in xform_user_perms:
        translated_kc_perms[user].add(PERMISSIONS_MAP[kc_permission])

    # Note that certain KPI permissions should be granted if corresponding
    # flags on the KC `XForm` are set
    for kpi_codename, xform_flags in (
        Asset.KC_ANONYMOUS_PERMISSIONS_XFORM_FLAGS.items()
    ):
        all_flags_set = True
        for flag, value_when_set in xform_flags.items():
            if getattr(xform, flag) != value_when_set:
                all_flags_set = False
                break
        if not all_flags_set:
            continue

        translated_kc_perms[ANONYMOUS_USER.pk].add(
            KPI_CODENAMES_TO_PKS[kpi_codename]
        )

    # Get existing KPI permissions in same dictionary format
    current_kpi_perms = defaultdict(set)
    for user, kpi_permission in ObjectPermission.objects.filter(
                deny=False,
                content_type=ASSET_CT,
                object_id=asset.pk
            ).values_list('user', 'permission'):
        current_kpi_perms[user].add(kpi_permission)

    # Look for users in KPI but not in KC. Their permissions may have come from
    # KC but were later revoked
    for user in set(current_kpi_perms.keys()).difference(translated_kc_perms):
        translated_kc_perms[user] = set()

    affected_usernames = []
    for user, expected_perms in iteritems(translated_kc_perms):
        if user == xform.user_id:
            # No need sync the owner's permissions
            continue
        # KC does not assign implied permissions, so we have to do the work of
        # resolving them
        implied_perms = set()
        for p in expected_perms:
            implied_perms.update(
                Asset.get_implied_perms(KPI_PKS_TO_CODENAMES[p])
            )
        # Only consider relevant implied permissions
        implied_perms.intersection_update(KPI_PKS_TO_CODENAMES.values())
        # Convert from permission codenames back to PKs
        expected_perms.update(
<<<<<<< HEAD
            [kpi_codenames_to_pks[codename] for codename in implied_perms]
=======
            map(lambda codename: KPI_CODENAMES_TO_PKS[codename], implied_perms)
>>>>>>> 3858f328
        )
        user_obj = User.objects.get(pk=user)
        all_kpi_perms = current_kpi_perms[user]
        mapped_kpi_perms = current_kpi_perms[user].intersection(
            PERMISSIONS_MAP.values())
        perms_to_assign = expected_perms.difference(mapped_kpi_perms)
        perms_to_revoke = mapped_kpi_perms.difference(expected_perms)
        all_revoked = perms_to_revoke and not bool(
            mapped_kpi_perms.difference(perms_to_revoke))
        if not all_kpi_perms and perms_to_assign:
            # The user has no existing KPI permissions; assign a special flag
            # permission noting that their only reason for access is this
            # synchronization script
            ObjectPermission.objects.get_or_create(
                user_id=user,
                permission=FROM_KC_ONLY_PERMISSION,
                content_type=ASSET_CT,
                object_id=asset.pk
            )
        for p in perms_to_assign:
            asset.assign_perm(user_obj, KPI_PKS_TO_CODENAMES[p], skip_kc=True)
        for p in perms_to_revoke:
            asset.remove_perm(user_obj, KPI_PKS_TO_CODENAMES[p], skip_kc=True)
        if all_revoked and FROM_KC_ONLY_PERMISSION.pk in all_kpi_perms:
            # This user's KPI access came only from this script, and now all KC
            # permissions have been removed. Purge all KPI grant permissions,
            # even the non-mapped ones, in order to clean up prerequisite
            # permissions (e.g. 'view_asset' is a prerequisite of
            # 'view_submissions')
            ObjectPermission.objects.filter(
                user_id=user,
                deny=False,
                content_type=ASSET_CT,
                object_id=asset.pk
            ).delete()
        if perms_to_assign or perms_to_revoke:
            affected_usernames.append(user_obj.username)

    return affected_usernames


class Command(BaseCommand):

    def add_arguments(self, parser):
        parser.add_argument(
            '--username',
            action='store',
            dest='username',
            default=False,
            help="Import only a specific user's forms"
        )
        parser.add_argument(
            '--quiet',
            action='store_true',
            dest='quiet',
            default=False,
            help='Do not output status messages'
        )

        parser.add_argument(
            '--populate-xform-kpi-asset-uid',
            action='store_true',
            dest='populate_xform_kpi_asset_uid',
            default=False,
            help='Populate XForm `kpi_asset_uid` field')

    def _print_str(self, string):
        if not self._quiet:
            print(string)

    def _print_tabular(self, *args):
        self._print_str('\t'.join(['{}'.format(x) for x in args]))

    def handle(self, *args, **options):
        if not settings.KOBOCAT_URL or not settings.KOBOCAT_INTERNAL_URL:
            raise ImproperlyConfigured(
                'Both KOBOCAT_URL and KOBOCAT_INTERNAL_URL must be '
                'configured before using this command'
            )
        self._quiet = options.get('quiet')
        username = options.get('username')
        populate_xform_kpi_asset_uid = options.get('populate_xform_kpi_asset_uid')
        users = User.objects.all()
        # Do a basic query just to make sure the ReadOnlyKobocatXForm model is
        # loaded
        if not ReadOnlyKobocatXForm.objects.exists():
            return
        self._print_str('%d total users' % users.count())
        # A specific user or everyone?
        if username:
            users = User.objects.filter(username=username)
        self._print_str('%d users selected' % users.count())

        # We'll be copying the date fields from KC, so don't auto-update them
        _set_auto_field_update(Asset, "date_created", False)
        _set_auto_field_update(Asset, "date_modified", False)

        for user in users:
            # Make sure the user has a token for access to KC's API
            Token.objects.get_or_create(user=user)

            existing_surveys = user.assets.filter(asset_type='survey')

            # Each asset that the user has already deployed to KC should have a
            # form uuid stored in its deployment data
            xform_uuids_to_asset_pks = {}
            for existing_survey in existing_surveys:
                dd = existing_survey._deployment_data
                try:
                    backend_response = dd['backend_response']
                except KeyError:
                    continue
                xform_uuids_to_asset_pks[backend_response['uuid']] = \
                    existing_survey.pk

            xforms = user.xforms.all()
            for xform in xforms:
                try:
                    with transaction.atomic():
                        if xform.uuid not in xform_uuids_to_asset_pks:
                            # This is an orphaned KC form. Build a new asset to
                            # match
                            asset = Asset(asset_type='survey', owner=user)
                            asset.name = _make_name_for_asset(asset, xform)
                        else:
                            asset = Asset.objects.get(
                                pk=xform_uuids_to_asset_pks[xform.uuid])

                        changes = []
                        try:
                            content_changed = _sync_form_content(
                                asset, xform, changes)
                            metadata_changed = _sync_form_metadata(
                                asset, xform, changes)
                        except SyncKCXFormsWarning as e:
                            error_information = [
                                'WARN',
                                user.username,
                                xform.id_string,
                                e.message
                            ]
                            self._print_tabular(*error_information)
                            continue

                        if content_changed or metadata_changed:
                            # preserve the original "asset.content"
                            asset.save(adjust_content=False)
                            # save a new version with standardized content
                            asset.save()
                            if content_changed:
                                asset._mark_latest_version_as_deployed()
                            self._print_tabular(
                                ','.join(changes),
                                user.username,
                                xform.id_string,
                                asset.uid
                            )
                        else:
                            self._print_tabular(
                                'NOOP',
                                user.username,
                                xform.id_string,
                                asset.uid
                            )
                except Exception as e:
                    error_information = [
                        'FAIL',
                        user.username,
                        xform.id_string,
                        repr(e)
                    ]
                    self._print_tabular(*error_information)
                    logging.exception('sync_kobocat_xforms: {}'.format(
                        ', '.join(error_information)))

        _set_auto_field_update(Asset, "date_created", True)
        _set_auto_field_update(Asset, "date_modified", True)

        if populate_xform_kpi_asset_uid:
            call_command('populate_kc_xform_kpi_asset_uid', username=username)<|MERGE_RESOLUTION|>--- conflicted
+++ resolved
@@ -2,12 +2,12 @@
 from __future__ import (unicode_literals, print_function,
                         absolute_import, division)
 
+import datetime
 import io
 import json
 import re
 from collections import defaultdict
 
-import datetime
 import requests
 import xlwt
 from django.conf import settings
@@ -21,14 +21,11 @@
 from pyxform import xls2json_backends
 from rest_framework.authtoken.models import Token
 
-<<<<<<< HEAD
 from formpack.utils.xls_to_ss_structure import xls_to_dicts
 from kpi.constants import PERM_FROM_KC_ONLY
+from kpi.utils.future import ObjectIO
 from kpi.utils.log import logging
-from kpi.utils.future import ObjectIO
 from .import_survey_drafts_from_dkobo import _set_auto_field_update
-=======
->>>>>>> 3858f328
 from ...deployment_backends.kc_access.shadow_models import (
     KobocatPermission,
     KobocatUserObjectPermission,
@@ -37,16 +34,7 @@
 )
 from ...deployment_backends.kobocat_backend import KobocatDeploymentBackend
 from ...models import Asset, ObjectPermission
-<<<<<<< HEAD
-=======
 from ...models.object_permission import get_anonymous_user
-from .import_survey_drafts_from_dkobo import _set_auto_field_update
-from formpack.utils.xls_to_ss_structure import xls_to_dicts
-from hub.models import FormBuilderPreference
-from kpi.constants import PERM_FROM_KC_ONLY
-from kpi.utils.log import logging
-
->>>>>>> 3858f328
 
 TIMESTAMP_DIFFERENCE_TOLERANCE = datetime.timedelta(seconds=30)
 
@@ -60,15 +48,10 @@
 XFORM_CT = ShadowModel.get_content_type_for_model(ReadOnlyKobocatXForm)
 ANONYMOUS_USER = get_anonymous_user()
 # Replace codenames with Permission PKs, remembering the codenames
-<<<<<<< HEAD
-KPI_CODENAMES = {}
-
 permission_map_copy = dict(PERMISSIONS_MAP)
+
+KPI_PKS_TO_CODENAMES = {}
 for kc_codename, kpi_codename in permission_map_copy.items():
-=======
-KPI_PKS_TO_CODENAMES = {}
-for kc_codename, kpi_codename in PERMISSIONS_MAP.items():
->>>>>>> 3858f328
     kc_perm_pk = KobocatPermission.objects.get(
         content_type=XFORM_CT, codename=kc_codename).pk
     kpi_perm_pk = Permission.objects.get(
@@ -78,6 +61,7 @@
 
     PERMISSIONS_MAP[kc_perm_pk] = kpi_perm_pk
     KPI_PKS_TO_CODENAMES[kpi_perm_pk] = kpi_codename
+
 KPI_CODENAMES_TO_PKS = dict(
     zip(KPI_PKS_TO_CODENAMES.values(), KPI_PKS_TO_CODENAMES.keys())
 )
@@ -415,11 +399,7 @@
         implied_perms.intersection_update(KPI_PKS_TO_CODENAMES.values())
         # Convert from permission codenames back to PKs
         expected_perms.update(
-<<<<<<< HEAD
-            [kpi_codenames_to_pks[codename] for codename in implied_perms]
-=======
-            map(lambda codename: KPI_CODENAMES_TO_PKS[codename], implied_perms)
->>>>>>> 3858f328
+            [KPI_CODENAMES_TO_PKS[codename] for codename in implied_perms]
         )
         user_obj = User.objects.get(pk=user)
         all_kpi_perms = current_kpi_perms[user]
