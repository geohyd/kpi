<<<<<<< HEAD
# coding: utf-8
from __future__ import (unicode_literals, print_function,
                        absolute_import, division)

=======
from StringIO import StringIO
from pyxform.xls2json_backends import csv_to_dict
>>>>>>> 1916db98
import re
from optparse import make_option

from django.contrib.auth.models import User
from django.core.management.base import BaseCommand
from django.db import models
from django.utils.six.moves import cStringIO as StringIO
from jsonfield import JSONField
from pyxform.xls2json_backends import csv_to_dict
from taggit.managers import TaggableManager

from kpi.models import Asset
from kpi.models import Collection
from kpi.models.asset import KpiTaggableManager
from kpi.utils.log import logging


class SurveyDraft(models.Model):
    """
    SurveyDrafts belong to a user and contain the minimal representation of
    the draft survey of the user and of the question library.
    """
    class Meta:
        app_label = 'koboform'

    user = models.ForeignKey(User, related_name="survey_drafts")
    name = models.CharField(max_length=255, null=False)
    body = models.TextField()
    description = models.CharField(max_length=255, null=True)
    date_created = models.DateTimeField()
    date_modified = models.DateTimeField()
    summary = JSONField()
    asset_type = models.CharField(max_length=32, null=True)
    tags = TaggableManager(manager=KpiTaggableManager)
    kpi_asset_uid = models.CharField(
        max_length=Asset._meta.get_field('uid').max_length,
        default='', blank=True
    )


def _csv_to_dict(content):
    out_dict = {}
    for (key, sheet) in csv_to_dict(StringIO(content.encode('utf-8'))).items():
        if not re.search(r'_header$', key):
            out_dict[key] = sheet
    return out_dict


def _set_auto_field_update(kls, field_name, val):
    field = filter(lambda f: f.name == field_name, kls._meta.fields)[0]
    field.auto_now = val
    field.auto_now_add = val


def _import_user_assets(from_user, to_user):
    user = to_user

    # now, if a user wants to re-import, they can delete the asset from kpi
    # and re-run management command
    already_migrated_sds = user.survey_drafts.exclude(kpi_asset_uid='')
    for migrated_sd in already_migrated_sds.all():
        _kpi_uid = migrated_sd.kpi_asset_uid
        if Asset.objects.filter(uid=_kpi_uid).count() == 0:
            migrated_sd.kpi_asset_uid = ''
            migrated_sd.save()

    not_already_migrated = user.survey_drafts.filter(kpi_asset_uid='')
    user_survey_drafts = not_already_migrated.filter(asset_type=None)
    user_qlib_assets = not_already_migrated.exclude(asset_type=None)

    def _import_asset(asset, parent_collection=None, asset_type='survey'):
        survey_dict = _csv_to_dict(asset.body)
        obj = {
            'name': asset.name,
            'date_created': asset.date_created,
            'date_modified': asset.date_modified,
            'asset_type': asset_type,
            'owner': user,
        }

        if parent_collection is not None:
            obj['parent'] = parent_collection
            del obj['name']
        new_asset = Asset(**obj)

        _set_auto_field_update(Asset, "date_created", False)
        _set_auto_field_update(Asset, "date_modified", False)
        new_asset.content = survey_dict
        new_asset.date_created = obj['date_created']
        new_asset.date_modified = obj['date_modified']
        new_asset.save()
        _set_auto_field_update(Asset, "date_created", True)
        _set_auto_field_update(Asset, "date_modified", True)

        # Note on the old draft the uid of the new asset
        asset.kpi_asset_uid = new_asset.uid
        asset.save()

        return new_asset

    for survey_draft in user_survey_drafts.all():
        try:
            new_asset = _import_asset(survey_draft, asset_type='survey')
        except KeyboardInterrupt:
            raise
        except Exception:
            message = ('Failed to migrate survey draft with name="{}" '
                       'and pk={}').format(survey_draft.name, survey_draft.pk)
            logging.error(message, exc_info=True)

    (qlib, _) = Collection.objects.get_or_create(name="question library",
                                                 owner=user)

    for qlib_asset in user_qlib_assets.all():
        try:
            new_asset = _import_asset(qlib_asset, qlib, asset_type='block')
        except:
            message = ('Failed to migrate library asset with name="{}" '
                       'and pk={}').format(qlib_asset.name, qlib_asset.pk)
            logging.error(message, exc_info=True)

    _set_auto_field_update(Asset, "date_created", False)
    _set_auto_field_update(Asset, "date_modified", False)
    qlib.date_created = user.date_joined
    qlib.date_modified = user.date_joined
    qlib.save()
    _set_auto_field_update(Asset, "date_created", True)
    _set_auto_field_update(Asset, "date_modified", True)


class Command(BaseCommand):
    def add_arguments(self, parser):
        parser.add_argument(
            '--destroy',
            action='store_true',
            dest='destroy',
            default=False,
            help='Delete all collections, assets, and tasks for user'
        )
        parser.add_argument(
            '--destination',
            action='store',
            dest='destination',
            default=False,
            help='A uid of a destination collection that will contain '
                 'the imported asset(s)'
        )
        parser.add_argument(
            '--allusers',
            action='store_true',
            dest='all_users',
            default=False,
            help='migrate all the users at once'
        )
        parser.add_argument(
            '--username',
            action='store',
            dest='username',
            default=False,
            help='specify the user to migrate'
        )
        parser.add_argument(
            '--to-username',
            action='store',
            dest='to_username',
            default=False,
            help='specify the user to migrate the assets TO (default: '
            'same as --username)'
        )
        parser.add_argument(
            '--quiet',
            action='store_true',
            dest='quiet',
            default=False,
            help='Do not output status messages'
        )

    def handle(self, *args, **options):
        if options.get('quiet'):
            # Do not output anything
            def print_str(string): pass
        else:
            # Output status messages
            def print_str(string): print(string)

        users = User.objects.none()
        to_user = False
        if options.get('all_users'):
            users = User.objects.all()
        else:
            if options.get('username'):
                users = [User.objects.get(username=options.get('username'))]
            else:
                raise Exception('must specify either --username=username '
                                'or --allusers')
            if options.get('to_username'):
                to_user = User.objects.get(username=options.get('to_username'))

        for from_user in users:
            if not to_user:
                to_user = from_user

            print_str(
                "user has %d collections" % to_user.owned_collections.count())
            print_str("user has %d assets" % to_user.assets.count())
            if options.get('destroy'):
                print_str("Destroying user's collections and assets in KPI.")
                to_user.owned_collections.all().delete()
                to_user.assets.all().delete()
                print_str("Removing references in dkobo to KPI assets.")
                to_user.survey_drafts.update(kpi_asset_uid='')
            print_str("Importing assets and collections.")
            print_str(
                "user has %d collections" % to_user.owned_collections.count())
            print_str("user has %d assets" % to_user.assets.count())
            _import_user_assets(from_user, to_user)<|MERGE_RESOLUTION|>--- conflicted
+++ resolved
@@ -1,14 +1,8 @@
-<<<<<<< HEAD
 # coding: utf-8
 from __future__ import (unicode_literals, print_function,
                         absolute_import, division)
 
-=======
-from StringIO import StringIO
-from pyxform.xls2json_backends import csv_to_dict
->>>>>>> 1916db98
 import re
-from optparse import make_option
 
 from django.contrib.auth.models import User
 from django.core.management.base import BaseCommand
