--- conflicted
+++ resolved
@@ -527,7 +527,6 @@
 
     def test_xls_export_english_labels(self):
         export_options = {'lang': 'English'}
-<<<<<<< HEAD
         expected_rows = [
             ['start', 'end', 'What kind of symmetry do you have?', 'What kind of symmetry do you have?/Spherical', 'What kind of symmetry do you have?/Radial', 'What kind of symmetry do you have?/Bilateral', 'How many segments does your body have?', 'Do you have body fluids that occupy intracellular space?', 'Do you descend from an ancestral unicellular organism?', '_id','_uuid','_submission_time','_validation_status','_notes', '_status',  '_submitted_by', '_tags', '_index'],
             ['', '', '#symmetry', '', '', '', '#segments', '#fluids', '', '', '', '', '', '', '', '', '', ''],
@@ -536,33 +535,15 @@
             ['2017-10-23T05:41:32.000-04:00', '2017-10-23T05:42:05.000-04:00', 'Bilateral', '0', '0', '1', '2', 'No / Unsure', 'Yes', 63.0, '3f15cdfe-3eab-4678-8352-7806febf158d', '2017-10-23T09:42:11', '', '', 'submitted_via_web', 'anotheruser', '', 3.0]
         ]
         self.run_xls_export_test(expected_rows, export_options)
-=======
-        expected_data = {
-                self.asset.name: [
-                ['start', 'end', 'What kind of symmetry do you have?', 'What kind of symmetry do you have?/Spherical', 'What kind of symmetry do you have?/Radial', 'What kind of symmetry do you have?/Bilateral', 'How many segments does your body have?', 'Do you have body fluids that occupy intracellular space?', 'Do you descend from an ancestral unicellular organism?', '_id','_uuid','_submission_time','_validation_status','_notes', '_status',  '_submitted_by', '_tags', '_index'],
-                ['', '', '#symmetry', '', '', '', '#segments', '#fluids', '', '', '', '', '', '', '', '', '', ''],
-                ['2017-10-23T05:40:39.000-04:00', '2017-10-23T05:41:13.000-04:00', 'Spherical Radial Bilateral', '1', '1', '1', '6', 'Yes, and some extracellular space', 'No', 61.0, '48583952-1892-4931-8d9c-869e7b49bafb', '2017-10-23T09:41:19', '', '[]', 'submitted_via_web', '', '', 1.0],
-                ['2017-10-23T05:41:14.000-04:00', '2017-10-23T05:41:32.000-04:00', 'Radial', '0', '1', '0', '3', 'Yes', 'No', 62.0, '317ba7b7-bea4-4a8c-8620-a483c3079c4b', '2017-10-23T09:41:38', '', '[]', 'submitted_via_web', '', '', 2.0],
-                ['2017-10-23T05:41:32.000-04:00', '2017-10-23T05:42:05.000-04:00', 'Bilateral', '0', '0', '1', '2', 'No / Unsure', 'Yes', 63.0, '3f15cdfe-3eab-4678-8352-7806febf158d', '2017-10-23T09:42:11', '', '[]', 'submitted_via_web', 'anotheruser', '', 3.0]
-            ]
-        }
-        self.run_xls_export_test(expected_data, export_options)
->>>>>>> 00fccc7a
 
     def test_xls_export_english_labels_partial_submissions(self):
         export_options = {'lang': 'English'}
         expected_data = {self.asset.name: [
             ['start', 'end', 'What kind of symmetry do you have?', 'What kind of symmetry do you have?/Spherical', 'What kind of symmetry do you have?/Radial', 'What kind of symmetry do you have?/Bilateral', 'How many segments does your body have?', 'Do you have body fluids that occupy intracellular space?', 'Do you descend from an ancestral unicellular organism?', '_id','_uuid','_submission_time','_validation_status','_notes', '_status',  '_submitted_by', '_tags', '_index'],
             ['', '', '#symmetry', '', '', '', '#segments', '#fluids', '', '', '', '', '', '', '', '', '', ''],
-<<<<<<< HEAD
             ['2017-10-23T05:41:32.000-04:00', '2017-10-23T05:42:05.000-04:00', 'Bilateral', '0', '0', '1', '2', 'No / Unsure', 'Yes', 63.0, '3f15cdfe-3eab-4678-8352-7806febf158d', '2017-10-23T09:42:11', '', '', 'submitted_via_web', 'anotheruser', '', 1.0]
         ]
         self.run_xls_export_test(expected_rows, export_options,
-=======
-            ['2017-10-23T05:41:32.000-04:00', '2017-10-23T05:42:05.000-04:00', 'Bilateral', '0', '0', '1', '2', 'No / Unsure', 'Yes', 63.0, '3f15cdfe-3eab-4678-8352-7806febf158d', '2017-10-23T09:42:11', '', '[]', 'submitted_via_web', 'anotheruser', '', 1.0]
-        ]}
-        self.run_xls_export_test(expected_data, export_options,
->>>>>>> 00fccc7a
                                  user=self.anotheruser)
 
     def test_xls_export_multiple_select_both(self):
@@ -570,57 +551,32 @@
         expected_data = {self.asset.name: [
             ['start', 'end', 'What kind of symmetry do you have?', 'What kind of symmetry do you have?/Spherical', 'What kind of symmetry do you have?/Radial', 'What kind of symmetry do you have?/Bilateral', 'How many segments does your body have?', 'Do you have body fluids that occupy intracellular space?', 'Do you descend from an ancestral unicellular organism?', '_id','_uuid','_submission_time','_validation_status','_notes', '_status',  '_submitted_by', '_tags', '_index'],
             ['', '', '#symmetry', '', '', '', '#segments', '#fluids', '', '', '', '', '', '', '', '', '', ''],
-<<<<<<< HEAD
             ['2017-10-23T05:40:39.000-04:00', '2017-10-23T05:41:13.000-04:00', 'Spherical Radial Bilateral', '1', '1', '1', '6', 'Yes, and some extracellular space', 'No', 61.0, '48583952-1892-4931-8d9c-869e7b49bafb', '2017-10-23T09:41:19', '', '', 'submitted_via_web', '', '', 1.0],
             ['2017-10-23T05:41:14.000-04:00', '2017-10-23T05:41:32.000-04:00', 'Radial', '0', '1', '0', '3', 'Yes', 'No', 62.0, '317ba7b7-bea4-4a8c-8620-a483c3079c4b', '2017-10-23T09:41:38', '', '', 'submitted_via_web', '', '', 2.0],
             ['2017-10-23T05:41:32.000-04:00', '2017-10-23T05:42:05.000-04:00', 'Bilateral', '0', '0', '1', '2', 'No / Unsure', 'Yes', 63.0, '3f15cdfe-3eab-4678-8352-7806febf158d', '2017-10-23T09:42:11', '', '', 'submitted_via_web', 'anotheruser', '', 3.0]
         ]
-        self.run_xls_export_test(expected_rows, export_options)
-=======
-            ['2017-10-23T05:40:39.000-04:00', '2017-10-23T05:41:13.000-04:00', 'Spherical Radial Bilateral', '1', '1', '1', '6', 'Yes, and some extracellular space', 'No', 61.0, '48583952-1892-4931-8d9c-869e7b49bafb', '2017-10-23T09:41:19', '', '[]', 'submitted_via_web', '', '', 1.0],
-            ['2017-10-23T05:41:14.000-04:00', '2017-10-23T05:41:32.000-04:00', 'Radial', '0', '1', '0', '3', 'Yes', 'No', 62.0, '317ba7b7-bea4-4a8c-8620-a483c3079c4b', '2017-10-23T09:41:38', '', '[]', 'submitted_via_web', '', '', 2.0],
-            ['2017-10-23T05:41:32.000-04:00', '2017-10-23T05:42:05.000-04:00', 'Bilateral', '0', '0', '1', '2', 'No / Unsure', 'Yes', 63.0, '3f15cdfe-3eab-4678-8352-7806febf158d', '2017-10-23T09:42:11', '', '[]', 'submitted_via_web', 'anotheruser', '', 3.0]
-        ]}
-        self.run_xls_export_test(expected_data, export_options)
->>>>>>> 00fccc7a
 
     def test_xls_export_multiple_select_summary(self):
         export_options = {'lang': 'English', 'multiple_select': 'summary'}
         expected_data = {self.asset.name: [
             ['start', 'end', 'What kind of symmetry do you have?', 'How many segments does your body have?', 'Do you have body fluids that occupy intracellular space?', 'Do you descend from an ancestral unicellular organism?', '_id', '_uuid', '_submission_time', '_validation_status', '_notes', '_status', '_submitted_by', '_tags', '_index'],
             ['', '', '#symmetry', '#segments', '#fluids', '', '', '', '', '', '', '', '', '', ''],
-<<<<<<< HEAD
             ['2017-10-23T05:40:39.000-04:00', '2017-10-23T05:41:13.000-04:00', 'Spherical Radial Bilateral', '6', 'Yes, and some extracellular space', 'No', 61.0, '48583952-1892-4931-8d9c-869e7b49bafb', '2017-10-23T09:41:19', '', '', 'submitted_via_web', '', '', 1.0],
             ['2017-10-23T05:41:14.000-04:00', '2017-10-23T05:41:32.000-04:00', 'Radial', '3', 'Yes', 'No', 62.0, '317ba7b7-bea4-4a8c-8620-a483c3079c4b', '2017-10-23T09:41:38', '', '', 'submitted_via_web', '', '', 2.0],
             ['2017-10-23T05:41:32.000-04:00', '2017-10-23T05:42:05.000-04:00', 'Bilateral', '2', 'No / Unsure', 'Yes', 63.0, '3f15cdfe-3eab-4678-8352-7806febf158d', '2017-10-23T09:42:11', '', '', 'submitted_via_web', 'anotheruser', '', 3.0]
         ]
         self.run_xls_export_test(expected_rows, export_options)
-=======
-            ['2017-10-23T05:40:39.000-04:00', '2017-10-23T05:41:13.000-04:00', 'Spherical Radial Bilateral', '6', 'Yes, and some extracellular space', 'No', 61.0, '48583952-1892-4931-8d9c-869e7b49bafb', '2017-10-23T09:41:19', '', '[]', 'submitted_via_web', '', '', 1.0],
-            ['2017-10-23T05:41:14.000-04:00', '2017-10-23T05:41:32.000-04:00', 'Radial', '3', 'Yes', 'No', 62.0, '317ba7b7-bea4-4a8c-8620-a483c3079c4b', '2017-10-23T09:41:38', '', '[]', 'submitted_via_web', '', '', 2.0],
-            ['2017-10-23T05:41:32.000-04:00', '2017-10-23T05:42:05.000-04:00', 'Bilateral', '2', 'No / Unsure', 'Yes', 63.0, '3f15cdfe-3eab-4678-8352-7806febf158d', '2017-10-23T09:42:11', '', '[]', 'submitted_via_web', 'anotheruser', '', 3.0]
-        ]}
-        self.run_xls_export_test(expected_data, export_options)
->>>>>>> 00fccc7a
 
     def test_xls_export_multiple_select_details(self):
         export_options = {'lang': 'English', 'multiple_select': 'details'}
         expected_data = {self.asset.name: [
             ['start', 'end', 'What kind of symmetry do you have?/Spherical', 'What kind of symmetry do you have?/Radial', 'What kind of symmetry do you have?/Bilateral', 'How many segments does your body have?', 'Do you have body fluids that occupy intracellular space?', 'Do you descend from an ancestral unicellular organism?', '_id', '_uuid', '_submission_time', '_validation_status', '_notes', '_status', '_submitted_by', '_tags', '_index'],
             ['', '', '#symmetry', '', '', '#segments', '#fluids', '', '', '', '', '', '', '', '', '', ''],
-<<<<<<< HEAD
             ['2017-10-23T05:40:39.000-04:00', '2017-10-23T05:41:13.000-04:00', '1', '1', '1', '6', 'Yes, and some extracellular space', 'No', 61.0, '48583952-1892-4931-8d9c-869e7b49bafb', '2017-10-23T09:41:19', '', '', 'submitted_via_web', '', '', 1.0],
             ['2017-10-23T05:41:14.000-04:00', '2017-10-23T05:41:32.000-04:00', '0', '1', '0', '3', 'Yes', 'No', 62.0, '317ba7b7-bea4-4a8c-8620-a483c3079c4b', '2017-10-23T09:41:38', '', '', 'submitted_via_web', '', '', 2.0],
             ['2017-10-23T05:41:32.000-04:00', '2017-10-23T05:42:05.000-04:00', '0', '0', '1', '2', 'No / Unsure', 'Yes', 63.0, '3f15cdfe-3eab-4678-8352-7806febf158d', '2017-10-23T09:42:11', '', '', 'submitted_via_web', 'anotheruser', '', 3.0]
         ]
         self.run_xls_export_test(expected_rows, export_options)
-=======
-            ['2017-10-23T05:40:39.000-04:00', '2017-10-23T05:41:13.000-04:00', '1', '1', '1', '6', 'Yes, and some extracellular space', 'No', 61.0, '48583952-1892-4931-8d9c-869e7b49bafb', '2017-10-23T09:41:19', '', '[]', 'submitted_via_web', '', '', 1.0],
-            ['2017-10-23T05:41:14.000-04:00', '2017-10-23T05:41:32.000-04:00', '0', '1', '0', '3', 'Yes', 'No', 62.0, '317ba7b7-bea4-4a8c-8620-a483c3079c4b', '2017-10-23T09:41:38', '', '[]', 'submitted_via_web', '', '', 2.0],
-            ['2017-10-23T05:41:32.000-04:00', '2017-10-23T05:42:05.000-04:00', '0', '0', '1', '2', 'No / Unsure', 'Yes', 63.0, '3f15cdfe-3eab-4678-8352-7806febf158d', '2017-10-23T09:42:11', '', '[]', 'submitted_via_web', 'anotheruser', '', 3.0]
-        ]}
-        self.run_xls_export_test(expected_data, export_options)
->>>>>>> 00fccc7a
 
     def test_xls_export_filter_fields(self):
         export_options = {'fields': ["start", "end", "Do_you_descend_from_unicellular_organism"]}
