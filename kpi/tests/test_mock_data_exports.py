# coding: utf-8
from __future__ import (unicode_literals, print_function,
                        absolute_import, division)

import os
import zipfile
from collections import defaultdict

import datetime
import mock
import xlrd
from django.conf import settings
from django.contrib.auth.models import User
from django.core.urlresolvers import reverse
from django.test import TestCase

from kobo.apps.reports import report_data
<<<<<<< HEAD
=======
from formpack import FormPack

from kpi.constants import PERM_PARTIAL_SUBMISSIONS, PERM_VIEW_SUBMISSIONS
>>>>>>> be186714
from kpi.models import Asset, ExportTask


class MockDataExports(TestCase):
    fixtures = ['test_data']

    form_content = {
         'choices': [{'$autovalue': 'spherical',
                       '$kuid': 'jfDnpH2n9',
                       'label': ['Spherical', 'Esf\xe9rico'],
                       'list_name': 'symmetry',
                       'name': 'spherical'},
                      {'$autovalue': 'radial',
                       '$kuid': '07Wr5ehxt',
                       'label': ['Radial', 'Radial'],
                       'list_name': 'symmetry',
                       'name': 'radial'},
                      {'$autovalue': 'bilateral',
                       '$kuid': 'vn5m3TZkF',
                       'label': ['Bilateral', 'Bilateral'],
                       'list_name': 'symmetry',
                       'name': 'bilateral'},
                      {'$autovalue': 'yes',
                       '$kuid': 'thb0B532I',
                       'label': ['Yes', 'S\xed'],
                       'list_name': 'fluids',
                       'name': 'yes'},
                      {'$autovalue': 'yes__and_some_',
                       '$kuid': 'WrTMETvzY',
                       'label': ['Yes, and some extracellular space',
                                  'S\xed, y alg\xfan espacio extracelular'],
                       'list_name': 'fluids',
                       'name': 'yes__and_some_'},
                      {'$autovalue': 'no___unsure',
                       '$kuid': 'i1KtAuy3a',
                       'label': ['No / Unsure', 'No / Inseguro'],
                       'list_name': 'fluids',
                       'name': 'no___unsure'},
                      {'$autovalue': 'yes',
                       '$kuid': 'QfrYJgSNH',
                       'label': ['Yes', 'S\xed'],
                       'list_name': 'yes_no',
                       'name': 'yes'},
                      {'$autovalue': 'no',
                       '$kuid': 'KzgCswpU2',
                       'label': ['No', 'No'],
                       'list_name': 'yes_no',
                       'name': 'no'}],
         'schema': '1',
         'settings': {'id_string': 'Identificaci_n_de_animales'},
         'survey': [{'$autoname': 'start',
                      '$kuid': 'df516ecd',
                      'name': 'start',
                      'type': 'start'},
                     {'$autoname': 'end',
                      '$kuid': '7b054499',
                      'name': 'end',
                      'type': 'end'},
                     {'$autoname': 'external_characteristics',
                      '$kuid': 'cbc4ba77',
                      'label': ['External Characteristics',
                                 'Caracter\xedsticas externas'],
                      'name': 'external_characteristics',
                      'type': 'begin_group'},
                     {'$autoname': 'What_kind_of_symmetry_do_you_have',
                      '$kuid': 'f073bdb4',
                      'label': ['What kind of symmetry do you have?',
                                 '\xbfQu\xe9 tipo de simetr\xeda tiene?'],
                      'name': 'What_kind_of_symmetry_do_you_have',
                      'required': False,
                      'select_from_list_name': 'symmetry',
                      'tags': ['hxl:#symmetry'],
                      'type': 'select_multiple'},
                     {'$autoname': 'How_many_segments_does_your_body_have',
                      '$kuid': '2b4d8728',
                      'label': ['How many segments does your body have?',
                                 '\xbfCu\xe1ntos segmentos tiene tu cuerpo?'],
                      'name': 'How_many_segments_does_your_body_have',
                      'required': False,
                      'tags': ['hxl:#segments'],
                      'type': 'integer'},
                     {'$kuid': '56d0cd68', 'type': 'end_group'},
                     {'$autoname': 'Do_you_have_body_flu_intracellular_space',
                      '$kuid': '5fa1fc59',
                      'label': ['Do you have body fluids that occupy intracellular space?',
                                 '\xbfTienes fluidos corporales que ocupan espacio intracelular?'],
                      'name': 'Do_you_have_body_flu_intracellular_space',
                      'required': False,
                      'select_from_list_name': 'fluids',
                      'tags': ['hxl:#fluids'],
                      'type': 'select_one'},
                     {'$autoname': 'Do_you_descend_from_unicellular_organism',
                      '$kuid': 'bfde6907',
                      'label': ['Do you descend from an ancestral unicellular organism?',
                                 '\xbfDesciende de un organismo unicelular ancestral?'],
                      'name': 'Do_you_descend_from_unicellular_organism',
                      'required': False,
                      'select_from_list_name': 'yes_no',
                      'type': 'select_one'}],
         'translated': ['label'],
         'translations': ['English', 'Spanish']
    }

    submissions = [
        {'Do_you_descend_from_unicellular_organism': 'no',
         'Do_you_have_body_flu_intracellular_space': 'yes__and_some_',
         '_attachments': [],
         '_bamboo_dataset_id': '',
         '_geolocation': [None, None],
         '_id': 61,
         '_notes': [],
         '_status': 'submitted_via_web',
         '_submission_time': '2017-10-23T09:41:19',
         '_submitted_by': None,
         '_tags': [],
         '_uuid': '48583952-1892-4931-8d9c-869e7b49bafb',
         '_xform_id_string': 'aX6CUrtnHfZE64CnNdjzuz',
         'end': '2017-10-23T05:41:13.000-04:00',
         'external_characteristics/How_many_segments_does_your_body_have': '6',
         'external_characteristics/What_kind_of_symmetry_do_you_have': 'spherical radial bilateral',
         'formhub/uuid': '1511083383a64c9dad1eca3795cd3788',
         'meta/instanceID': 'uuid:48583952-1892-4931-8d9c-869e7b49bafb',
         'start': '2017-10-23T05:40:39.000-04:00'},
        {'Do_you_descend_from_unicellular_organism': 'no',
         'Do_you_have_body_flu_intracellular_space': 'yes',
         '_attachments': [],
         '_bamboo_dataset_id': '',
         '_geolocation': [None, None],
         '_id': 62,
         '_notes': [],
         '_status': 'submitted_via_web',
         '_submission_time': '2017-10-23T09:41:38',
         '_submitted_by': None,
         '_tags': [],
         '_uuid': '317ba7b7-bea4-4a8c-8620-a483c3079c4b',
         '_xform_id_string': 'aX6CUrtnHfZE64CnNdjzuz',
         'end': '2017-10-23T05:41:32.000-04:00',
         'external_characteristics/How_many_segments_does_your_body_have': '3',
         'external_characteristics/What_kind_of_symmetry_do_you_have': 'radial',
         'formhub/uuid': '1511083383a64c9dad1eca3795cd3788',
         'meta/instanceID': 'uuid:317ba7b7-bea4-4a8c-8620-a483c3079c4b',
         'start': '2017-10-23T05:41:14.000-04:00'},
        {'Do_you_descend_from_unicellular_organism': 'yes',
         'Do_you_have_body_flu_intracellular_space': 'no___unsure',
         '_attachments': [],
         '_bamboo_dataset_id': '',
         '_geolocation': [None, None],
         '_id': 63,
         '_notes': [],
         '_status': 'submitted_via_web',
         '_submission_time': '2017-10-23T09:42:11',
         '_submitted_by': 'anotheruser',
         '_tags': [],
         '_uuid': '3f15cdfe-3eab-4678-8352-7806febf158d',
         '_xform_id_string': 'aX6CUrtnHfZE64CnNdjzuz',
         'end': '2017-10-23T05:42:05.000-04:00',
         'external_characteristics/How_many_segments_does_your_body_have': '2',
         'external_characteristics/What_kind_of_symmetry_do_you_have': 'bilateral',
         'formhub/uuid': '1511083383a64c9dad1eca3795cd3788',
         'meta/instanceID': 'uuid:3f15cdfe-3eab-4678-8352-7806febf158d',
         'start': '2017-10-23T05:41:32.000-04:00'}
    ]

    def setUp(self):
        self.user = User.objects.get(username='someuser')
        self.anotheruser = User.objects.get(username='anotheruser')
        self.asset = Asset.objects.create(
            name='Identificación de animales',
            content=self.form_content,
            owner=self.user
        )
        self.asset.deploy(backend='mock', active=True)
        self.asset.save()
        partial_perms = {
            PERM_VIEW_SUBMISSIONS: [{'_submitted_by': self.anotheruser.username}]
        }
        self.asset.assign_perm(self.anotheruser, PERM_PARTIAL_SUBMISSIONS,
                               partial_perms=partial_perms)

        v_uid = self.asset.latest_deployed_version.uid
        for submission in self.submissions:
            submission.update({
                '__version__': v_uid
            })
        self.asset.deployment.mock_submissions(self.submissions)
        self.formpack, self.submission_stream = report_data.build_formpack(
            self.asset,
            submission_stream=self.asset.deployment.get_submissions(
                self.asset.owner.id)
        )

<<<<<<< HEAD
    def run_csv_export_test(self, expected_lines, export_options=None):
        """
=======
    def run_csv_export_test(self, expected_lines, export_options=None, user=None):
        '''
>>>>>>> be186714
        Repeat yourself less while writing CSV export tests.

        `expected_lines`: a list of strings *without* trailing newlines whose
                          UTF-8 encoded representation should match the export
                          result
        `export_options`: a list of extra options for `ExportTask.data`. Do not
                          include `source` or `type`
        """
        export_task = ExportTask()
        export_task.user = self.user if user is None else user
        export_task.data = {
            'source': reverse('asset-detail', args=[self.asset.uid]),
            'type': 'csv'
        }
        if export_options:
            export_task.data.update(export_options)
        messages = defaultdict(list)
        export_task._run_task(messages)
        expected_lines = [
            (line + '\r\n').encode('utf-8') for line in expected_lines
        ]
        result_lines = list(export_task.result)
        print('RESULT LINES')
        print(result_lines)
        print('EXPECTED LINES')
        print(expected_lines)
        self.assertEqual(result_lines, expected_lines)
        self.assertFalse(messages)

    def run_xls_export_test(self, expected_rows, export_options=None, user=None):
        """
        Repeat yourself less while writing XLS export tests.

        `expected_rows`: a list of strings *without* trailing newlines whose
                          UTF-8 encoded representation should match the export
                          result
        `export_options`: a list of extra options for `ExportTask.data`. Do not
                          include `source` or `type`
        """
        export_task = ExportTask()
        export_task.user = self.user if user is None else user
        export_task.data = {
            'source': reverse('asset-detail', args=[self.asset.uid]),
            'type': 'xls',
        }
        if export_options:
            export_task.data.update(export_options)
        messages = defaultdict(list)
        export_task._run_task(messages)
        self.assertFalse(messages)

        book = xlrd.open_workbook(file_contents=export_task.result.read())
        self.assertEqual(book.sheet_names(), [self.asset.name])
        sheet = book.sheets()[0]
        self.assertEqual(sheet.nrows, len(expected_rows))
        row_index = 0
        for expected_row in expected_rows:
            result_row = [cell.value for cell in sheet.row(row_index)]
            self.assertEqual(result_row, expected_row)
            row_index += 1

    def test_csv_export_default_options(self):
        # FIXME: Is this right? English is listed as the first translation
        expected_lines = [
            '"start";"end";"¿Qué tipo de simetría tiene?";"¿Qué tipo de simetría tiene?/Esférico";"¿Qué tipo de simetría tiene?/Radial";"¿Qué tipo de simetría tiene?/Bilateral";"¿Cuántos segmentos tiene tu cuerpo?";"¿Tienes fluidos corporales que ocupan espacio intracelular?";"¿Desciende de un organismo unicelular ancestral?";"_id";"_uuid";"_submission_time";"_validation_status";"_index"',
            '"";"";"#symmetry";"#symmetry";"#symmetry";"#symmetry";"#segments";"#fluids";"";"";"";"";"";""',
            '"2017-10-23T05:40:39.000-04:00";"2017-10-23T05:41:13.000-04:00";"Esférico Radial Bilateral";"1";"1";"1";"6";"Sí, y algún espacio extracelular";"No";"61";"48583952-1892-4931-8d9c-869e7b49bafb";"2017-10-23T09:41:19";"";"1"',
            '"2017-10-23T05:41:14.000-04:00";"2017-10-23T05:41:32.000-04:00";"Radial";"0";"1";"0";"3";"Sí";"No";"62";"317ba7b7-bea4-4a8c-8620-a483c3079c4b";"2017-10-23T09:41:38";"";"2"',
            '"2017-10-23T05:41:32.000-04:00";"2017-10-23T05:42:05.000-04:00";"Bilateral";"0";"0";"1";"2";"No / Inseguro";"Sí";"63";"3f15cdfe-3eab-4678-8352-7806febf158d";"2017-10-23T09:42:11";"";"3"',
        ]
        self.run_csv_export_test(expected_lines)

    def test_csv_export_default_options_partial_submissions(self):
        # FIXME: Is this right? English is listed as the first translation
        expected_lines = [
            '"start";"end";"¿Qué tipo de simetría tiene?";"¿Qué tipo de simetría tiene?/Esférico";"¿Qué tipo de simetría tiene?/Radial";"¿Qué tipo de simetría tiene?/Bilateral";"¿Cuántos segmentos tiene tu cuerpo?";"¿Tienes fluidos corporales que ocupan espacio intracelular?";"¿Desciende de un organismo unicelular ancestral?";"_id";"_uuid";"_submission_time";"_validation_status";"_index"',
            '"";"";"#symmetry";"#symmetry";"#symmetry";"#symmetry";"#segments";"#fluids";"";"";"";"";"";""',
            '"2017-10-23T05:41:32.000-04:00";"2017-10-23T05:42:05.000-04:00";"Bilateral";"0";"0";"1";"2";"No / Inseguro";"Sí";"63";"3f15cdfe-3eab-4678-8352-7806febf158d";"2017-10-23T09:42:11";"";"1"',
        ]
        self.run_csv_export_test(expected_lines, user=self.anotheruser)

    def test_csv_export_english_labels(self):
        export_options = {
            'lang': 'English',
        }
        expected_lines = [
            '"start";"end";"What kind of symmetry do you have?";"What kind of symmetry do you have?/Spherical";"What kind of symmetry do you have?/Radial";"What kind of symmetry do you have?/Bilateral";"How many segments does your body have?";"Do you have body fluids that occupy intracellular space?";"Do you descend from an ancestral unicellular organism?";"_id";"_uuid";"_submission_time";"_validation_status";"_index"',
            '"";"";"#symmetry";"#symmetry";"#symmetry";"#symmetry";"#segments";"#fluids";"";"";"";"";"";""',
            '"2017-10-23T05:40:39.000-04:00";"2017-10-23T05:41:13.000-04:00";"Spherical Radial Bilateral";"1";"1";"1";"6";"Yes, and some extracellular space";"No";"61";"48583952-1892-4931-8d9c-869e7b49bafb";"2017-10-23T09:41:19";"";"1"',
            '"2017-10-23T05:41:14.000-04:00";"2017-10-23T05:41:32.000-04:00";"Radial";"0";"1";"0";"3";"Yes";"No";"62";"317ba7b7-bea4-4a8c-8620-a483c3079c4b";"2017-10-23T09:41:38";"";"2"',
            '"2017-10-23T05:41:32.000-04:00";"2017-10-23T05:42:05.000-04:00";"Bilateral";"0";"0";"1";"2";"No / Unsure";"Yes";"63";"3f15cdfe-3eab-4678-8352-7806febf158d";"2017-10-23T09:42:11";"";"3"',
        ]
        self.run_csv_export_test(expected_lines, export_options)

    def test_csv_export_spanish_labels(self):
        export_options = {
            'lang': 'Spanish',
        }
        expected_lines = [
            '"start";"end";"¿Qué tipo de simetría tiene?";"¿Qué tipo de simetría tiene?/Esférico";"¿Qué tipo de simetría tiene?/Radial";"¿Qué tipo de simetría tiene?/Bilateral";"¿Cuántos segmentos tiene tu cuerpo?";"¿Tienes fluidos corporales que ocupan espacio intracelular?";"¿Desciende de un organismo unicelular ancestral?";"_id";"_uuid";"_submission_time";"_validation_status";"_index"',
            '"";"";"#symmetry";"#symmetry";"#symmetry";"#symmetry";"#segments";"#fluids";"";"";"";"";"";""',
            '"2017-10-23T05:40:39.000-04:00";"2017-10-23T05:41:13.000-04:00";"Esférico Radial Bilateral";"1";"1";"1";"6";"Sí, y algún espacio extracelular";"No";"61";"48583952-1892-4931-8d9c-869e7b49bafb";"2017-10-23T09:41:19";"";"1"',
            '"2017-10-23T05:41:14.000-04:00";"2017-10-23T05:41:32.000-04:00";"Radial";"0";"1";"0";"3";"Sí";"No";"62";"317ba7b7-bea4-4a8c-8620-a483c3079c4b";"2017-10-23T09:41:38";"";"2"',
            '"2017-10-23T05:41:32.000-04:00";"2017-10-23T05:42:05.000-04:00";"Bilateral";"0";"0";"1";"2";"No / Inseguro";"Sí";"63";"3f15cdfe-3eab-4678-8352-7806febf158d";"2017-10-23T09:42:11";"";"3"',
        ]
        self.run_csv_export_test(expected_lines, export_options)

    def test_csv_export_english_labels_no_hxl(self):
        export_options = {
            'lang': 'English',
            'tag_cols_for_header': [],
        }
        expected_lines = [
            '"start";"end";"What kind of symmetry do you have?";"What kind of symmetry do you have?/Spherical";"What kind of symmetry do you have?/Radial";"What kind of symmetry do you have?/Bilateral";"How many segments does your body have?";"Do you have body fluids that occupy intracellular space?";"Do you descend from an ancestral unicellular organism?";"_id";"_uuid";"_submission_time";"_validation_status";"_index"',
            '"2017-10-23T05:40:39.000-04:00";"2017-10-23T05:41:13.000-04:00";"Spherical Radial Bilateral";"1";"1";"1";"6";"Yes, and some extracellular space";"No";"61";"48583952-1892-4931-8d9c-869e7b49bafb";"2017-10-23T09:41:19";"";"1"',
            '"2017-10-23T05:41:14.000-04:00";"2017-10-23T05:41:32.000-04:00";"Radial";"0";"1";"0";"3";"Yes";"No";"62";"317ba7b7-bea4-4a8c-8620-a483c3079c4b";"2017-10-23T09:41:38";"";"2"',
            '"2017-10-23T05:41:32.000-04:00";"2017-10-23T05:42:05.000-04:00";"Bilateral";"0";"0";"1";"2";"No / Unsure";"Yes";"63";"3f15cdfe-3eab-4678-8352-7806febf158d";"2017-10-23T09:42:11";"";"3"',
        ]
        self.run_csv_export_test(expected_lines, export_options)
        
    def test_csv_export_english_labels_group_sep(self):
        # Check `group_sep` by looking at the `select_multiple` question
        export_options = {
            'lang': 'English',
            'group_sep': '%',
        }
        expected_lines = [
            '"start";"end";"What kind of symmetry do you have?";"What kind of symmetry do you have?%Spherical";"What kind of symmetry do you have?%Radial";"What kind of symmetry do you have?%Bilateral";"How many segments does your body have?";"Do you have body fluids that occupy intracellular space?";"Do you descend from an ancestral unicellular organism?";"_id";"_uuid";"_submission_time";"_validation_status";"_index"',
            '"";"";"#symmetry";"#symmetry";"#symmetry";"#symmetry";"#segments";"#fluids";"";"";"";"";"";""',
            '"2017-10-23T05:40:39.000-04:00";"2017-10-23T05:41:13.000-04:00";"Spherical Radial Bilateral";"1";"1";"1";"6";"Yes, and some extracellular space";"No";"61";"48583952-1892-4931-8d9c-869e7b49bafb";"2017-10-23T09:41:19";"";"1"',
            '"2017-10-23T05:41:14.000-04:00";"2017-10-23T05:41:32.000-04:00";"Radial";"0";"1";"0";"3";"Yes";"No";"62";"317ba7b7-bea4-4a8c-8620-a483c3079c4b";"2017-10-23T09:41:38";"";"2"',
            '"2017-10-23T05:41:32.000-04:00";"2017-10-23T05:42:05.000-04:00";"Bilateral";"0";"0";"1";"2";"No / Unsure";"Yes";"63";"3f15cdfe-3eab-4678-8352-7806febf158d";"2017-10-23T09:42:11";"";"3"',
        ]
        self.run_csv_export_test(expected_lines, export_options)

    def test_csv_export_hierarchy_in_labels(self):
        export_options = {'hierarchy_in_labels': 'true'}
        expected_lines = [
            '"start";"end";"Características externas/¿Qué tipo de simetría tiene?";"Características externas/¿Qué tipo de simetría tiene?/Esférico";"Características externas/¿Qué tipo de simetría tiene?/Radial";"Características externas/¿Qué tipo de simetría tiene?/Bilateral";"Características externas/¿Cuántos segmentos tiene tu cuerpo?";"¿Tienes fluidos corporales que ocupan espacio intracelular?";"¿Desciende de un organismo unicelular ancestral?";"_id";"_uuid";"_submission_time";"_validation_status";"_index"',
            '"";"";"#symmetry";"#symmetry";"#symmetry";"#symmetry";"#segments";"#fluids";"";"";"";"";"";""',
            '"2017-10-23T05:40:39.000-04:00";"2017-10-23T05:41:13.000-04:00";"Esférico Radial Bilateral";"1";"1";"1";"6";"Sí, y algún espacio extracelular";"No";"61";"48583952-1892-4931-8d9c-869e7b49bafb";"2017-10-23T09:41:19";"";"1"',
            '"2017-10-23T05:41:14.000-04:00";"2017-10-23T05:41:32.000-04:00";"Radial";"0";"1";"0";"3";"Sí";"No";"62";"317ba7b7-bea4-4a8c-8620-a483c3079c4b";"2017-10-23T09:41:38";"";"2"',
            '"2017-10-23T05:41:32.000-04:00";"2017-10-23T05:42:05.000-04:00";"Bilateral";"0";"0";"1";"2";"No / Inseguro";"Sí";"63";"3f15cdfe-3eab-4678-8352-7806febf158d";"2017-10-23T09:42:11";"";"3"',
        ]
        self.run_csv_export_test(expected_lines, export_options)

    def test_xls_export_english_labels(self):
        export_options = {'lang': 'English'}
        expected_rows = [
            ['start', 'end', 'What kind of symmetry do you have?', 'What kind of symmetry do you have?/Spherical', 'What kind of symmetry do you have?/Radial', 'What kind of symmetry do you have?/Bilateral', 'How many segments does your body have?', 'Do you have body fluids that occupy intracellular space?', 'Do you descend from an ancestral unicellular organism?', '_id', '_uuid', '_submission_time', '_validation_status', '_index'],
            ['', '', '#symmetry', '#symmetry', '#symmetry', '#symmetry', '#segments', '#fluids', '', '', '', '', '', ''],
            ['2017-10-23T05:40:39.000-04:00', '2017-10-23T05:41:13.000-04:00', 'Spherical Radial Bilateral', '1', '1', '1', '6', 'Yes, and some extracellular space', 'No', 61.0, '48583952-1892-4931-8d9c-869e7b49bafb', '2017-10-23T09:41:19', '', 1.0],
            ['2017-10-23T05:41:14.000-04:00', '2017-10-23T05:41:32.000-04:00', 'Radial', '0', '1', '0', '3', 'Yes', 'No', 62.0, '317ba7b7-bea4-4a8c-8620-a483c3079c4b', '2017-10-23T09:41:38', '', 2.0],
            ['2017-10-23T05:41:32.000-04:00', '2017-10-23T05:42:05.000-04:00', 'Bilateral', '0', '0', '1', '2', 'No / Unsure', 'Yes', 63.0, '3f15cdfe-3eab-4678-8352-7806febf158d', '2017-10-23T09:42:11', '', 3.0],
        ]
        self.run_xls_export_test(expected_rows, export_options)

    def test_xls_export_english_labels_partial_submissions(self):
        export_options = {'lang': 'English'}
        expected_rows = [
            ['start', 'end', 'What kind of symmetry do you have?', 'What kind of symmetry do you have?/Spherical', 'What kind of symmetry do you have?/Radial', 'What kind of symmetry do you have?/Bilateral', 'How many segments does your body have?', 'Do you have body fluids that occupy intracellular space?', 'Do you descend from an ancestral unicellular organism?', '_id', '_uuid', '_submission_time', '_validation_status', '_index'],
            ['', '', '#symmetry', '#symmetry', '#symmetry', '#symmetry', '#segments', '#fluids', '', '', '', '', '', ''],
            ['2017-10-23T05:41:32.000-04:00', '2017-10-23T05:42:05.000-04:00', 'Bilateral', '0', '0', '1', '2', 'No / Unsure', 'Yes', 63.0, '3f15cdfe-3eab-4678-8352-7806febf158d', '2017-10-23T09:42:11', '', 1.0],
        ]
        self.run_xls_export_test(expected_rows, export_options,
                                 user=self.anotheruser)

    def test_export_spss_labels(self):
        export_task = ExportTask()
        export_task.user = self.user
        export_task.data = {
            'source': reverse('asset-detail', args=[self.asset.uid]),
            'type': 'spss_labels',
        }
        messages = defaultdict(list)
        # Set the current date and time artificially to generate a predictable
        # file name for the export
        utcnow = datetime.datetime.utcnow()
        with mock.patch('kpi.models.import_export_task.utcnow') as mock_utcnow:
            mock_utcnow.return_value = utcnow
            export_task._run_task(messages)
        self.assertFalse(messages)
        self.assertEqual(
            os.path.split(export_task.result.name)[-1],
            'Identificaci\xf3n de animales - all versions - SPSS Labels - '
            '{date:%Y-%m-%d-%H-%M-%S}.zip'.format(date=utcnow)
        )
        expected_file_names_and_content_lines = {
            'Identificaci\xf3n de animales - Spanish - SPSS labels.sps': [
                '\ufeffVARIABLE LABELS',
                " start 'start'",
                " /end 'end'",
                " /What_kind_of_symmetry_do_you_have '\xbfQu\xe9 tipo de simetr\xeda tiene?'",
                " /What_kind_of_symmetry_do_you_have_spherical '\xbfQu\xe9 tipo de simetr\xeda tiene? :: Esf\xe9rico'",
                " /What_kind_of_symmetry_do_you_have_radial '\xbfQu\xe9 tipo de simetr\xeda tiene? :: Radial'",
                " /What_kind_of_symmetry_do_you_have_bilateral '\xbfQu\xe9 tipo de simetr\xeda tiene? :: Bilateral'",
                " /How_many_segments_does_your_body_have '\xbfCu\xe1ntos segmentos tiene tu cuerpo?'",
                " /Do_you_have_body_flu_intracellular_space '\xbfTienes fluidos corporales que ocupan espacio intracelular?'",
                " /Do_you_descend_from_unicellular_organism '\xbfDesciende de un organismo unicelular ancestral?'",
                " /_id '_id'",
                " /_uuid '_uuid'",
                " /_submission_time '_submission_time'",
                " /_validation_status '_validation_status'",
                ' .',
                'VALUE LABELS',
                ' Do_you_have_body_flu_intracellular_space',
                " 'yes' 'S\xed'",
                " 'yes__and_some_' 'S\xed, y alg\xfan espacio extracelular'",
                " 'no___unsure' 'No / Inseguro'",
                ' /Do_you_descend_from_unicellular_organism',
                " 'yes' 'S\xed'",
                " 'no' 'No'",
                ' .'
            ],
            'Identificaci\xf3n de animales - English - SPSS labels.sps': [
                '\ufeffVARIABLE LABELS',
                " start 'start'",
                " /end 'end'",
                " /What_kind_of_symmetry_do_you_have 'What kind of symmetry do you have?'",
                " /What_kind_of_symmetry_do_you_have_spherical 'What kind of symmetry do you have? :: Spherical'",
                " /What_kind_of_symmetry_do_you_have_radial 'What kind of symmetry do you have? :: Radial'",
                " /What_kind_of_symmetry_do_you_have_bilateral 'What kind of symmetry do you have? :: Bilateral'",
                " /How_many_segments_does_your_body_have 'How many segments does your body have?'",
                " /Do_you_have_body_flu_intracellular_space 'Do you have body fluids that occupy intracellular space?'",
                " /Do_you_descend_from_unicellular_organism 'Do you descend from an ancestral unicellular organism?'",
                " /_id '_id'",
                " /_uuid '_uuid'",
                " /_submission_time '_submission_time'",
                " /_validation_status '_validation_status'",
                ' .',
                'VALUE LABELS',
                ' Do_you_have_body_flu_intracellular_space',
                " 'yes' 'Yes'",
                " 'yes__and_some_' 'Yes, and some extracellular space'",
                " 'no___unsure' 'No / Unsure'",
                ' /Do_you_descend_from_unicellular_organism',
                " 'yes' 'Yes'",
                " 'no' 'No'",
                ' .'
            ],
        }
        result_zip = zipfile.ZipFile(export_task.result, 'r')
        for name, content_lines in expected_file_names_and_content_lines.items():
            self.assertEqual(
                # we have `unicode_literals` but the rest of the app doesn't
                result_zip.open(name, 'r').read().decode('utf-8'),
                '\r\n'.join(content_lines)
            )

    def test_remove_excess_exports(self):
        task_data = {
            'source': reverse('asset-detail', args=[self.asset.uid]),
            'type': 'csv',
        }
        # Create and run one export, so we can verify that it's `result` file
        # is later deleted
        export_task = ExportTask()
        export_task.user = self.user
        export_task.data = task_data
        export_task.save()
        export_task.run()
        self.assertEqual(export_task.status, ExportTask.COMPLETE)
        result = export_task.result
        self.assertTrue(result.storage.exists(result.name))
        # Make an excessive amount of additional exports
        excess_count = 5 + settings.MAXIMUM_EXPORTS_PER_USER_PER_FORM
        for _ in range(excess_count):
            export_task = ExportTask()
            export_task.user = self.user
            export_task.data = task_data
            export_task.save()
        created_export_tasks = ExportTask._filter_by_source_kludge(
            ExportTask.objects.filter(user=self.user),
            task_data['source']
        )
        self.assertEqual(excess_count + 1, created_export_tasks.count())
        # Identify which exports should be kept
        export_tasks_to_keep = created_export_tasks.order_by('-date_created')[
            :settings.MAXIMUM_EXPORTS_PER_USER_PER_FORM]
        # Call `run()` once more since it invokes the cleanup logic
        export_task.run()
        self.assertEqual(export_task.status, ExportTask.COMPLETE)
        # Verify the cleanup
        self.assertFalse(result.storage.exists(result.name))
        self.assertListEqual( # assertSequenceEqual isn't working...
            list(export_tasks_to_keep.values_list('pk', flat=True)),
            list(ExportTask._filter_by_source_kludge(
                ExportTask.objects.filter(
                    user=self.user),
                task_data['source']
            ).order_by('-date_created').values_list('pk', flat=True))
        )

    def test_log_and_mark_stuck_exports_as_errored(self):
        task_data = {
            'source': reverse('asset-detail', args=[self.asset.uid]),
            'type': 'csv',
        }
        self.assertEqual(
            0,
            ExportTask._filter_by_source_kludge(
                ExportTask.objects.filter(
                    user=self.user),
                task_data['source']
            ).count()
        )
        # Simulate a few stuck exports
        for status in (ExportTask.CREATED, ExportTask.PROCESSING):
            export_task = ExportTask()
            export_task.user = self.user
            export_task.data = task_data
            export_task.status = status
            export_task.save()
            export_task.date_created -= datetime.timedelta(days=1)
            export_task.save()
        self.assertSequenceEqual(
            [ExportTask.CREATED, ExportTask.PROCESSING],
            ExportTask._filter_by_source_kludge(
                ExportTask.objects.filter(
                    user=self.user),
                task_data['source']
            ).order_by('pk').values_list('status', flat=True)
        )
        # Run another export, which invokes the cleanup logic
        export_task = ExportTask()
        export_task.user = self.user
        export_task.data = task_data
        export_task.save()
        export_task.run()
        # Verify that the stuck exports have been marked
        self.assertSequenceEqual(
            [ExportTask.ERROR, ExportTask.ERROR, ExportTask.COMPLETE],
            ExportTask._filter_by_source_kludge(
                ExportTask.objects.filter(
                    user=self.user),
                task_data['source']
            ).order_by('pk').values_list('status', flat=True)
        )

    def test_export_long_form_title(self):
        what_a_title = (
            'the quick brown fox jumped over the lazy dog and jackdaws love '
            'my big sphinx of quartz and pack my box with five dozen liquor '
            'jugs dum cornelia legit flavia scribit et laeta est flavia quod '
            'cornelia iam in villa habitat et cornelia et flavia sunt amicae'
        )
        assert len(what_a_title) > ExportTask.MAXIMUM_FILENAME_LENGTH
        self.asset.name = what_a_title
        self.asset.save()
        task_data = {
            'source': reverse('asset-detail', args=[self.asset.uid]),
            'type': 'csv',
        }
        export_task = ExportTask()
        export_task.user = self.user
        export_task.data = task_data
        export_task.save()
        export_task.run()

        assert (
            len(os.path.basename(export_task.result.name)) ==
                ExportTask.MAXIMUM_FILENAME_LENGTH
        )

    def test_export_latest_version_only(self):
        new_survey_content = [{
            'label': ['Do you descend... new label',
                      '\xbfDesciende de... etiqueta nueva'],
            'name': 'Do_you_descend_from_unicellular_organism',
            'required': False,
            'type': 'text'
        }]
        # Re-fetch from the database to avoid modifying self.form_content
        self.asset = Asset.objects.get(pk=self.asset.pk)
        self.asset.content['survey'] = new_survey_content
        self.asset.save()
        self.asset.deploy(backend='mock', active=True)
        expected_lines = [
            '"¿Desciende de... etiqueta nueva";"_id";"_uuid";"_submission_time";"_validation_status";"_index"',
            '"no";"61";"48583952-1892-4931-8d9c-869e7b49bafb";"2017-10-23T09:41:19";"";"1"',
            '"no";"62";"317ba7b7-bea4-4a8c-8620-a483c3079c4b";"2017-10-23T09:41:38";"";"2"',
            '"yes";"63";"3f15cdfe-3eab-4678-8352-7806febf158d";"2017-10-23T09:42:11";"";"3"'
        ]
        self.run_csv_export_test(
            expected_lines, {'fields_from_all_versions': 'false'})

    def test_export_exceeding_api_submission_limit(self):
        """
        Make sure the limit on count of submissions returned by the API does
        not apply to exports
        """
        limit = settings.SUBMISSION_LIST_LIMIT
        excess = 10
        asset = Asset.objects.create(
            name='Lots of submissions',
            owner=self.asset.owner,
            content={'survey': [{'name': 'q', 'type': 'integer'}]},
        )
        asset.deploy(backend='mock', active=True)
        submissions = [
            {
                '__version__': asset.latest_deployed_version.uid,
                'q': i,
            } for i in range(limit + excess)
        ]
        asset.deployment.mock_submissions(submissions)
        export_task = ExportTask()
        export_task.user = self.user
        export_task.data = {
            'source': reverse('asset-detail', args=[asset.uid]),
            'type': 'csv'
        }
        messages = defaultdict(list)
        export_task._run_task(messages)
        # Don't forget to add one for the header row!
        self.assertEqual(len(list(export_task.result)), limit + excess + 1)<|MERGE_RESOLUTION|>--- conflicted
+++ resolved
@@ -15,12 +15,7 @@
 from django.test import TestCase
 
 from kobo.apps.reports import report_data
-<<<<<<< HEAD
-=======
-from formpack import FormPack
-
 from kpi.constants import PERM_PARTIAL_SUBMISSIONS, PERM_VIEW_SUBMISSIONS
->>>>>>> be186714
 from kpi.models import Asset, ExportTask
 
 
@@ -212,13 +207,8 @@
                 self.asset.owner.id)
         )
 
-<<<<<<< HEAD
-    def run_csv_export_test(self, expected_lines, export_options=None):
+    def run_csv_export_test(self, expected_lines, export_options=None, user=None):
         """
-=======
-    def run_csv_export_test(self, expected_lines, export_options=None, user=None):
-        '''
->>>>>>> be186714
         Repeat yourself less while writing CSV export tests.
 
         `expected_lines`: a list of strings *without* trailing newlines whose
