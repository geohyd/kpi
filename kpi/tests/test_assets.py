# coding: utf-8
import json
from collections import OrderedDict
from copy import deepcopy

import xlrd
from django.contrib.auth.models import User, AnonymousUser
from django.test import TestCase
<<<<<<< HEAD
from rest_framework import serializers

from kpi.constants import (
    ASSET_TYPE_COLLECTION,
    PERM_CHANGE_ASSET,
    PERM_SHARE_ASSET,
    PERM_VIEW_ASSET,
=======

from kpi.constants import (
    PERM_CHANGE_ASSET,
    PERM_CHANGE_COLLECTION,
    PERM_MANAGE_ASSET,
    PERM_VIEW_ASSET,
    PERM_VIEW_COLLECTION,
>>>>>>> 51b4c241
)
from kpi.models import Asset
from kpi.models.object_permission import get_all_objects_for_user

# move this into a fixture file?
# note: this is not a very robust example of a cascading select
CASCADE_CONTENT = {'survey': [{'type': 'select_one',
                                'select_from_list_name': 'country',
                                'label': ['country'],
                                'required': True},
                               {'type': 'select_one',
                                'select_from_list_name': 'region',
                                'label': ['region'],
                                'choice_filter': 'country=${country}',
                                'required': True},
                               {'type': 'select_one',
                                'select_from_list_name': 'town',
                                'label': ['region'],
                                'choice_filter': 'region=${region}',
                                'required': True}],
                   'choices': [{'label': ['France'],
                                 'list_name': 'country',
                                 'name': 'france'},
                                {'country': 'france',
                                 'label': ['\xcele-de-France'],
                                 'list_name': 'region',
                                 'name': 'ile-de-france'},
                                {'region': 'ile-de-france',
                                 'label': ['Paris'],
                                 'list_name': 'town',
                                 'name': 'paris'}],
                   'translated': ['label'],
                   'translations': [None]}


class AssetsTestCase(TestCase):
    fixtures = ['test_data']

    def setUp(self):
        self.user = User.objects.get(username='someuser')
        self.asset = Asset.objects.create(content={'survey': [
            {'type': 'text',
             'label': 'Question 1',
             'name': 'q1',
             '$kuid': 'abc'},
            {'type': 'text',
             'label': 'Question 2',
             'name': 'q2',
             '$kuid': 'def'},
        ]}, owner=self.user, asset_type='survey')
        self.sa = self.asset


class CreateAssetVersions(AssetsTestCase):

    def test_asset_with_versions(self):
        self.asset.content['survey'][0]['type'] = 'integer'
        self.assertEqual(self.asset.content['survey'][0]['type'], 'integer')
        self.asset.save()
        self.assertEqual(self.asset.asset_versions.count(), 2)

    def test_asset_can_be_owned(self):
        self.assertEqual(self.asset.owner, self.user)

    def test_asset_can_be_tagged(self):
        def _list_tag_names():
            return sorted(list(self.asset.tags.names()))
        self.assertEqual(_list_tag_names(), [])
        self.asset.tags.add('tag1')
        self.assertEqual(_list_tag_names(), ['tag1'])
        # duplicate tags ignored
        self.asset.tags.add('tag1')
        self.assertEqual(_list_tag_names(), ['tag1'])
        self.asset.tags.add('tag2')
        self.assertEqual(_list_tag_names(), ['tag1', 'tag2'])

    def test_asset_can_be_reverted(self):
        # TODO: figure out why kuids are changing
        #       note: this is fixed by calling `self.asset.save()`
        #       at the beginning of this method
        _content = deepcopy(self.asset.content)
        # _kuid1 = _content['survey'][0]['$kuid']
        _content_copy = deepcopy(_content)
        # remove this next line when todo is fixed
        self.asset._strip_kuids(_content_copy)
        _c1 = json.dumps(_content_copy, sort_keys=True)
        surv_l = len(_content['survey'])
        self.assertEqual(surv_l, 2)
        self.asset.content['survey'].append({
            'type': 'integer',
            'label': 'Number'
        })
        av1_uid = self.asset.asset_versions.all()[0].uid
        self.asset.save()
        aa = Asset.objects.get(uid=self.asset.uid)
        surv_l_2 = len(aa.content['survey'])
        self.assertEqual(surv_l_2, 3)
        aa.revert_to_version(av1_uid)

        aa = Asset.objects.get(uid=self.asset.uid)
        _content_copy2 = deepcopy(aa.content)
        # remove this next line when todo is fixed
        self.asset._strip_kuids(_content_copy2)
        _c3 = json.dumps(_content_copy2, sort_keys=True)
        # _kuid3 = aa.content['survey'][0]['$kuid']
        surv_l_3 = len(aa.content['survey'])

        # self.assertEqual(_kuid1, _kuid3)
        self.assertEqual(surv_l_3, 2)
        self.assertEqual(_c1, _c3)

    def test_asset_can_be_anonymous(self):
        anon_asset = Asset.objects.create(content=self.asset.content)
        self.assertEqual(anon_asset.owner, None)


class AssetContentTests(AssetsTestCase):
    def _wrap_field(self, field_name, value):
        return {'survey': [
            {'type': 'text', 'name': 'x'},
            {'type': 'text', 'name': 'y', field_name: value},
        ]}

    def _wrap_type(self, type_val, select_from=None):
        r1 = {'type': type_val,
              'name': 'q_yn',
              'label': 'Yes or No'}
        if select_from:
            r1['select_from_list_name'] = select_from
        return {'survey': [r1], 'choices': [
            {'list_name': 'yn', 'name': 'y', 'label': 'Yes'},
            {'list_name': 'yn', 'name': 'n', 'label': 'No'},
        ]}

    def test_default_translation_first(self):
        """
        This allows a workaround to enable multi-translation editing in the
        form builder which focuses on the "null" language.
        """
        def _check_content(content, expected_translations):
            self.assertListEqual(
                content['translations'], expected_translations
            )
            for sheet_name in 'survey', 'choices':
                for row in content[sheet_name]:
                    for col in 'label', 'hint':
                        for index, cell in enumerate(row.get(col, [])):
                            self.assertTrue(
                                str(cell).endswith(
                                    str(expected_translations[index])
                                )
                            )

        self.asset = Asset.objects.create(content={
            'survey': [
                {
                    'name': 'q1',
                    'type': 'select_one',
                    'label': ['q label lang1', None, 'q label lang3'],
                    'hint': ['q hint lang1', 'q hint None', 'q hint lang3'],
                    'select_from_list_name': 'choice_list',
                },
            ],
            'choices': [
                {'list_name': 'choice_list', 'name': 'c1',
                 'label': ['c1 lang1', None, 'c1 lang3']},
                {'list_name': 'choice_list', 'name': 'c2',
                 'label': ['c2 lang1', 'c2 None', 'c2 lang3']},
                {'list_name': 'choice_list', 'name': 'c3',
                 'label': ['c3 lang1', 'c3 None', 'c3 lang3']},
            ],
            'settings': [{'default_language': 'lang3'}],
            'translations': ['lang1', None, 'lang3'],
        })
        _check_content(
            self.asset.content,
            expected_translations=['lang3', 'lang1', None]
        )

        self.asset.content['settings']['default_language'] = None
        self.asset.save()
        _check_content(
            self.asset.content,
            expected_translations=[None, 'lang3', 'lang1']
        )

        del self.asset.content['settings']['default_language']
        self.asset.save()
        _check_content(
            self.asset.content,
            expected_translations=[None, 'lang3', 'lang1']
        )

    def test_rename_translation(self):
        """
        This allows a workaround to enable multi-translation editing in the
        form builder which focuses on the "null" language.
        """
        self.asset = Asset.objects.create(content={'survey': [
            {'label': ['lang1', 'lang2'], 'type': 'text', 'name': 'q1'},
        ],
            'translations': ['lang1', None],
        })
        _content = self.asset.content
        self.assertTrue('translated' in _content)
        self.assertEqual(_content['translated'], ['label'])

        self.asset.rename_translation(None, 'lang2')
        self.assertEqual(self.asset.content['translations'], ['lang1', 'lang2'])

    def test_rename_translation_fail(self):
        """
        This allows a workaround to enable multi-translation editing in the
        form builder which focuses on the "null" language.
        """
        self.asset = Asset.objects.create(content={'survey': [
            {'label': ['lang1', 'lang2'], 'type': 'text', 'name': 'q1'},
        ],
            'translations': ['lang1', None],
        })
        try:
            self.asset.rename_translation('lang1', None)
            # shouldnt get here
            self.fail()
        except:
            self.assertEqual(self.asset.content.get('translations'), ['lang1', None])

    def test_flatten_empty_relevant(self):
        content = self._wrap_field('relevant', [])
        a1 = Asset.objects.create(content=content, asset_type='survey')
        ss_struct = a1.to_ss_structure()['survey']
        self.assertEqual(ss_struct[1]['relevant'], '')

    def test_flatten_relevant(self):
        content = self._wrap_field('relevant', [{'@lookup': 'x'}])
        a1 = Asset.objects.create(content=content, asset_type='survey')
        ss_struct = a1.to_ss_structure()['survey']
        self.assertEqual(ss_struct[1]['relevant'], '${x}')

    def test_flatten_constraints(self):
        content = self._wrap_field('constraint', ['.', '>', {'@lookup': 'x'}])
        a1 = Asset.objects.create(content=content, asset_type='survey')
        ss_struct = a1.to_ss_structure()['survey']
        self.assertEqual(ss_struct[1]['constraint'], '. > ${x}')

    def test_flatten_select_one_type(self):
        content = self._wrap_type('select_one', select_from='yn')
        a1 = Asset.objects.create(content=content, asset_type='survey')
        ss_struct = a1.to_ss_structure()['survey']
        self.assertEqual(ss_struct[0]['type'], 'select_one yn')

    def test_flatten_select_multiple_type(self):
        content = self._wrap_type('select_multiple', select_from='yn')
        a1 = Asset.objects.create(content=content, asset_type='survey')
        ss_struct = a1.to_ss_structure()['survey']
        self.assertEqual(ss_struct[0]['type'], 'select_multiple yn')

    def test_expand_content(self):
        content = {'survey': [{'type': 'select_one abc'}]}
        a1 = Asset.objects.create(content=content, asset_type='survey')
        r1 = a1.content.get('survey')[0]
        self.assertEqual(r1['type'], 'select_one')
        self.assertEqual(r1['select_from_list_name'], 'abc')

    def test_get_standardized_content(self):
        def _asset_with_content(_c):
            asset = Asset.objects.create(asset_type='survey', content=_c)
            return asset.ordered_xlsform_content()
        x1 = _asset_with_content({
            'survey': [
                {'type': 'text', 'label': '_asset_with_content'}
            ]
        })
        self.assertTrue(None not in [x.get('name')
                                     for x in x1['survey']])

    def test_convert_content_to_ordered_dicts(self):
        _c = self.asset.ordered_xlsform_content(
            append={
                'survey': [
                    {'type': 'note', 'label': ['wee'
                     for _ in self.asset.content.get('translations')]
                     },
                ],
                'settings': {
                    'asdf': 'jkl',
                }
            },
        )
        self.assertTrue(isinstance(_c, OrderedDict))
        self.assertTrue(list(_c.keys()), ['survey', 'settings'])
        self.assertTrue(isinstance(_c['survey'][0], OrderedDict))
        self.assertEqual(_c['settings'][0]['asdf'], 'jkl')
        self.assertEqual(_c['survey'][-1]['type'], 'note')

    def test_to_xls_io_versioned_appended(self):
        append = {
            'survey': [
                {'type': 'note', 'label': ['wee'
                 for _ in self.asset.content.get('translations')]
                 },
            ],
            'settings': {
                'asdf': 'jkl',
            }
        }
        xls_io = self.asset.to_xls_io(versioned=True, append=append)
        workbook = xlrd.open_workbook(file_contents=xls_io.read())

        survey_sheet = workbook.sheet_by_name('survey')
        # `versioned=True` should add a calculate question to the the last row.
        # The calculation (version uid) changes on each run, so don't look past
        # the first two columns (type and name)
        xls_version_row = [
            cell.value for cell in survey_sheet.row(survey_sheet.nrows - 1)]
        self.assertEqual(xls_version_row[:2], ['calculate', '__version__'])
        # The next-to-last row should have the note question from `append`
        xls_note_row = [
            cell.value for cell in survey_sheet.row(survey_sheet.nrows - 2)]
        expected_note_row = list(append['survey'][0].values())
        # Slice the result to discard any extraneous empty cells
        self.assertEqual(
            xls_note_row[:len(expected_note_row)], expected_note_row)

        settings_sheet = workbook.sheet_by_name('settings')
        # Next-to-last column should have `asdf` setting
        xls_asdf_col = [
            cell.value for cell in settings_sheet.col(settings_sheet.ncols - 2)
        ]
        self.assertEqual(xls_asdf_col, ['asdf', 'jkl'])

        # Last column should have `version` setting from `append`
        xls_version_col = [
            cell.value for cell in settings_sheet.col(settings_sheet.ncols - 1)
        ]
        self.assertEqual(xls_version_col[0], 'version')


class AssetSettingsTests(AssetsTestCase):
    def _content(self, form_title='some form title'):
        return {
            'survey': [
                {'type': 'text', 'label': 'Question 1',
                 'name': 'q1', 'kuid': 'abc'},
                {'type': 'text', 'label': 'Question 2',
                 'name': 'q2', 'kuid': 'def'}
            ],
            # settingslist
            'settings': [
                {'form_title': form_title,
                 'id_string': 'xid_stringx'},
            ]
        }

    def test_asset_type_changes_based_on_row_count(self):
        # we are inferring the asset_type from the content so that
        # a question can become a block and vice versa
        a1 = Asset.objects.create(content=self._content(), owner=self.user,
                                  asset_type='block')
        self.assertEqual(a1.asset_type, 'block')
        self.assertEqual(len(a1.content['survey']), 2)

        # shorten the content
        a1.content['survey'] = [a1.content['survey'][0]]

        # trigger the asset_type change
        a1.save()
        self.assertEqual(a1.asset_type, 'question')
        self.assertEqual(len(a1.content['survey']), 1)

    def test_blocks_strip_settings(self):
        a1 = Asset.objects.create(content=self._content(), owner=self.user,
                                  asset_type='block')
        self.assertEqual(a1.content['settings'], {})

    def test_questions_strip_settings(self):
        a1 = Asset.objects.create(content=self._content(), owner=self.user,
                                  asset_type='question')
        self.assertEqual(a1.content['settings'], {})

    def test_surveys_retain_settings(self):
        _content = self._content()
        _content['settings'] = {
            'style': 'pages',
        }
        a1 = Asset.objects.create(content=_content, owner=self.user,
                                  asset_type='survey')
        self.assertEqual(a1.asset_type, 'survey')
        self.assertTrue('settings' in a1.content)
        self.assertEqual(a1.content['settings'].get('style'), 'pages')

    def test_templates_retain_settings(self):
        _content = self._content()
        _content['settings'] = {
            'style': 'pages',
        }
        a1 = Asset.objects.create(content=_content, owner=self.user,
                                  asset_type='template')
        self.assertEqual(a1.asset_type, 'template')
        self.assertTrue('settings' in a1.content)
        self.assertEqual(a1.content['settings'].get('style'), 'pages')

    def test_surveys_move_form_title_to_name(self):
        a1 = Asset.objects.create(content=self._content('abcxyz'),
                                  owner=self.user,
                                  asset_type='survey')
        # settingslist
        settings = a1.content['settings']
        self.assertEqual(a1.asset_type, 'survey')
        self.assertTrue('form_title' not in settings)
        self.assertEqual(a1.name, 'abcxyz')

    def test_templates_move_form_title_to_name(self):
        a1 = Asset.objects.create(content=self._content('abcxyz'),
                                  owner=self.user,
                                  asset_type='template')
        # settingslist
        settings = a1.content['settings']
        self.assertEqual(a1.asset_type, 'template')
        self.assertTrue('form_title' not in settings)
        self.assertEqual(a1.name, 'abcxyz')


class AssetScoreTestCase(TestCase):
    fixtures = ['test_data']

    def test_score_can_be_exported(self):
        _matrix_score = {
            'survey': [
                {'kobo--score-choices': 'nb7ud55',
                 'label': ['Los Angeles'],
                 'required': True,
                 'type': 'begin_score'},
                {'label': ['Food'], 'type': 'score__row'},
                {'label': ['Music'], 'type': 'score__row'},
                {'label': ['Night life'], 'type': 'score__row'},
                {'label': ['Housing'], 'type': 'score__row'},
                {'label': ['Culture'], 'type': 'score__row'},
                {'type': 'end_score'}],
            'choices': [
                {'label': ['Great'],
                 'list_name': 'nb7ud55'},
                {'label': ['OK'],
                 'list_name': 'nb7ud55'},
                {'label': ['Bad'],
                 'list_name': 'nb7ud55'}],
            'settings': {},
        }
        a1 = Asset.objects.create(content=_matrix_score, asset_type='survey')
        _snapshot = a1.snapshot
        self.assertNotEqual(_snapshot.xml, '')
        self.assertNotEqual(_snapshot.details['status'], 'failure')


class AssetSnapshotXmlTestCase(AssetSettingsTests):
    def test_cascading_select_xform(self):
        asset = Asset.objects.create(asset_type='survey',
                                     content=CASCADE_CONTENT)
        # kuids automatically populated by asset.save()
        survey_kuids = [row.get('$kuid') for row in asset.content.get('survey')]
        choices_kuids = [row.get('$kuid') for row in asset.content.get('choices')]
        self.assertTrue(None not in survey_kuids)
        self.assertTrue(None not in choices_kuids)
        # asset.snapshot.xml generates a document that does not have any
        # "$kuid" or "<$kuid>x</$kuid>" elements
        _xml = asset.snapshot.xml
        # as is in every xform:
        self.assertTrue('<instance>' in _xml)
        # specific to this cascading select form:
        self.assertTrue('<instance id="town">' in _xml)
        self.assertTrue('<instance id="region">' in _xml)
        self.assertTrue('<instance id="country">' in _xml)

        self.assertTrue('$kuid' not in _xml)

    def test_surveys_exported_to_xml_have_id_string_and_title(self):
        a1 = Asset.objects.create(content=self._content('abcxyz'),
                                  owner=self.user,
                                  asset_type='survey')
        export = a1.snapshot
        self.assertTrue('<h:title>abcxyz</h:title>' in export.xml)
        self.assertTrue('<data id="xid_stringx">' in export.xml)


# TODO: test values of "valid_xlsform_content"

# class ReadAssetsTests(AssetsTestCase):
#     def test_strip_kuids(self):
#         sans_kuid = self.sa.to_ss_structure(content_tag='survey', strip_kuids=True)['survey']
#         self.assertEqual(len(sans_kuid), 2)
#         self.assertTrue('kuid' not in sans_kuid[0].keys())

# class UpdateAssetsTest(AssetsTestCase):
#     def test_add_settings(self):
#         self.assertEqual(self.asset.settings, None)
#         self.asset.settings = {'style':'grid-theme'}
# self.assertEqual(self.asset.settings, {'style':'grid-theme'})
#         ss_struct = self.asset.to_ss_structure()['settings']
#         self.assertEqual(len(ss_struct), 1)
#         self.assertEqual(ss_struct[0], {
#                 'style': 'grid-theme',
#             })

class ShareAssetsTest(AssetsTestCase):

    def setUp(self):
        super().setUp()
        self.someuser = User.objects.get(username='someuser')
        self.anotheruser = User.objects.get(username='anotheruser')
        self.coll = Asset.objects.create(
            asset_type=ASSET_TYPE_COLLECTION, owner=self.user
        )
        # Make a copy of self.asset and put it inside self.coll
        self.asset_in_coll = self.asset.clone()
        self.asset_in_coll.parent = self.coll
        self.asset_in_coll.save()

    def grant_and_revoke_standalone(self, user, perm):
        self.assertEqual(user.has_perm(perm, self.asset), False)
        # Grant
        self.asset.assign_perm(user, perm)
        self.assertEqual(user.has_perm(perm, self.asset), True)
        # Revoke
        self.asset.remove_perm(user, perm)
        self.assertEqual(user.has_perm(perm, self.asset), False)

    def test_user_view_permission(self):
        self.grant_and_revoke_standalone(self.anotheruser, PERM_VIEW_ASSET)

    def test_user_change_permission(self):
        self.grant_and_revoke_standalone(self.anotheruser, PERM_CHANGE_ASSET)

    def grant_and_revoke_parent(self, user, perm):
        self.assertEqual(user.has_perm(perm, self.asset_in_coll), False)
        # Grant
        self.coll.assign_perm(user, perm)
        self.assertEqual(user.has_perm(perm, self.asset_in_coll), True)
        # Revoke
        self.coll.remove_perm(user, perm)
        self.assertEqual(user.has_perm(perm, self.asset_in_coll), False)

    def test_user_inherited_view_permission(self):
        self.grant_and_revoke_parent(self.anotheruser, PERM_VIEW_ASSET)

    def test_user_inherited_change_permission(self):
        self.grant_and_revoke_parent(self.anotheruser, PERM_CHANGE_ASSET)

    def assign_collection_asset_perms(self, user, collection_perm, asset_perm,
                                      collection_deny=False, asset_deny=False,
                                      asset_first=False):
        self.assertEqual(user.has_perm(collection_perm, self.coll), False)
        self.assertEqual(user.has_perm(asset_perm, self.asset_in_coll), False)
        if asset_first:
            self.asset_in_coll.assign_perm(user, asset_perm, deny=asset_deny)
            self.coll.assign_perm(user, collection_perm, deny=collection_deny)
        else:
            self.coll.assign_perm(user, collection_perm, deny=collection_deny)
            self.asset_in_coll.assign_perm(user, asset_perm, deny=asset_deny)
        self.assertEqual(user.has_perm(collection_perm, self.coll),
                         not collection_deny)
        self.assertEqual(user.has_perm(asset_perm, self.asset_in_coll),
                         not asset_deny)

    def test_user_view_collection_change_asset(self, asset_first=False):
        user = self.anotheruser
        self.assign_collection_asset_perms(
            user,
            PERM_VIEW_ASSET,
            PERM_CHANGE_ASSET,
            asset_first=asset_first
        )

    def test_user_change_collection_view_asset(self, asset_first=False):
        user = self.anotheruser
        self.assign_collection_asset_perms(
            user,
            PERM_CHANGE_ASSET,
            PERM_CHANGE_ASSET,
            asset_deny=True,
            asset_first=asset_first
        )
        # assign_collection_asset_perms verifies the assignments, but make sure
        # that the user can still view the asset
        self.assertEqual(user.has_perm(PERM_VIEW_ASSET, self.asset_in_coll),
                         True)

    def test_user_change_collection_deny_asset(self, asset_first=False):
        user = self.anotheruser
        self.assign_collection_asset_perms(
            user,
            PERM_CHANGE_ASSET,
            PERM_VIEW_ASSET,
            asset_deny=True,
            asset_first=asset_first
        )
        # Verify that denying view_asset denies change_asset as well
        self.assertEqual(user.has_perm(PERM_CHANGE_ASSET,
                                       self.asset_in_coll),
                         False)

    ''' Try the previous tests again, but this time assign permissions to the
    asset before assigning permissions to the collection. '''

    def test_user_change_asset_view_collection(self):
        self.test_user_view_collection_change_asset(asset_first=True)

    def test_user_view_asset_change_collection(self):
        self.test_user_change_collection_view_asset(asset_first=True)

    def test_user_deny_asset_change_collection(self):
        self.test_user_change_collection_deny_asset(asset_first=True)

    def test_query_all_assets_user_can_access(self):
        # The owner should have access to all owned assets
        self.assertEqual(
            get_all_objects_for_user(self.user, Asset).count(),
            3
        )
        # The other user should have nothing yet
        self.assertEqual(
            get_all_objects_for_user(self.anotheruser, Asset).count(),
            0
        )
        # Grant access and verify the result
        self.asset.assign_perm(self.anotheruser, PERM_VIEW_ASSET)
        self.assertEqual(
            # Without coercion, django.db.models.query.ValuesListQuerySet isn't
            # a real list and will fail the comparison.
            list(
                get_all_objects_for_user(
                    self.anotheruser,
                    Asset
                ).values_list('pk', flat=True)
            ),
            [self.asset.pk]
        )

    def test_owner_can_edit_permissions(self):
        self.assertTrue(self.asset.owner.has_perm(
            PERM_MANAGE_ASSET,
            self.asset
        ))

    def test_manage_asset_permission_is_not_inherited(self):
        # Give the child asset a different owner
        self.asset_in_coll.owner = User.objects.get(username='anotheruser')
        self.asset_in_coll.save()
        # Ensure the parent's owner can't change permissions on the child
        self.assertFalse(self.coll.owner.has_perm(
            PERM_MANAGE_ASSET,
            self.asset_in_coll
        ))

    def test_anonymous_view_permission_on_standalone_asset(self):
        # Grant
        self.assertFalse(AnonymousUser().has_perm(
            PERM_VIEW_ASSET, self.asset))
        self.asset.assign_perm(AnonymousUser(), PERM_VIEW_ASSET)
        self.assertTrue(AnonymousUser().has_perm(
            PERM_VIEW_ASSET, self.asset))
        # Revoke
        self.asset.remove_perm(AnonymousUser(), PERM_VIEW_ASSET)
        self.assertFalse(AnonymousUser().has_perm(
            PERM_VIEW_ASSET, self.asset))

    def test_anonymous_change_permission_on_standalone_asset(self):
        # TODO: behave properly if ALLOWED_ANONYMOUS_PERMISSIONS actually
        # includes change_asset
        try:
            # This is expected to fail since only real users can have any
            # permissions beyond view
            self.asset.assign_perm(
                AnonymousUser(), PERM_CHANGE_ASSET)
        except serializers.ValidationError:
            pass
        # Make sure the assignment failed
        self.assertFalse(AnonymousUser().has_perm(
            PERM_CHANGE_ASSET, self.asset))

    def test_anonymous_as_baseline_for_authenticated(self):
        """
        If the public can view an object, then all users should be able
        to do the same.
        """
        # Neither anonymous nor `anotheruser` should have any permission yet
        for user_obj in AnonymousUser(), self.anotheruser:
            self.assertFalse(user_obj.has_perm(
                PERM_VIEW_ASSET, self.asset))
        # Grant to anonymous
        self.asset.assign_perm(AnonymousUser(), PERM_VIEW_ASSET)
        # Check that both anonymous and `anotheruser` can view
        for user_obj in AnonymousUser(), self.anotheruser:
            self.assertTrue(user_obj.has_perm(
                PERM_VIEW_ASSET, self.asset))<|MERGE_RESOLUTION|>--- conflicted
+++ resolved
@@ -6,23 +6,13 @@
 import xlrd
 from django.contrib.auth.models import User, AnonymousUser
 from django.test import TestCase
-<<<<<<< HEAD
 from rest_framework import serializers
 
 from kpi.constants import (
     ASSET_TYPE_COLLECTION,
     PERM_CHANGE_ASSET,
-    PERM_SHARE_ASSET,
-    PERM_VIEW_ASSET,
-=======
-
-from kpi.constants import (
-    PERM_CHANGE_ASSET,
-    PERM_CHANGE_COLLECTION,
     PERM_MANAGE_ASSET,
     PERM_VIEW_ASSET,
-    PERM_VIEW_COLLECTION,
->>>>>>> 51b4c241
 )
 from kpi.models import Asset
 from kpi.models.object_permission import get_all_objects_for_user
