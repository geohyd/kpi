# coding: utf-8
# 😇
import json

import constance
import mock
from constance.test import override_config
from django.conf import settings
from django.contrib.auth.models import User
from django.http import HttpRequest
from django.template import RequestContext, Template
from django.test import override_settings
from django.urls import reverse
from markdown import markdown
from model_bakery import baker
from rest_framework import status

from kobo.apps.accounts.mfa.models import MfaAvailableToUser
from kobo.apps.hook.constants import SUBMISSION_PLACEHOLDER
from kobo.static_lists import MFA_DEFAULT_HELP_TEXT
from kpi.tests.base_test_case import BaseTestCase
from kpi.utils.fuzzy_int import FuzzyInt


class EnvironmentTests(BaseTestCase):
    fixtures = ['test_data']

    def setUp(self):
        self.url = reverse('environment')
        self.dict_checks = {
            'terms_of_service_url': constance.config.TERMS_OF_SERVICE_URL,
            'privacy_policy_url': constance.config.PRIVACY_POLICY_URL,
            'source_code_url': constance.config.SOURCE_CODE_URL,
            'support_email': constance.config.SUPPORT_EMAIL,
            'support_url': constance.config.SUPPORT_URL,
            'community_url': constance.config.COMMUNITY_URL,
            'frontend_min_retry_time': constance.config.FRONTEND_MIN_RETRY_TIME,
            'frontend_max_retry_time': constance.config.FRONTEND_MAX_RETRY_TIME,
            'project_metadata_fields': lambda x: self.assertEqual(
                len(x),
                len(json.loads(constance.config.PROJECT_METADATA_FIELDS)),
            ) and self.assertIn({'name': 'organization', 'required': False}, x),
            'user_metadata_fields': lambda x: self.assertEqual(
                len(x), len(json.loads(constance.config.USER_METADATA_FIELDS))
            ) and self.assertIn({'name': 'sector', 'required': False}, x),
            'sector_choices': lambda x: self.assertGreater(
                len(x), 10
            ) and self.assertIn(
                (
                    "Humanitarian - Sanitation, Water & Hygiene",
                    "Humanitarian - Sanitation, Water & Hygiene",
                ),
                x,
            ),
            'operational_purpose_choices': (('', ''),),
            'country_choices': lambda x: self.assertGreater(
                len(x), 200
            ) and self.assertIn(('KEN', 'Kenya'), x),
            'interface_languages': lambda x: self.assertEqual(
                len(x), len(settings.LANGUAGES)
            ),
            'submission_placeholder': SUBMISSION_PLACEHOLDER,
            'asr_mt_features_enabled': False,
            'mfa_enabled': constance.config.MFA_ENABLED,
            'mfa_localized_help_text': markdown(
                MFA_DEFAULT_HELP_TEXT.replace(
                    '##support email##', constance.config.SUPPORT_EMAIL
                )
            ),
            'mfa_code_length': settings.TRENCH_AUTH['CODE_LENGTH'],
            'stripe_public_key': (
                settings.STRIPE_PUBLIC_KEY if settings.STRIPE_ENABLED else None
            ),
            'free_tier_thresholds': json.loads(
                constance.config.FREE_TIER_THRESHOLDS
            ),
            'free_tier_display': json.loads(constance.config.FREE_TIER_DISPLAY),
            'social_apps': [],
            'enable_zxcvbn_password_validation': constance.config.ENABLE_ZXCVBN_PASSWORD_VALIDATION,
        }

    def _check_response_dict(self, response_dict):
        self.assertEqual(len(response_dict), len(self.dict_checks))
        for key, callable_or_value in self.dict_checks.items():
            response_value = response_dict[key]
            try:
                callable_or_value(response_value)
            except TypeError:
                pass
            else:
                continue
            self.assertEqual(response_value, callable_or_value)

    def test_anonymous_succeeds(self):
        response = self.client.get(self.url, format='json')
        self.assertEqual(response.status_code, status.HTTP_200_OK)
        self._check_response_dict(response.data)

    def test_authenticated_succeeds(self):
        self.client.login(username='admin', password='pass')
        response = self.client.get(self.url, format='json')
        self.assertEqual(response.status_code, status.HTTP_200_OK)
        self._check_response_dict(response.data)

    def test_template_context_processor(self):
        """ Not an API test, but hey: nevermind the hobgoblins """
        context = RequestContext(HttpRequest())  # NB: empty request
        template = Template('{{ config.TERMS_OF_SERVICE_URL }}')
        result = template.render(context)
        self.assertEqual(result, constance.config.TERMS_OF_SERVICE_URL)

    def test_mfa_help_text_default_translation(self):
        MOCK_TRANSLATION_STRING = 'hello from gettext'
        with mock.patch(
            'hub.utils.i18n.t', return_value=MOCK_TRANSLATION_STRING
        ) as mock_t:
            response = self.client.get(self.url, format='json')
            assert response.json()['mfa_localized_help_text'] == markdown(
                MOCK_TRANSLATION_STRING
            )
            assert mock_t.call_args.args[0] == MFA_DEFAULT_HELP_TEXT

    @override_config(MFA_ENABLED=True)
    def test_mfa_value_globally_enabled(self):
        self.client.login(username='someuser', password='someuser')
        response = self.client.get(self.url, format='json')
        self.assertEqual(response.status_code, status.HTTP_200_OK)
        self.assertTrue(response.data['mfa_enabled'])

    @override_config(MFA_ENABLED=False)
    def test_mfa_value_globally_disabled(self):
        self.client.login(username='someuser', password='someuser')
        response = self.client.get(self.url, format='json')
        self.assertEqual(response.status_code, status.HTTP_200_OK)
        self.assertFalse(response.data['mfa_enabled'])

    @override_config(MFA_ENABLED=True)
    def test_mfa_per_user_availability_while_globally_enabled(self):
        # When MFA is globally enabled, it is allowed for everyone *until* the
        # first per-user allowance (`MfaAvailableToUser` instance) is created.

        # Enable MFA only for someuser
        someuser = User.objects.get(username='someuser')
        MfaAvailableToUser.objects.create(user=someuser)

        # someuser should have mfa enabled
        self.client.login(username='someuser', password='someuser')
        response = self.client.get(self.url, format='json')
        self.assertEqual(response.status_code, status.HTTP_200_OK)
        self.assertTrue(response.data['mfa_enabled'])

        # anotheruser should **NOT** have mfa enabled
        self.client.login(username='anotheruser', password='anotheruser')
        response = self.client.get(self.url, format='json')
        self.assertEqual(response.status_code, status.HTTP_200_OK)
        self.assertFalse(response.data['mfa_enabled'])

    @override_config(MFA_ENABLED=True)
    def test_mfa_per_user_availability_while_globally_enabled_as_anonymous(self):
        # Enable MFA only for someuser, in order to enter per-user-allowance
        # mode. MFA should then appear to be disabled for everyone else
        # (including anonymous users), even though MFA is globally enabled.
        someuser = User.objects.get(username='someuser')
        MfaAvailableToUser.objects.create(user=someuser)

        # Now, make sure that the application reports MFA to be disabled for
        # anonymous users
        self.client.logout()
        response = self.client.get(self.url, format='json')
        self.assertEqual(response.status_code, status.HTTP_200_OK)
        self.assertFalse(response.data['mfa_enabled'])

    @override_settings(SOCIALACCOUNT_PROVIDERS={})
    def test_social_apps(self):
        # GET mutates state, call it first to test num queries later
        self.client.get(self.url, format='json')
<<<<<<< HEAD
        queries = FuzzyInt(19, 24)
=======
        queries = 18
>>>>>>> e9e6b047
        with self.assertNumQueries(queries):
            response = self.client.get(self.url, format='json')
        self.assertEqual(response.status_code, status.HTTP_200_OK)
        app = baker.make('socialaccount.SocialApp')
        with override_settings(SOCIALACCOUNT_PROVIDERS={'microsoft': {}}):
            with self.assertNumQueries(queries):
                response = self.client.get(self.url, format='json')
        self.assertContains(response, app.name)<|MERGE_RESOLUTION|>--- conflicted
+++ resolved
@@ -174,11 +174,8 @@
     def test_social_apps(self):
         # GET mutates state, call it first to test num queries later
         self.client.get(self.url, format='json')
-<<<<<<< HEAD
-        queries = FuzzyInt(19, 24)
-=======
-        queries = 18
->>>>>>> e9e6b047
+        queries = FuzzyInt(18, 22)
+
         with self.assertNumQueries(queries):
             response = self.client.get(self.url, format='json')
         self.assertEqual(response.status_code, status.HTTP_200_OK)
