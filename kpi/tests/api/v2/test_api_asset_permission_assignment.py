--- conflicted
+++ resolved
@@ -1,12 +1,7 @@
 # coding: utf-8
 from copy import deepcopy
 
-<<<<<<< HEAD
-import pytest
 from django.contrib.auth.models import Permission
-=======
-from django.contrib.auth.models import Permission, User
->>>>>>> 5ba8ddd4
 from django.urls import reverse
 from rest_framework import status
 
