# coding: utf-8
from django.contrib.auth.models import User
from django.urls import reverse
from rest_framework import status

from kpi.constants import PERM_VIEW_ASSET, PERM_CHANGE_ASSET
from kpi.models import Asset
from kpi.models.object_permission import get_anonymous_user
from kpi.tests.kpi_test_case import KpiTestCase
from kpi.urls.router_api_v2 import URL_NAMESPACE as ROUTER_URL_NAMESPACE


class BaseApiAssetPermissionTestCase(KpiTestCase):

    fixtures = ["test_data"]

    URL_NAMESPACE = ROUTER_URL_NAMESPACE

    def setUp(self):
        self.admin = User.objects.get(username='admin')
        self.someuser = User.objects.get(username='someuser')
        self.anotheruser = User.objects.get(username='anotheruser')

        self.client.login(username='admin', password='pass')
        self.asset = self.create_asset('An asset to be shared')

        self.admin_detail_url = reverse(
            self._get_endpoint('user-detail'),
            kwargs={'username': self.admin.username})

        self.someuser_detail_url = reverse(
            self._get_endpoint('user-detail'),
            kwargs={'username': self.someuser.username})

        self.anotheruser_detail_url = reverse(
            self._get_endpoint('user-detail'),
            kwargs={'username': self.anotheruser.username})

        self.view_asset_permission_detail_url = reverse(
            self._get_endpoint('permission-detail'),
            kwargs={'codename': PERM_VIEW_ASSET})

        self.change_asset_permission_detail_url = reverse(
            self._get_endpoint('permission-detail'),
            kwargs={'codename': PERM_CHANGE_ASSET})

        self.asset_permissions_list_url = reverse(
            self._get_endpoint('asset-permission-assignment-list'),
            kwargs={'parent_lookup_asset': self.asset.uid}
        )

    def _logged_user_gives_permission(self, username, permission):
        """
        Uses the API to grant `permission` to `username`
        """
        data = {
            'user': getattr(self, '{}_detail_url'.format(username)),
            'permission': getattr(self, '{}_permission_detail_url'.format(permission))
        }
        response = self.client.post(self.asset_permissions_list_url,
                                    data, format='json')
        return response


class ApiAssetPermissionTestCase(BaseApiAssetPermissionTestCase):

    def test_owner_can_give_permissions(self):
        # Current user is `self.admin`
        response = self._logged_user_gives_permission('someuser', PERM_VIEW_ASSET)
        self.assertEqual(response.status_code, status.HTTP_201_CREATED)

    def test_viewers_can_not_give_permissions(self):
        self._logged_user_gives_permission('someuser', PERM_VIEW_ASSET)
        self.client.login(username='someuser', password='someuser')
        # Current user is now: `self.someuser`
        response = self._logged_user_gives_permission('anotheruser', PERM_VIEW_ASSET)
        self.assertEqual(response.status_code, status.HTTP_403_FORBIDDEN)

    def test_editors_can_give_permissions(self):
        self._logged_user_gives_permission('someuser', PERM_CHANGE_ASSET)
        self.client.login(username='someuser', password='someuser')
        # Current user is now: `self.someuser`
        response = self._logged_user_gives_permission('anotheruser', PERM_VIEW_ASSET)
        self.assertEqual(response.status_code, status.HTTP_201_CREATED)

    def test_anonymous_can_not_give_permissions(self):
        self.client.logout()
        response = self._logged_user_gives_permission('someuser', PERM_VIEW_ASSET)
        self.assertEqual(response.status_code, status.HTTP_404_NOT_FOUND)


class ApiAssetPermissionListTestCase(BaseApiAssetPermissionTestCase):
    """
    TODO Refactor tests - Redundant codes
    """
    fixtures = ["test_data"]

    URL_NAMESPACE = ROUTER_URL_NAMESPACE

    def setUp(self):
        super().setUp()

        self.asset.assign_perm(self.someuser, PERM_CHANGE_ASSET)
        self.asset.assign_perm(self.anotheruser, PERM_VIEW_ASSET)
        self.asset.assign_perm(get_anonymous_user(), PERM_VIEW_ASSET)

    def test_viewers_see_only_self_anon_and_owner_assignments(self):

        self.client.login(username='anotheruser', password='anotheruser')
        permission_list_response = self.client.get(
            self.asset_permissions_list_url, format='json'
        )
        self.assertEqual(
            permission_list_response.status_code, status.HTTP_200_OK
        )
        results = permission_list_response.data

        # `anotheruser` must see only permissions assigned to themselves, the
        # owner (`self.admin`) and the anonymous user. Permissions assigned to
        # `someuser` must not appear
        assignable_perms = Asset.get_assignable_permissions()
        expected_perms = []
<<<<<<< HEAD
        for admin_perm in admin_perms:
            if admin_perm in self.asset.get_assignable_permissions():
                expected_perms.append((self.admin.username, admin_perm))
        for anotheruser_perm in anotheruser_perms:
            if anotheruser_perm in self.asset.get_assignable_permissions():
                expected_perms.append((self.anotheruser.username, anotheruser_perm))
=======
        for user in [self.admin, self.anotheruser, get_anonymous_user()]:
            user_perms = self.asset.get_perms(user)
            expected_perms.extend(
                (user.username, perm)
                for perm in set(user_perms).intersection(assignable_perms)
            )
        expected_perms = sorted(
            expected_perms, key=lambda element: (element[0], element[1])
        )
>>>>>>> 2b7461f2

        obj_perms = []
        for assignment in results:
            object_permission = self.url_to_obj(assignment.get('url'))
            obj_perms.append(
                (
                    object_permission.user.username,
                    object_permission.permission.codename,
                )
            )
        obj_perms = sorted(
            obj_perms, key=lambda element: (element[0], element[1])
        )

        self.assertEqual(expected_perms, obj_perms)


    def test_editors_see_all_assignments(self):

        self.client.login(username='someuser', password='someuser')
        permission_list_response = self.client.get(
            self.asset_permissions_list_url, format='json'
        )
        self.assertEqual(
            permission_list_response.status_code, status.HTTP_200_OK
        )
        results = permission_list_response.data

        # As an editor of the asset, `someuser` should see all.
        assignable_perms = Asset.get_assignable_permissions()
        expected_perms = []
<<<<<<< HEAD
        for admin_perm in admin_perms:
            if admin_perm in self.asset.get_assignable_permissions():
                expected_perms.append((self.admin.username, admin_perm))
        for someuser_perm in someuser_perms:
            if someuser_perm in self.asset.get_assignable_permissions():
                expected_perms.append((self.someuser.username, someuser_perm))
        for anotheruser_perm in anotheruser_perms:
            if anotheruser_perm in self.asset.get_assignable_permissions():
                expected_perms.append((self.anotheruser.username, anotheruser_perm))
=======
        for user in [
            self.admin,
            self.someuser,
            self.anotheruser,
            get_anonymous_user(),
        ]:
            user_perms = self.asset.get_perms(user)
            expected_perms.extend(
                (user.username, perm)
                for perm in set(user_perms).intersection(assignable_perms)
            )
        expected_perms = sorted(
            expected_perms, key=lambda element: (element[0], element[1])
        )
>>>>>>> 2b7461f2

        obj_perms = []
        for assignment in results:
            object_permission = self.url_to_obj(assignment.get('url'))
            obj_perms.append(
                (
                    object_permission.user.username,
                    object_permission.permission.codename,
                )
            )
        obj_perms = sorted(
            obj_perms, key=lambda element: (element[0], element[1])
        )

        self.assertEqual(expected_perms, obj_perms)

    def test_anonymous_get_only_owner_s_assignments(self):

        self.client.logout()
        permission_list_response = self.client.get(self.asset_permissions_list_url,
                                                   format='json')
        self.assertEqual(permission_list_response.status_code, status.HTTP_200_OK)
        admin_perms = self.asset.get_perms(self.admin)
        results = permission_list_response.data

        # Get admin permissions.
        expected_perms = []
        for admin_perm in admin_perms:
            if admin_perm in self.asset.get_assignable_permissions():
                expected_perms.append((self.admin.username, admin_perm))

        expected_perms = sorted(expected_perms, key=lambda element: (element[0],
                                                                     element[1]))
        obj_perms = []
        for assignment in results:
            object_permission = self.url_to_obj(assignment.get('url'))
            obj_perms.append((object_permission.user.username,
                              object_permission.permission.codename))

        obj_perms = sorted(obj_perms, key=lambda element: (element[0],
                                                           element[1]))
        self.assertEqual(expected_perms, obj_perms)


class ApiBulkAssetPermissionTestCase(BaseApiAssetPermissionTestCase):

    def _logged_user_gives_permissions(self, assignments):
        """
        Uses the API to grant `permission` to `username`
        """
        url = '{}bulk/'.format(self.asset_permissions_list_url)

        def get_data_template(username_, permission_):
            return {
                'user': getattr(self, '{}_detail_url'.format(username_)),
                'permission': getattr(self, '{}_permission_detail_url'.format(
                    permission_))
            }

        data = []
        for username, permission in assignments:
            data.append(get_data_template(username, permission))
        response = self.client.post(url, data, format='json')
        return response

    def test_cannot_assign_permissions_to_owner(self):
        self._logged_user_gives_permission('someuser', PERM_CHANGE_ASSET)
        self.client.login(username='someuser', password='someuser')
        response = self._logged_user_gives_permissions([
            ('admin', PERM_VIEW_ASSET),
            ('admin', PERM_CHANGE_ASSET)
        ])
        self.assertEqual(response.status_code, status.HTTP_400_BAD_REQUEST)

    def test_bulk_assign_permissions(self):
        # TODO Improve this test
        permission_list_response = self.client.get(self.asset_permissions_list_url,
                                                   format='json')
        self.assertEqual(permission_list_response.status_code, status.HTTP_200_OK)
        total = len(permission_list_response.data)
        # Add number of permissions added with 'view_asset'
        total += len(self.asset.get_implied_perms(PERM_VIEW_ASSET)) + 1
        # Add number of permissions added with 'change_asset'
        total += len(self.asset.get_implied_perms(PERM_CHANGE_ASSET)) + 1

        response = self._logged_user_gives_permissions([
            ('someuser', PERM_VIEW_ASSET),
            ('someuser', PERM_VIEW_ASSET),  # Add a duplicate which should not count
            ('anotheruser', PERM_CHANGE_ASSET)
        ])

        self.assertEqual(response.status_code, status.HTTP_200_OK)
        self.assertEqual(len(response.data), total)
<|MERGE_RESOLUTION|>--- conflicted
+++ resolved
@@ -118,16 +118,8 @@
         # `anotheruser` must see only permissions assigned to themselves, the
         # owner (`self.admin`) and the anonymous user. Permissions assigned to
         # `someuser` must not appear
-        assignable_perms = Asset.get_assignable_permissions()
+        assignable_perms = self.asset.get_assignable_permissions()
         expected_perms = []
-<<<<<<< HEAD
-        for admin_perm in admin_perms:
-            if admin_perm in self.asset.get_assignable_permissions():
-                expected_perms.append((self.admin.username, admin_perm))
-        for anotheruser_perm in anotheruser_perms:
-            if anotheruser_perm in self.asset.get_assignable_permissions():
-                expected_perms.append((self.anotheruser.username, anotheruser_perm))
-=======
         for user in [self.admin, self.anotheruser, get_anonymous_user()]:
             user_perms = self.asset.get_perms(user)
             expected_perms.extend(
@@ -137,7 +129,6 @@
         expected_perms = sorted(
             expected_perms, key=lambda element: (element[0], element[1])
         )
->>>>>>> 2b7461f2
 
         obj_perms = []
         for assignment in results:
@@ -167,19 +158,8 @@
         results = permission_list_response.data
 
         # As an editor of the asset, `someuser` should see all.
-        assignable_perms = Asset.get_assignable_permissions()
+        assignable_perms = self.asset.get_assignable_permissions()
         expected_perms = []
-<<<<<<< HEAD
-        for admin_perm in admin_perms:
-            if admin_perm in self.asset.get_assignable_permissions():
-                expected_perms.append((self.admin.username, admin_perm))
-        for someuser_perm in someuser_perms:
-            if someuser_perm in self.asset.get_assignable_permissions():
-                expected_perms.append((self.someuser.username, someuser_perm))
-        for anotheruser_perm in anotheruser_perms:
-            if anotheruser_perm in self.asset.get_assignable_permissions():
-                expected_perms.append((self.anotheruser.username, anotheruser_perm))
-=======
         for user in [
             self.admin,
             self.someuser,
@@ -194,7 +174,6 @@
         expected_perms = sorted(
             expected_perms, key=lambda element: (element[0], element[1])
         )
->>>>>>> 2b7461f2
 
         obj_perms = []
         for assignment in results:
