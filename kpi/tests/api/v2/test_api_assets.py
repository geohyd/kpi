--- conflicted
+++ resolved
@@ -8,11 +8,7 @@
 
 from django.contrib.auth.models import User
 from django.core.urlresolvers import reverse
-<<<<<<< HEAD
 from django.utils.six.moves import cStringIO as StringIO
-from formpack.utils.expand_content import SCHEMA_VERSION
-=======
->>>>>>> 61e37a2a
 from rest_framework import status
 
 from kpi.constants import (
@@ -21,16 +17,11 @@
     PERM_VIEW_SUBMISSIONS,
     PERM_PARTIAL_SUBMISSIONS,
 )
-
 from kpi.models import Asset
 from kpi.models import AssetFile
 from kpi.models import AssetVersion
 from kpi.serializers.v2.asset import AssetListSerializer
-<<<<<<< HEAD
-from kpi.tests.base_test_case import BaseTestCase
-=======
 from kpi.tests.base_test_case import BaseAssetTestCase, BaseTestCase
->>>>>>> 61e37a2a
 from kpi.tests.kpi_test_case import KpiTestCase
 from kpi.urls.router_api_v2 import URL_NAMESPACE as ROUTER_URL_NAMESPACE
 
@@ -360,13 +351,13 @@
                  'url': 'http://testserver/api/v2/permissions/add_submissions/'},
                 {'label': 'View submissions',
                  'url': 'http://testserver/api/v2/permissions/view_submissions/'},
-                {'label': 'Change and delete submissions',
+                {'label': 'Edit and delete submissions',
                  'url': 'http://testserver/api/v2/permissions/change_submissions/'},
                 {'label': 'View submissions only from specific users',
                  'url': 'http://testserver/api/v2/permissions/partial_submissions/'},
                 {'label': 'Validate submissions',
                  'url': 'http://testserver/api/v2/permissions/validate_submissions/'},
-                {'label': 'Change form',
+                {'label': 'Edit form',
                  'url': 'http://testserver/api/v2/permissions/change_asset/'}
             ]
         )
@@ -374,13 +365,14 @@
         new_question_response = self.create_asset(asset_type='question')
         question_asset_url = new_question_response.data['url']
         response = self.client.get(question_asset_url, format='json')
+        response.encoding = 'utf-8'
         self.assertEqual(response.status_code, status.HTTP_200_OK)
         self.assertListEqual(
             response.data['assignable_permissions'],
             [
                 {'label': 'View question',
                  'url': 'http://testserver/api/v2/permissions/view_asset/'},
-                {'label': 'Change question',
+                {'label': 'Edit question',
                  'url': 'http://testserver/api/v2/permissions/change_asset/'}
             ]
         )
