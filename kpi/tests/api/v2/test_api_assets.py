# coding: utf-8
import copy
import json
from hashlib import md5
from io import StringIO

from django.contrib.auth.models import User
from django.urls import reverse
from rest_framework import status

from kpi.constants import (
    PERM_CHANGE_ASSET,
    PERM_VIEW_ASSET,
    PERM_VIEW_SUBMISSIONS,
    PERM_PARTIAL_SUBMISSIONS,
)
from kpi.models import Asset
from kpi.models import AssetFile
from kpi.models import AssetVersion
from kpi.serializers.v2.asset import AssetListSerializer
from kpi.tests.base_test_case import BaseAssetTestCase, BaseTestCase
from kpi.tests.kpi_test_case import KpiTestCase
from kpi.urls.router_api_v2 import URL_NAMESPACE as ROUTER_URL_NAMESPACE
from kpi.utils.strings import to_str, hashable_str


class AssetsListApiTests(BaseAssetTestCase):
    fixtures = ['test_data']

    URL_NAMESPACE = ROUTER_URL_NAMESPACE

    def setUp(self):
        self.client.login(username='someuser', password='someuser')
        self.list_url = reverse(self._get_endpoint('asset-list'))

    def login_as_other_user(self, username, password):
        self.client.logout()
        self.client.login(username=username, password=password)

    def test_login_as_other_users(self):
        self.login_as_other_user(username='admin', password='pass')
        self.login_as_other_user(username='anotheruser', password='anotheruser')
        self.client.logout()

    def test_create_asset(self):
        """
        Ensure we can create a new asset
        """
        self.create_asset()

    def test_delete_asset(self):
        self.client.logout()
        self.client.login(username='anotheruser', password='anotheruser')
        creation_response = self.create_asset()
        asset_url = creation_response.data['url']
        response = self.client.delete(asset_url)
        self.assertEqual(response.status_code, status.HTTP_200_OK,
                         msg=response.data)

    def test_asset_list_matches_detail(self):
        detail_response = self.create_asset()
        list_response = self.client.get(self.list_url)
        self.assertEqual(list_response.status_code, status.HTTP_200_OK,
                         msg=list_response.data)
        expected_list_data = {
            field: detail_response.data[field]
            for field in AssetListSerializer.Meta.fields if field != 'children'
        }
        # list endpoint only exposes children count.
        expected_list_data['children'] = {
            'count': detail_response.data['children']['count']
        }

        list_result_detail = None
        for result in list_response.data['results']:
            if result['uid'] == expected_list_data['uid']:
                list_result_detail = result
                break
        self.assertIsNotNone(list_result_detail)
        self.assertDictEqual(expected_list_data, dict(list_result_detail))

    def test_assets_hash(self):
        another_user = User.objects.get(username="anotheruser")
        user_asset = Asset.objects.first()
        user_asset.save()
        user_asset.assign_perm(another_user, "view_asset")

        self.client.logout()
        self.client.login(username="anotheruser", password="anotheruser")
        creation_response = self.create_asset()

        another_user_asset = another_user.assets.last()
        another_user_asset.save()

        versions_ids = [
            user_asset.version_id,
            another_user_asset.version_id
        ]
        versions_ids.sort()
        expected_hash = md5(hashable_str(''.join(versions_ids))).hexdigest()
        hash_url = reverse("asset-hash")
        hash_response = self.client.get(hash_url)
        self.assertEqual(hash_response.data.get("hash"), expected_hash)

<<<<<<< HEAD
    def test_filter_assets(self):
        another_user = User.objects.get(username="anotheruser")
        survey_response = self.create_asset(asset_type='survey')
        survey_uid = survey_response.data.get('uid')
        self.create_asset(asset_type='block')
        self.create_asset(asset_type='template')

        # Retrieve all assets. Should have 3
        response = self.client.get(self.list_url)
        self.assertTrue(response.data.get('count') == 3)

        # Logged in as another user, retrieve all assets. Should have none
        self.login_as_other_user(username="anotheruser", password="anotheruser")
        response = self.client.get(self.list_url)
        self.assertTrue(response.data.get('count') == 0)

        # Grant `view_asset` to `anotheruser` on `survey`
        survey = Asset.objects.get(uid=survey_uid)
        survey.assign_perm(another_user, PERM_VIEW_ASSET)

        # Logged in as `anotheruser, retrieve all assets. Should have 1
        response = self.client.get(self.list_url)
        self.assertTrue(response.data.get('count') == 1)

        # Logged in as `anotheruser, retrieve 'survey' assets. Should have 1
        query_string = 'asset_type:survey'
        url = f'{self.list_url}?q={query_string}'
        response = self.client.get(url)
        self.assertTrue(response.data.get('count') == 1)

        # Logged in as `anotheruser, retrieve 'block' or 'template' assets.
        # Should have 0
        query_string = 'asset_type:block OR asset_type:template'
        url = f'{self.list_url}?q={query_string}'
        response = self.client.get(url)
        self.assertTrue(response.data.get('count') == 0)

        # Logged in as `someuser, retrieve 'block' or 'template' assets.
        # Should have 2
        self.login_as_other_user(username="someuser", password="someuser")
        query_string = 'asset_type:block OR asset_type:template'
        url = f'{self.list_url}?q={query_string}'
        response = self.client.get(url)
        self.assertTrue(response.data.get('count') == 2)
=======
    def test_assets_search_query(self):
        someuser = User.objects.get(username='someuser')
        question = Asset.objects.create(
            owner=someuser,
            name='question',
            asset_type='question',
            content={'name': 'haiku', 'type': 'text', 'label': 'i like haiku'},
        )
        template = Asset.objects.create(
            owner=someuser,
            name='template',
            asset_type='template',
            content={
                'survey': [
                    {
                        'name': 'zeppelin',
                        'type': 'select_one',
                        'label': 'put on some zeppelin 🧀',
                        'select_from_list_name': 'choicelist',
                    }
                ],
                'choices': [
                    {
                        'name': 'cheese',
                        'label': 'eat cheddar cheese',
                        'list_name': 'choicelist',
                    },
                    {
                        'name': 'dance',
                        'label': 'watch me dance',
                        'list_name': 'choicelist',
                    },
                ],
            },
        )
        survey = Asset.objects.create(
            owner=someuser,
            name='survey',
            asset_type='survey',
            content={
                'survey': [
                    {
                        'name': 'egg',
                        'type': 'integer',
                        'label': 'hard boiled eggs',
                    }
                ],
            },
        )

        def uids_from_search_results(query):
            return [
                r['uid']
                for r in self.client.get(self.list_url, data={'q': query}).data[
                    'results'
                ]
            ]

        results = uids_from_search_results('eggs OR zeppelin')
        # default sort is newest first
        self.assertListEqual(results, [survey.uid, template.uid])

        results = uids_from_search_results(
            'asset_type:question OR asset_type:template'
        )
        self.assertListEqual(results, [template.uid, question.uid])

        # TODO Uncomment the 2 lines below when
        # https://github.com/kobotoolbox/kpi/issues/2635 is merged
        # results = uids_from_search_results('🧀')
        # self.assertListEqual(results, [template.uid])

        results = uids_from_search_results('pk:alrighty')
        self.assertListEqual(results, [])
>>>>>>> eac71efc


class AssetVersionApiTests(BaseTestCase):
    fixtures = ['test_data']

    URL_NAMESPACE = ROUTER_URL_NAMESPACE

    def setUp(self):
        self.client.login(username='someuser', password='someuser')
        self.asset = Asset.objects.first()
        self.asset.save()
        self.version = self.asset.asset_versions.first()
        self.version_list_url = reverse(self._get_endpoint('asset-version-list'),
                                        args=(self.asset.uid,))

    def test_asset_version(self):
        self.assertEqual(Asset.objects.count(), 2)
        self.assertEqual(AssetVersion.objects.count(), 1)
        resp = self.client.get(self.version_list_url, format='json')
        self.assertEqual(resp.status_code, status.HTTP_200_OK)
        self.assertEqual(resp.data['count'], 1)
        _version_detail_url = resp.data['results'][0].get('url')
        resp2 = self.client.get(_version_detail_url, format='json')
        self.assertTrue('survey' in resp2.data['content'])
        self.assertEqual(len(resp2.data['content']['survey']), 2)

    def test_asset_version_content_hash(self):
        resp = self.client.get(self.version_list_url, format='json')
        self.assertEqual(resp.status_code, status.HTTP_200_OK)
        first_version = resp.data['results'][0]
        asset = AssetVersion.objects.get(uid=first_version['uid']).asset
        self.assertEqual(first_version['content_hash'],
                         asset.latest_version.content_hash)
        resp2 = self.client.get(first_version['url'], format='json')
        self.assertEqual(resp2.data['content_hash'],
                         asset.latest_version.content_hash)

    def test_restricted_access_to_version(self):
        self.client.logout()
        self.client.login(username='anotheruser', password='anotheruser')
        resp = self.client.get(self.version_list_url, format='json')
        self.assertEqual(resp.data['count'], 0)
        _version_detail_url = reverse(self._get_endpoint('asset-version-detail'),
                                      args=(self.asset.uid, self.version.uid))
        resp2 = self.client.get(_version_detail_url)
        self.assertEqual(resp2.status_code, status.HTTP_404_NOT_FOUND)
        self.assertEqual(resp2.data['detail'], 'Not found.')


class AssetsDetailApiTests(BaseAssetTestCase):
    fixtures = ['test_data']

    URL_NAMESPACE = ROUTER_URL_NAMESPACE

    def setUp(self):
        self.client.login(username='someuser', password='someuser')
        url = reverse(self._get_endpoint('asset-list'))
        data = {'content': '{}', 'asset_type': 'survey'}
        self.r = self.client.post(url, data, format='json')
        self.asset = Asset.objects.get(uid=self.r.data.get('uid'))
        self.asset_url = self.r.data['url']
        self.assertEqual(self.r.status_code, status.HTTP_201_CREATED)
        self.asset_uid = self.r.data['uid']

    def test_asset_exists(self):
        resp = self.client.get(self.asset_url, format='json')
        self.assertEqual(resp.status_code, status.HTTP_200_OK)

    def test_can_update_asset_settings(self):
        data = {
            'settings': json.dumps({
                'mysetting': 'value'
            }),
        }
        resp = self.client.patch(self.asset_url, data, format='json')
        self.assertEqual(resp.data['settings'], {'mysetting': "value"})

    def test_asset_has_deployment_data(self):
        response = self.client.get(self.asset_url, format='json')
        self.assertEqual(response.status_code, status.HTTP_200_OK)
        self.assertEqual(response.data.get('deployment__active'), False)
        self.assertEqual(response.data.get('has_deployment'), False)

    def test_asset_deployment_data_updates(self):
        deployment_url = reverse(self._get_endpoint('asset-deployment'),
                                 kwargs={'uid': self.asset_uid})

        response1 = self.client.post(deployment_url, {
                'backend': 'mock',
                'active': True,
            })

        self.assertEqual(response1.data.get("asset").get('deployment__active'), True)
        self.assertEqual(response1.data.get("asset").get('has_deployment'), True)

        response2 = self.client.get(self.asset_url, format='json')
        self.assertEqual(response2.data.get('deployment__active'), True)
        self.assertEqual(response2.data['has_deployment'], True)

    def test_can_clone_asset(self):
        response = self.client.post(reverse(self._get_endpoint('asset-list')),
                                    format='json',
                                    data={
                                       'clone_from': self.r.data.get('uid'),
                                       'name': 'clones_name',
                                    })
        self.assertEqual(response.status_code, 201)
        new_asset = Asset.objects.get(uid=response.data.get('uid'))
        self.assertEqual(new_asset.content, self.EMPTY_SURVEY)
        self.assertEqual(new_asset.name, 'clones_name')

    def test_can_clone_version_of_asset(self):
        v1_uid = self.asset.asset_versions.first().uid
        self.asset.content = {'survey': [{'type': 'note', 'label': 'v2'}]}
        self.asset.save()
        self.assertEqual(self.asset.asset_versions.count(), 2)
        v2_uid = self.asset.asset_versions.first().uid
        self.assertNotEqual(v1_uid, v2_uid)

        self.asset.content = {'survey': [{'type': 'note', 'label': 'v3'}]}
        self.asset.save()
        self.assertEqual(self.asset.asset_versions.count(), 3)
        response = self.client.post(reverse(self._get_endpoint('asset-list')),
                                    format='json',
                                    data={
                                       'clone_from_version_id': v2_uid,
                                       'clone_from': self.r.data.get('uid'),
                                       'name': 'clones_name',
                                    })

        self.assertEqual(response.status_code, 201)
        new_asset = Asset.objects.get(uid=response.data.get('uid'))
        self.assertEqual(new_asset.content['survey'][0]['label'], ['v2'])
        self.assertEqual(new_asset.content['translations'], [None])

    def test_deployed_version_pagination(self):
        PAGE_LENGTH = 100
        version = self.asset.latest_version
        preexisting_count = self.asset.deployed_versions.count()
        version.deployed = True
        for i in range(PAGE_LENGTH + 11):
            version.uid = ''
            version.pk = None
            version.save()
        self.assertEqual(
            preexisting_count + PAGE_LENGTH + 11,
            self.asset.deployed_versions.count()
        )
        response = self.client.get(self.asset_url, format='json')
        self.assertEqual(
            response.data['deployed_versions']['count'],
            self.asset.deployed_versions.count()
        )
        self.assertEqual(
            len(response.data['deployed_versions']['results']),
            PAGE_LENGTH
        )

    def check_asset_writable_json_field(self, field_name, **kwargs):
        expected_default = kwargs.get('expected_default', {})
        test_data = kwargs.get(
            'test_data',
            {'test_field': 'test value for {}'.format(field_name)}
        )
        # Check the default value
        response = self.client.get(self.asset_url, format='json')
        self.assertEqual(response.status_code, status.HTTP_200_OK)
        self.assertEqual(response.data[field_name], expected_default)
        # Update
        response = self.client.patch(
            self.asset_url, format='json',
            data={field_name: json.dumps(test_data)}
        )
        self.assertEqual(response.status_code, status.HTTP_200_OK)
        # Verify
        response = self.client.get(self.asset_url, format='json')
        self.assertEqual(response.status_code, status.HTTP_200_OK)
        self.assertEqual(response.data[field_name], test_data)

    def test_report_custom_field(self):
        self.check_asset_writable_json_field('report_custom')

    def test_report_styles_field(self):
        test_data = copy.deepcopy(self.asset.report_styles)
        test_data['default'] = {'report_type': 'vertical'}
        self.check_asset_writable_json_field(
            'report_styles',
            expected_default=self.asset.report_styles,
            test_data=test_data
        )

    def test_map_styles_field(self):
        self.check_asset_writable_json_field('map_styles')

    def test_map_custom_field(self):
        self.check_asset_writable_json_field('map_custom')

    def test_asset_version_id_and_content_hash(self):
        response = self.client.get(self.asset_url, format='json')
        self.assertEqual(response.status_code, status.HTTP_200_OK)
        self.assertEqual(self.asset.version_id, self.asset.latest_version.uid)
        self.assertEqual(response.data['version_id'],
                         self.asset.version_id)
        self.assertEqual(response.data['version__content_hash'],
                         self.asset.latest_version.content_hash)

    def test_submission_count(self):
        anotheruser = User.objects.get(username='anotheruser')
        self.asset.deploy(backend='mock', active=True)
        submissions = [
            {
                "__version__": self.asset.latest_deployed_version.uid,
                "q1": "a1",
                "q2": "a2",
                "_id": 1,
                "_submitted_by": ""
            },
            {
                "__version__": self.asset.latest_deployed_version.uid,
                "q1": "a3",
                "q2": "a4",
                "_id": 2,
                "_submitted_by": anotheruser.username
            }
        ]

        self.asset.deployment.mock_submissions(submissions)
        partial_perms = {
            PERM_VIEW_SUBMISSIONS: [{
                '_submitted_by': anotheruser.username
            }]
        }
        self.asset.assign_perm(anotheruser, PERM_PARTIAL_SUBMISSIONS,
                               partial_perms=partial_perms)

        response = self.client.get(self.asset_url, format='json')
        self.assertEqual(response.data['deployment__submission_count'], 2)
        self.client.logout()
        self.client.login(username='anotheruser', password='anotheruser')
        response = self.client.get(self.asset_url, format='json')
        self.assertEqual(response.data['deployment__submission_count'], 1)

    def test_assignable_permissions(self):
        self.assertEqual(self.asset.asset_type, 'survey')
        response = self.client.get(self.asset_url, format='json')
        self.assertEqual(response.status_code, status.HTTP_200_OK)
        expected_response = [
            {'label': 'Add submissions',
             'url': 'http://testserver/api/v2/permissions/add_submissions/'},
            {'label': 'Edit and delete submissions',
             'url': 'http://testserver/api/v2/permissions/change_submissions/'},
            {'label': 'Edit form',
             'url': 'http://testserver/api/v2/permissions/change_asset/'},
            {'label': 'Validate submissions',
             'url': 'http://testserver/api/v2/permissions/validate_submissions/'},
            {'label': 'View form',
             'url': 'http://testserver/api/v2/permissions/view_asset/'},
            {'label': 'View submissions',
             'url': 'http://testserver/api/v2/permissions/view_submissions/'},
            {'label': 'View submissions only from specific users',
             'url': 'http://testserver/api/v2/permissions/partial_submissions/'},
        ]

        assignable_permissions = sorted(
            response.data['assignable_permissions'],
            key=lambda assignable_perm_: assignable_perm_['label']
        )
        for index, assignable_perm in enumerate(assignable_permissions):
            self.assertEqual(assignable_perm['url'],
                             expected_response[index]['url'])
            self.assertEqual(assignable_perm['label'],
                             expected_response[index]['label'])

        new_question_response = self.create_asset(asset_type='question')
        question_asset_url = new_question_response.data['url']
        response = self.client.get(question_asset_url, format='json')
        response.encoding = 'utf-8'
        self.assertEqual(response.status_code, status.HTTP_200_OK)
        expected_response = [
            {'label': 'Edit question',
             'url': 'http://testserver/api/v2/permissions/change_asset/'},
            {'label': 'View question',
             'url': 'http://testserver/api/v2/permissions/view_asset/'},
        ]

        assignable_permissions = sorted(
            response.data['assignable_permissions'],
            key=lambda assignable_perm_: assignable_perm_['label']
        )

        for index, assignable_perm in enumerate(assignable_permissions):
            self.assertEqual(assignable_perm['url'], expected_response[index]['url'])
            self.assertEqual(assignable_perm['label'], expected_response[index]['label'])


class AssetsXmlExportApiTests(KpiTestCase):

    # @TODO Migrate to v2
    pass


class ObjectRelationshipsTests(BaseTestCase):

    # @TODO Migrate to v2
    pass


class AssetsSettingsFieldTest(KpiTestCase):
    fixtures = ['test_data']

    URL_NAMESPACE = ROUTER_URL_NAMESPACE

    def test_query_settings(self):
        content = {
            'settings': [
                {'id_string': 'titled_asset'}
            ],
            'survey': [
                {
                    'label': 'Q1 Label.',
                    'type': 'decimal'
                }
            ]
        }
        self.login('someuser', 'someuser')
        asset = self.create_asset('', json.dumps(content), format='json')
        self.assert_object_in_object_list(asset)
        # Note: This is not an API method, but an ORM one.
        self.assertFalse(Asset.objects.filter(settings__id_string='titled_asset'))


class AssetExportTaskTest(BaseTestCase):

    # @TODO Migrate to v2
    pass


class AssetFileTest(BaseTestCase):
    fixtures = ['test_data']

    URL_NAMESPACE = ROUTER_URL_NAMESPACE

    def setUp(self):
        self.client.login(username='someuser', password='someuser')
        self.current_username = 'someuser'
        self.asset = Asset.objects.filter(owner__username='someuser').first()
        self.list_url = reverse(self._get_endpoint('asset-file-list'), args=[self.asset.uid])
        # TODO: change the fixture so every asset's owner has all expected
        # permissions?  For now, call `save()` to recalculate permissions and
        # verify the result
        self.asset.save()
        self.assertListEqual(
            sorted(list(self.asset.get_perms(self.asset.owner))),
            sorted(list(self.asset.get_assignable_permissions(False) +
                        Asset.CALCULATED_PERMISSIONS))
        )

    @staticmethod
    def absolute_reverse(*args, **kwargs):
        return 'http://testserver/' + reverse(*args, **kwargs).lstrip('/')

    def get_asset_file_content(self, url):
        response = self.client.get(url)
        streaming_content = [to_str(chunk) for chunk in
                             response.streaming_content]
        return ''.join(streaming_content)

    @property
    def asset_file_payload(self):
        return {
            'file_type': 'map_layer',
            'name': 'Dinagat Islands',
            'content':
                StringIO(json.dumps(
                    {
                        "type": "Feature",
                        "geometry": {
                            "type": "Point",
                            "coordinates": [125.6, 10.1]
                        },
                        "properties": {
                            "name": "Dinagat Islands"
                        }
                    }
                )),
            'metadata': json.dumps({'source': 'http://geojson.org/'}),
        }

    def switch_user(self, *args, **kwargs):
        self.client.logout()
        self.client.login(*args, **kwargs)
        self.current_username = kwargs['username']

    def create_asset_file(self):
        response = self.client.get(self.list_url)
        self.assertEqual(response.status_code, status.HTTP_200_OK)
        self.assertEqual(json.loads(response.content)['count'], 0)
        response = self.client.post(self.list_url, self.asset_file_payload)
        self.assertEqual(response.status_code, status.HTTP_201_CREATED)
        return response

    def verify_asset_file(self, response):
        posted_payload = self.asset_file_payload
        response_dict = json.loads(response.content)
        self.assertEqual(
            response_dict['asset'],
            self.absolute_reverse(self._get_endpoint('asset-detail'), args=[self.asset.uid])
        )
        self.assertEqual(
            response_dict['user'],
            self.absolute_reverse(self._get_endpoint('user-detail'),
                                  args=[self.current_username])
        )
        self.assertEqual(
            response_dict['user__username'],
            self.current_username,
        )
        self.assertEqual(
            json.dumps(response_dict['metadata']),
            posted_payload['metadata']
        )
        for field in 'file_type', 'name':
            self.assertEqual(response_dict[field], posted_payload[field])
        # Content via the direct URL to the file
        posted_payload['content'].seek(0)
        expected_content = posted_payload['content'].read()
        self.assertEqual(
            self.get_asset_file_content(response_dict['content']),
            expected_content
        )
        return response_dict['uid']

    def test_owner_can_create_file(self):
        self.verify_asset_file(self.create_asset_file())

    def test_owner_can_delete_file(self):
        af_uid = self.verify_asset_file(self.create_asset_file())
        detail_url = reverse(self._get_endpoint('asset-file-detail'),
                             args=(self.asset.uid, af_uid))
        response = self.client.delete(detail_url)
        self.assertEqual(response.status_code, status.HTTP_204_NO_CONTENT)
        # TODO: test that the file itself is removed

    def test_editor_can_create_file(self):
        anotheruser = User.objects.get(username='anotheruser')
        self.assertListEqual(list(self.asset.get_perms(anotheruser)), [])
        self.asset.assign_perm(anotheruser, PERM_CHANGE_ASSET)
        self.assertTrue(self.asset.has_perm(anotheruser, PERM_CHANGE_ASSET))
        self.switch_user(username='anotheruser', password='anotheruser')
        self.verify_asset_file(self.create_asset_file())

    def test_editor_can_delete_file(self):
        anotheruser = User.objects.get(username='anotheruser')
        self.assertListEqual(list(self.asset.get_perms(anotheruser)), [])
        self.asset.assign_perm(anotheruser, PERM_CHANGE_ASSET)
        self.assertTrue(self.asset.has_perm(anotheruser, PERM_CHANGE_ASSET))
        self.switch_user(username='anotheruser', password='anotheruser')
        af_uid = self.verify_asset_file(self.create_asset_file())
        detail_url = reverse(self._get_endpoint('asset-file-detail'),
                             args=(self.asset.uid, af_uid))
        response = self.client.delete(detail_url)
        self.assertEqual(response.status_code, status.HTTP_204_NO_CONTENT)

    def test_viewer_can_access_file(self):
        af_uid = self.verify_asset_file(self.create_asset_file())
        detail_url = reverse(self._get_endpoint('asset-file-detail'),
                             args=(self.asset.uid, af_uid))
        anotheruser = User.objects.get(username='anotheruser')
        self.assertListEqual(list(self.asset.get_perms(anotheruser)), [])
        self.asset.assign_perm(anotheruser, PERM_VIEW_ASSET)
        self.assertTrue(self.asset.has_perm(anotheruser, PERM_VIEW_ASSET))
        self.switch_user(username='anotheruser', password='anotheruser')
        response = self.client.get(detail_url)
        self.assertEqual(response.status_code, status.HTTP_200_OK)

    def test_viewer_cannot_create_file(self):
        response = self.client.get(self.list_url)
        self.assertEqual(response.status_code, status.HTTP_200_OK)
        self.assertEqual(json.loads(response.content)['count'], 0)

        self.switch_user(username='anotheruser', password='anotheruser')
        anotheruser = User.objects.get(username='anotheruser')
        self.assertListEqual(list(self.asset.get_perms(anotheruser)), [])
        self.asset.assign_perm(anotheruser, PERM_VIEW_ASSET)
        self.assertTrue(self.asset.has_perm(anotheruser, PERM_VIEW_ASSET))
        response = self.client.post(self.list_url, self.asset_file_payload)
        self.assertEqual(response.status_code, status.HTTP_403_FORBIDDEN)

        self.switch_user(username='someuser', password='someuser')
        response = self.client.get(self.list_url)
        self.assertEqual(response.status_code, status.HTTP_200_OK)
        self.assertEqual(json.loads(response.content)['count'], 0)

    def test_viewer_cannot_delete_file(self):
        af_uid = self.verify_asset_file(self.create_asset_file())
        response = self.client.get(self.list_url)
        self.assertEqual(response.status_code, status.HTTP_200_OK)
        self.assertEqual(json.loads(response.content)['count'], 1)
        detail_url = reverse(self._get_endpoint('asset-file-detail'),
                             args=(self.asset.uid, af_uid))

        self.switch_user(username='anotheruser', password='anotheruser')
        anotheruser = User.objects.get(username='anotheruser')
        self.assertListEqual(list(self.asset.get_perms(anotheruser)), [])
        self.asset.assign_perm(anotheruser, PERM_VIEW_ASSET)
        self.assertTrue(self.asset.has_perm(anotheruser, PERM_VIEW_ASSET))
        response = self.client.delete(detail_url)
        self.assertEqual(response.status_code, status.HTTP_403_FORBIDDEN)

        self.switch_user(username='someuser', password='someuser')
        response = self.client.get(self.list_url)
        self.assertEqual(response.status_code, status.HTTP_200_OK)
        self.assertEqual(json.loads(response.content)['count'], 1)

    def test_unprivileged_user_cannot_access_file(self):
        af_uid = self.verify_asset_file(self.create_asset_file())
        detail_url = reverse(self._get_endpoint('asset-file-detail'),
                             args=(self.asset.uid, af_uid))
        anotheruser = User.objects.get(username='anotheruser')
        self.assertListEqual(list(self.asset.get_perms(anotheruser)), [])
        self.switch_user(username='anotheruser', password='anotheruser')
        response = self.client.get(detail_url)
        self.assertEqual(response.status_code, status.HTTP_404_NOT_FOUND)

    def test_anon_cannot_access_file(self):
        af_uid = self.verify_asset_file(self.create_asset_file())
        detail_url = reverse(self._get_endpoint('asset-file-detail'),
                             args=(self.asset.uid, af_uid))

        self.client.logout()
        response = self.client.get(detail_url)
        self.assertEqual(response.status_code, status.HTTP_404_NOT_FOUND)

    def test_files_are_filtered_by_parent_asset(self):
        af1_uid = self.verify_asset_file(self.create_asset_file())
        af1 = AssetFile.objects.get(uid=af1_uid)
        af1.asset = self.asset.clone()
        af1.asset.owner = self.asset.owner
        af1.asset.save()
        af1.save()
        af2_uid = self.verify_asset_file(self.create_asset_file())
        af2 = AssetFile.objects.get(uid=af2_uid)

        for af in af1, af2:
            response = self.client.get(
                reverse(self._get_endpoint('asset-file-list'), args=[af.asset.uid]))
            self.assertEqual(response.status_code, status.HTTP_200_OK)
            asset_files = json.loads(response.content)['results']
            self.assertEqual(len(asset_files), 1)
            self.assertEqual(asset_files[0]['uid'], af.uid)<|MERGE_RESOLUTION|>--- conflicted
+++ resolved
@@ -102,52 +102,6 @@
         hash_response = self.client.get(hash_url)
         self.assertEqual(hash_response.data.get("hash"), expected_hash)
 
-<<<<<<< HEAD
-    def test_filter_assets(self):
-        another_user = User.objects.get(username="anotheruser")
-        survey_response = self.create_asset(asset_type='survey')
-        survey_uid = survey_response.data.get('uid')
-        self.create_asset(asset_type='block')
-        self.create_asset(asset_type='template')
-
-        # Retrieve all assets. Should have 3
-        response = self.client.get(self.list_url)
-        self.assertTrue(response.data.get('count') == 3)
-
-        # Logged in as another user, retrieve all assets. Should have none
-        self.login_as_other_user(username="anotheruser", password="anotheruser")
-        response = self.client.get(self.list_url)
-        self.assertTrue(response.data.get('count') == 0)
-
-        # Grant `view_asset` to `anotheruser` on `survey`
-        survey = Asset.objects.get(uid=survey_uid)
-        survey.assign_perm(another_user, PERM_VIEW_ASSET)
-
-        # Logged in as `anotheruser, retrieve all assets. Should have 1
-        response = self.client.get(self.list_url)
-        self.assertTrue(response.data.get('count') == 1)
-
-        # Logged in as `anotheruser, retrieve 'survey' assets. Should have 1
-        query_string = 'asset_type:survey'
-        url = f'{self.list_url}?q={query_string}'
-        response = self.client.get(url)
-        self.assertTrue(response.data.get('count') == 1)
-
-        # Logged in as `anotheruser, retrieve 'block' or 'template' assets.
-        # Should have 0
-        query_string = 'asset_type:block OR asset_type:template'
-        url = f'{self.list_url}?q={query_string}'
-        response = self.client.get(url)
-        self.assertTrue(response.data.get('count') == 0)
-
-        # Logged in as `someuser, retrieve 'block' or 'template' assets.
-        # Should have 2
-        self.login_as_other_user(username="someuser", password="someuser")
-        query_string = 'asset_type:block OR asset_type:template'
-        url = f'{self.list_url}?q={query_string}'
-        response = self.client.get(url)
-        self.assertTrue(response.data.get('count') == 2)
-=======
     def test_assets_search_query(self):
         someuser = User.objects.get(username='someuser')
         question = Asset.objects.create(
@@ -222,7 +176,6 @@
 
         results = uids_from_search_results('pk:alrighty')
         self.assertListEqual(results, [])
->>>>>>> eac71efc
 
 
 class AssetVersionApiTests(BaseTestCase):
