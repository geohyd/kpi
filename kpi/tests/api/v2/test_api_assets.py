# coding: utf-8
import copy
import json
from hashlib import md5
from io import StringIO

from django.contrib.auth.models import User
from django.urls import reverse
from rest_framework import status

from kpi.constants import (
    PERM_CHANGE_ASSET,
    PERM_VIEW_ASSET,
    PERM_VIEW_SUBMISSIONS,
    PERM_PARTIAL_SUBMISSIONS,
)
from kpi.models import Asset
from kpi.models import AssetFile
from kpi.models import AssetVersion
from kpi.serializers.v2.asset import AssetListSerializer
from kpi.tests.base_test_case import BaseAssetTestCase, BaseTestCase
from kpi.tests.kpi_test_case import KpiTestCase
from kpi.urls.router_api_v2 import URL_NAMESPACE as ROUTER_URL_NAMESPACE
from kpi.utils.strings import to_str, hashable_str


class AssetsListApiTests(BaseAssetTestCase):
    fixtures = ['test_data']

    URL_NAMESPACE = ROUTER_URL_NAMESPACE

    def setUp(self):
        self.client.login(username='someuser', password='someuser')
        self.list_url = reverse(self._get_endpoint('asset-list'))

    def login_as_other_user(self, username, password):
        self.client.logout()
        self.client.login(username=username, password=password)

    def test_login_as_other_users(self):
        self.login_as_other_user(username='admin', password='pass')
        self.login_as_other_user(username='anotheruser', password='anotheruser')
        self.client.logout()

    def test_create_asset(self):
        """
        Ensure we can create a new asset
        """
        self.create_asset()

    def test_delete_asset(self):
        self.client.logout()
        self.client.login(username='anotheruser', password='anotheruser')
        creation_response = self.create_asset()
        asset_url = creation_response.data['url']
        response = self.client.delete(asset_url)
        self.assertEqual(response.status_code, status.HTTP_200_OK,
                         msg=response.data)

    def test_asset_list_matches_detail(self):
        detail_response = self.create_asset()
        list_response = self.client.get(self.list_url)
        self.assertEqual(list_response.status_code, status.HTTP_200_OK,
                         msg=list_response.data)
        expected_list_data = {
            field: detail_response.data[field]
            for field in AssetListSerializer.Meta.fields if field != 'children'
        }
        # list endpoint only exposes children count.
        expected_list_data['children'] = {
            'count': detail_response.data['children']['count']
        }

        list_result_detail = None
        for result in list_response.data['results']:
            if result['uid'] == expected_list_data['uid']:
                list_result_detail = result
                break
        self.assertIsNotNone(list_result_detail)
        self.assertDictEqual(expected_list_data, dict(list_result_detail))

    def test_assets_hash(self):
        another_user = User.objects.get(username="anotheruser")
        user_asset = Asset.objects.first()
        user_asset.save()
        user_asset.assign_perm(another_user, "view_asset")

        self.client.logout()
        self.client.login(username="anotheruser", password="anotheruser")
        creation_response = self.create_asset()

        another_user_asset = another_user.assets.last()
        another_user_asset.save()

        versions_ids = [
            user_asset.version_id,
            another_user_asset.version_id
        ]
        versions_ids.sort()
        expected_hash = md5(hashable_str(''.join(versions_ids))).hexdigest()
        hash_url = reverse("asset-hash")
        hash_response = self.client.get(hash_url)
        self.assertEqual(hash_response.data.get("hash"), expected_hash)

<<<<<<< HEAD
    def test_filter_assets(self):
        another_user = User.objects.get(username="anotheruser")
        survey_response = self.create_asset(asset_type='survey')
        survey_uid = survey_response.data.get('uid')
        self.create_asset(asset_type='block')
        self.create_asset(asset_type='template')

        # Retrieve all assets. Should have 3
        response = self.client.get(self.list_url)
        self.assertTrue(response.data.get('count') == 3)

        # Logged in as another user, retrieve all assets. Should have none
        self.login_as_other_user(username="anotheruser", password="anotheruser")
        response = self.client.get(self.list_url)
        self.assertTrue(response.data.get('count') == 0)

        # Grant `view_asset` to `anotheruser` on `survey`
        survey = Asset.objects.get(uid=survey_uid)
        survey.assign_perm(another_user, PERM_VIEW_ASSET)

        # Logged in as `anotheruser, retrieve all assets. Should have 1
        response = self.client.get(self.list_url)
        self.assertTrue(response.data.get('count') == 1)

        # Logged in as `anotheruser, retrieve 'survey' assets. Should have 1
        query_string = 'asset_type:survey'
        url = f'{self.list_url}?q={query_string}'
        response = self.client.get(url)
        self.assertTrue(response.data.get('count') == 1)

        # Logged in as `anotheruser, retrieve 'block' or 'template' assets.
        # Should have 0
        query_string = 'asset_type:block OR asset_type:template'
        url = f'{self.list_url}?q={query_string}'
        response = self.client.get(url)
        self.assertTrue(response.data.get('count') == 0)

        # Logged in as `someuser, retrieve 'block' or 'template' assets.
        # Should have 2
        self.login_as_other_user(username="someuser", password="someuser")
        query_string = 'asset_type:block OR asset_type:template'
        url = f'{self.list_url}?q={query_string}'
        response = self.client.get(url)
        self.assertTrue(response.data.get('count') == 2)
=======
    def test_assets_search_query(self):
        someuser = User.objects.get(username='someuser')
        question = Asset.objects.create(
            owner=someuser,
            name='question',
            asset_type='question',
            content={'name': 'haiku', 'type': 'text', 'label': 'i like haiku'},
        )
        template = Asset.objects.create(
            owner=someuser,
            name='template',
            asset_type='template',
            content={
                'survey': [
                    {
                        'name': 'zeppelin',
                        'type': 'select_one',
                        'label': 'put on some zeppelin 🧀',
                        'select_from_list_name': 'choicelist',
                    }
                ],
                'choices': [
                    {
                        'name': 'cheese',
                        'label': 'eat cheddar cheese',
                        'list_name': 'choicelist',
                    },
                    {
                        'name': 'dance',
                        'label': 'watch me dance',
                        'list_name': 'choicelist',
                    },
                ],
            },
        )
        survey = Asset.objects.create(
            owner=someuser,
            name='survey',
            asset_type='survey',
            content={
                'survey': [
                    {
                        'name': 'egg',
                        'type': 'integer',
                        'label': 'hard boiled eggs',
                    }
                ],
            },
        )

        def uids_from_search_results(query):
            return [
                r['uid']
                for r in self.client.get(self.list_url, data={'q': query}).data[
                    'results'
                ]
            ]

        results = uids_from_search_results('eggs OR zeppelin')
        # default sort is newest first
        self.assertListEqual(results, [survey.uid, template.uid])

        results = uids_from_search_results(
            'asset_type:question OR asset_type:template'
        )
        self.assertListEqual(results, [template.uid, question.uid])

        # TODO Uncomment the 2 lines below when
        # https://github.com/kobotoolbox/kpi/issues/2635 is merged
        # results = uids_from_search_results('🧀')
        # self.assertListEqual(results, [template.uid])

        results = uids_from_search_results('pk:alrighty')
        self.assertListEqual(results, [])
>>>>>>> 2332-collection-as-asset-type


class AssetVersionApiTests(BaseTestCase):
    fixtures = ['test_data']

    URL_NAMESPACE = ROUTER_URL_NAMESPACE

    def setUp(self):
        self.client.login(username='someuser', password='someuser')
        self.asset = Asset.objects.first()
        self.asset.save()
        self.version = self.asset.asset_versions.first()
        self.version_list_url = reverse(self._get_endpoint('asset-version-list'),
                                        args=(self.asset.uid,))

    def test_asset_version(self):
        self.assertEqual(Asset.objects.count(), 2)
        self.assertEqual(AssetVersion.objects.count(), 1)
        resp = self.client.get(self.version_list_url, format='json')
        self.assertEqual(resp.status_code, status.HTTP_200_OK)
        self.assertEqual(resp.data['count'], 1)
        _version_detail_url = resp.data['results'][0].get('url')
        resp2 = self.client.get(_version_detail_url, format='json')
        self.assertTrue('survey' in resp2.data['content'])
        self.assertEqual(len(resp2.data['content']['survey']), 2)

    def test_asset_version_content_hash(self):
        resp = self.client.get(self.version_list_url, format='json')
        self.assertEqual(resp.status_code, status.HTTP_200_OK)
        first_version = resp.data['results'][0]
        asset = AssetVersion.objects.get(uid=first_version['uid']).asset
        self.assertEqual(first_version['content_hash'],
                         asset.latest_version.content_hash)
        resp2 = self.client.get(first_version['url'], format='json')
        self.assertEqual(resp2.data['content_hash'],
                         asset.latest_version.content_hash)

    def test_restricted_access_to_version(self):
        self.client.logout()
        self.client.login(username='anotheruser', password='anotheruser')
        resp = self.client.get(self.version_list_url, format='json')
        self.assertEqual(resp.data['count'], 0)
        _version_detail_url = reverse(self._get_endpoint('asset-version-detail'),
                                      args=(self.asset.uid, self.version.uid))
        resp2 = self.client.get(_version_detail_url)
        self.assertEqual(resp2.status_code, status.HTTP_404_NOT_FOUND)
        self.assertEqual(resp2.data['detail'], 'Not found.')


class AssetsDetailApiTests(BaseAssetTestCase):
    fixtures = ['test_data']

    URL_NAMESPACE = ROUTER_URL_NAMESPACE

    def setUp(self):
        self.client.login(username='someuser', password='someuser')
        url = reverse(self._get_endpoint('asset-list'))
        data = {'content': '{}', 'asset_type': 'survey'}
        self.r = self.client.post(url, data, format='json')
        self.asset = Asset.objects.get(uid=self.r.data.get('uid'))
        self.asset_url = self.r.data['url']
        self.assertEqual(self.r.status_code, status.HTTP_201_CREATED)
        self.asset_uid = self.r.data['uid']

    def test_asset_exists(self):
        resp = self.client.get(self.asset_url, format='json')
        self.assertEqual(resp.status_code, status.HTTP_200_OK)

    def test_can_update_asset_settings(self):
        data = {
            'settings': json.dumps({
                'mysetting': 'value'
            }),
        }
        resp = self.client.patch(self.asset_url, data, format='json')
        self.assertEqual(resp.data['settings'], {'mysetting': "value"})

    def test_asset_has_deployment_data(self):
        response = self.client.get(self.asset_url, format='json')
        self.assertEqual(response.status_code, status.HTTP_200_OK)
        self.assertEqual(response.data.get('deployment__active'), False)
        self.assertEqual(response.data.get('has_deployment'), False)

    def test_asset_deployment_data_updates(self):
        deployment_url = reverse(self._get_endpoint('asset-deployment'),
                                 kwargs={'uid': self.asset_uid})

        response1 = self.client.post(deployment_url, {
                'backend': 'mock',
                'active': True,
            })

        self.assertEqual(response1.data.get("asset").get('deployment__active'), True)
        self.assertEqual(response1.data.get("asset").get('has_deployment'), True)

        response2 = self.client.get(self.asset_url, format='json')
        self.assertEqual(response2.data.get('deployment__active'), True)
        self.assertEqual(response2.data['has_deployment'], True)

    def test_can_clone_asset(self):
        response = self.client.post(reverse(self._get_endpoint('asset-list')),
                                    format='json',
                                    data={
                                       'clone_from': self.r.data.get('uid'),
                                       'name': 'clones_name',
                                    })
        self.assertEqual(response.status_code, 201)
        new_asset = Asset.objects.get(uid=response.data.get('uid'))
        self.assertEqual(new_asset.content, self.EMPTY_SURVEY)
        self.assertEqual(new_asset.name, 'clones_name')

    def test_can_clone_version_of_asset(self):
        v1_uid = self.asset.asset_versions.first().uid
        self.asset.content = {'survey': [{'type': 'note', 'label': 'v2'}]}
        self.asset.save()
        self.assertEqual(self.asset.asset_versions.count(), 2)
        v2_uid = self.asset.asset_versions.first().uid
        self.assertNotEqual(v1_uid, v2_uid)

        self.asset.content = {'survey': [{'type': 'note', 'label': 'v3'}]}
        self.asset.save()
        self.assertEqual(self.asset.asset_versions.count(), 3)
        response = self.client.post(reverse(self._get_endpoint('asset-list')),
                                    format='json',
                                    data={
                                       'clone_from_version_id': v2_uid,
                                       'clone_from': self.r.data.get('uid'),
                                       'name': 'clones_name',
                                    })

        self.assertEqual(response.status_code, 201)
        new_asset = Asset.objects.get(uid=response.data.get('uid'))
        self.assertEqual(new_asset.content['survey'][0]['label'], ['v2'])
        self.assertEqual(new_asset.content['translations'], [None])

    def test_deployed_version_pagination(self):
        PAGE_LENGTH = 100
        version = self.asset.latest_version
        preexisting_count = self.asset.deployed_versions.count()
        version.deployed = True
        for i in range(PAGE_LENGTH + 11):
            version.uid = ''
            version.pk = None
            version.save()
        self.assertEqual(
            preexisting_count + PAGE_LENGTH + 11,
            self.asset.deployed_versions.count()
        )
        response = self.client.get(self.asset_url, format='json')
        self.assertEqual(
            response.data['deployed_versions']['count'],
            self.asset.deployed_versions.count()
        )
        self.assertEqual(
            len(response.data['deployed_versions']['results']),
            PAGE_LENGTH
        )

    def check_asset_writable_json_field(self, field_name, **kwargs):
        expected_default = kwargs.get('expected_default', {})
        test_data = kwargs.get(
            'test_data',
            {'test_field': 'test value for {}'.format(field_name)}
        )
        # Check the default value
        response = self.client.get(self.asset_url, format='json')
        self.assertEqual(response.status_code, status.HTTP_200_OK)
        self.assertEqual(response.data[field_name], expected_default)
        # Update
        response = self.client.patch(
            self.asset_url, format='json',
            data={field_name: json.dumps(test_data)}
        )
        self.assertEqual(response.status_code, status.HTTP_200_OK)
        # Verify
        response = self.client.get(self.asset_url, format='json')
        self.assertEqual(response.status_code, status.HTTP_200_OK)
        self.assertEqual(response.data[field_name], test_data)

    def test_report_custom_field(self):
        self.check_asset_writable_json_field('report_custom')

    def test_report_styles_field(self):
        test_data = copy.deepcopy(self.asset.report_styles)
        test_data['default'] = {'report_type': 'vertical'}
        self.check_asset_writable_json_field(
            'report_styles',
            expected_default=self.asset.report_styles,
            test_data=test_data
        )

    def test_map_styles_field(self):
        self.check_asset_writable_json_field('map_styles')

    def test_map_custom_field(self):
        self.check_asset_writable_json_field('map_custom')

    def test_asset_version_id_and_content_hash(self):
        response = self.client.get(self.asset_url, format='json')
        self.assertEqual(response.status_code, status.HTTP_200_OK)
        self.assertEqual(self.asset.version_id, self.asset.latest_version.uid)
        self.assertEqual(response.data['version_id'],
                         self.asset.version_id)
        self.assertEqual(response.data['version__content_hash'],
                         self.asset.latest_version.content_hash)

    def test_submission_count(self):
        anotheruser = User.objects.get(username='anotheruser')
        self.asset.deploy(backend='mock', active=True)
        submissions = [
            {
                "__version__": self.asset.latest_deployed_version.uid,
                "q1": "a1",
                "q2": "a2",
                "_id": 1,
                "_submitted_by": ""
            },
            {
                "__version__": self.asset.latest_deployed_version.uid,
                "q1": "a3",
                "q2": "a4",
                "_id": 2,
                "_submitted_by": anotheruser.username
            }
        ]

        self.asset.deployment.mock_submissions(submissions)
        partial_perms = {
            PERM_VIEW_SUBMISSIONS: [{
                '_submitted_by': anotheruser.username
            }]
        }
        self.asset.assign_perm(anotheruser, PERM_PARTIAL_SUBMISSIONS,
                               partial_perms=partial_perms)

        response = self.client.get(self.asset_url, format='json')
        self.assertEqual(response.data['deployment__submission_count'], 2)
        self.client.logout()
        self.client.login(username='anotheruser', password='anotheruser')
        response = self.client.get(self.asset_url, format='json')
        self.assertEqual(response.data['deployment__submission_count'], 1)

    def test_assignable_permissions(self):
        self.assertEqual(self.asset.asset_type, 'survey')
        response = self.client.get(self.asset_url, format='json')
        self.assertEqual(response.status_code, status.HTTP_200_OK)
        expected_response = [
            {'label': 'Add submissions',
             'url': 'http://testserver/api/v2/permissions/add_submissions/'},
            {'label': 'Edit and delete submissions',
             'url': 'http://testserver/api/v2/permissions/change_submissions/'},
            {'label': 'Edit form',
             'url': 'http://testserver/api/v2/permissions/change_asset/'},
            {'label': 'Validate submissions',
             'url': 'http://testserver/api/v2/permissions/validate_submissions/'},
            {'label': 'View form',
             'url': 'http://testserver/api/v2/permissions/view_asset/'},
            {'label': 'View submissions',
             'url': 'http://testserver/api/v2/permissions/view_submissions/'},
            {'label': 'View submissions only from specific users',
             'url': 'http://testserver/api/v2/permissions/partial_submissions/'},
        ]

        assignable_permissions = sorted(
            response.data['assignable_permissions'],
            key=lambda assignable_perm_: assignable_perm_['label']
        )
        for index, assignable_perm in enumerate(assignable_permissions):
            self.assertEqual(assignable_perm['url'],
                             expected_response[index]['url'])
            self.assertEqual(assignable_perm['label'],
                             expected_response[index]['label'])

        new_question_response = self.create_asset(asset_type='question')
        question_asset_url = new_question_response.data['url']
        response = self.client.get(question_asset_url, format='json')
        response.encoding = 'utf-8'
        self.assertEqual(response.status_code, status.HTTP_200_OK)
        expected_response = [
            {'label': 'Edit question',
             'url': 'http://testserver/api/v2/permissions/change_asset/'},
            {'label': 'View question',
             'url': 'http://testserver/api/v2/permissions/view_asset/'},
        ]

        assignable_permissions = sorted(
            response.data['assignable_permissions'],
            key=lambda assignable_perm_: assignable_perm_['label']
        )

        for index, assignable_perm in enumerate(assignable_permissions):
            self.assertEqual(assignable_perm['url'], expected_response[index]['url'])
            self.assertEqual(assignable_perm['label'], expected_response[index]['label'])


class AssetsXmlExportApiTests(KpiTestCase):

    # @TODO Migrate to v2
    pass


class ObjectRelationshipsTests(BaseTestCase):

    # @TODO Migrate to v2
    pass


class AssetsSettingsFieldTest(KpiTestCase):
    fixtures = ['test_data']

    URL_NAMESPACE = ROUTER_URL_NAMESPACE

    def test_query_settings(self):
        content = {
            'settings': [
                {'id_string': 'titled_asset'}
            ],
            'survey': [
                {
                    'label': 'Q1 Label.',
                    'type': 'decimal'
                }
            ]
        }
        self.login('someuser', 'someuser')
        asset = self.create_asset('', json.dumps(content), format='json')
        self.assert_object_in_object_list(asset)
        # Note: This is not an API method, but an ORM one.
        self.assertFalse(Asset.objects.filter(settings__id_string='titled_asset'))


class AssetExportTaskTest(BaseTestCase):

    # @TODO Migrate to v2
    pass


class AssetFileTest(BaseTestCase):
    fixtures = ['test_data']

    URL_NAMESPACE = ROUTER_URL_NAMESPACE

    def setUp(self):
        self.client.login(username='someuser', password='someuser')
        self.current_username = 'someuser'
        self.asset = Asset.objects.filter(owner__username='someuser').first()
        self.list_url = reverse(self._get_endpoint('asset-file-list'), args=[self.asset.uid])
        # TODO: change the fixture so every asset's owner has all expected
        # permissions?  For now, call `save()` to recalculate permissions and
        # verify the result
        self.asset.save()
        self.assertListEqual(
            sorted(list(self.asset.get_perms(self.asset.owner))),
            sorted(list(self.asset.get_assignable_permissions(False) +
                        Asset.CALCULATED_PERMISSIONS))
        )

    @staticmethod
    def absolute_reverse(*args, **kwargs):
        return 'http://testserver/' + reverse(*args, **kwargs).lstrip('/')

    def get_asset_file_content(self, url):
        response = self.client.get(url)
        streaming_content = [to_str(chunk) for chunk in
                             response.streaming_content]
        return ''.join(streaming_content)

    @property
    def asset_file_payload(self):
        return {
            'file_type': 'map_layer',
            'name': 'Dinagat Islands',
            'content':
                StringIO(json.dumps(
                    {
                        "type": "Feature",
                        "geometry": {
                            "type": "Point",
                            "coordinates": [125.6, 10.1]
                        },
                        "properties": {
                            "name": "Dinagat Islands"
                        }
                    }
                )),
            'metadata': json.dumps({'source': 'http://geojson.org/'}),
        }

    def switch_user(self, *args, **kwargs):
        self.client.logout()
        self.client.login(*args, **kwargs)
        self.current_username = kwargs['username']

    def create_asset_file(self):
        response = self.client.get(self.list_url)
        self.assertEqual(response.status_code, status.HTTP_200_OK)
        self.assertEqual(json.loads(response.content)['count'], 0)
        response = self.client.post(self.list_url, self.asset_file_payload)
        self.assertEqual(response.status_code, status.HTTP_201_CREATED)
        return response

    def verify_asset_file(self, response):
        posted_payload = self.asset_file_payload
        response_dict = json.loads(response.content)
        self.assertEqual(
            response_dict['asset'],
            self.absolute_reverse(self._get_endpoint('asset-detail'), args=[self.asset.uid])
        )
        self.assertEqual(
            response_dict['user'],
            self.absolute_reverse(self._get_endpoint('user-detail'),
                                  args=[self.current_username])
        )
        self.assertEqual(
            response_dict['user__username'],
            self.current_username,
        )
        self.assertEqual(
            json.dumps(response_dict['metadata']),
            posted_payload['metadata']
        )
        for field in 'file_type', 'name':
            self.assertEqual(response_dict[field], posted_payload[field])
        # Content via the direct URL to the file
        posted_payload['content'].seek(0)
        expected_content = posted_payload['content'].read()
        self.assertEqual(
            self.get_asset_file_content(response_dict['content']),
            expected_content
        )
        return response_dict['uid']

    def test_owner_can_create_file(self):
        self.verify_asset_file(self.create_asset_file())

    def test_owner_can_delete_file(self):
        af_uid = self.verify_asset_file(self.create_asset_file())
        detail_url = reverse(self._get_endpoint('asset-file-detail'),
                             args=(self.asset.uid, af_uid))
        response = self.client.delete(detail_url)
        self.assertEqual(response.status_code, status.HTTP_204_NO_CONTENT)
        # TODO: test that the file itself is removed

    def test_editor_can_create_file(self):
        anotheruser = User.objects.get(username='anotheruser')
        self.assertListEqual(list(self.asset.get_perms(anotheruser)), [])
        self.asset.assign_perm(anotheruser, PERM_CHANGE_ASSET)
        self.assertTrue(self.asset.has_perm(anotheruser, PERM_CHANGE_ASSET))
        self.switch_user(username='anotheruser', password='anotheruser')
        self.verify_asset_file(self.create_asset_file())

    def test_editor_can_delete_file(self):
        anotheruser = User.objects.get(username='anotheruser')
        self.assertListEqual(list(self.asset.get_perms(anotheruser)), [])
        self.asset.assign_perm(anotheruser, PERM_CHANGE_ASSET)
        self.assertTrue(self.asset.has_perm(anotheruser, PERM_CHANGE_ASSET))
        self.switch_user(username='anotheruser', password='anotheruser')
        af_uid = self.verify_asset_file(self.create_asset_file())
        detail_url = reverse(self._get_endpoint('asset-file-detail'),
                             args=(self.asset.uid, af_uid))
        response = self.client.delete(detail_url)
        self.assertEqual(response.status_code, status.HTTP_204_NO_CONTENT)

    def test_viewer_can_access_file(self):
        af_uid = self.verify_asset_file(self.create_asset_file())
        detail_url = reverse(self._get_endpoint('asset-file-detail'),
                             args=(self.asset.uid, af_uid))
        anotheruser = User.objects.get(username='anotheruser')
        self.assertListEqual(list(self.asset.get_perms(anotheruser)), [])
        self.asset.assign_perm(anotheruser, PERM_VIEW_ASSET)
        self.assertTrue(self.asset.has_perm(anotheruser, PERM_VIEW_ASSET))
        self.switch_user(username='anotheruser', password='anotheruser')
        response = self.client.get(detail_url)
        self.assertEqual(response.status_code, status.HTTP_200_OK)

    def test_viewer_cannot_create_file(self):
        response = self.client.get(self.list_url)
        self.assertEqual(response.status_code, status.HTTP_200_OK)
        self.assertEqual(json.loads(response.content)['count'], 0)

        self.switch_user(username='anotheruser', password='anotheruser')
        anotheruser = User.objects.get(username='anotheruser')
        self.assertListEqual(list(self.asset.get_perms(anotheruser)), [])
        self.asset.assign_perm(anotheruser, PERM_VIEW_ASSET)
        self.assertTrue(self.asset.has_perm(anotheruser, PERM_VIEW_ASSET))
        response = self.client.post(self.list_url, self.asset_file_payload)
        self.assertEqual(response.status_code, status.HTTP_403_FORBIDDEN)

        self.switch_user(username='someuser', password='someuser')
        response = self.client.get(self.list_url)
        self.assertEqual(response.status_code, status.HTTP_200_OK)
        self.assertEqual(json.loads(response.content)['count'], 0)

    def test_viewer_cannot_delete_file(self):
        af_uid = self.verify_asset_file(self.create_asset_file())
        response = self.client.get(self.list_url)
        self.assertEqual(response.status_code, status.HTTP_200_OK)
        self.assertEqual(json.loads(response.content)['count'], 1)
        detail_url = reverse(self._get_endpoint('asset-file-detail'),
                             args=(self.asset.uid, af_uid))

        self.switch_user(username='anotheruser', password='anotheruser')
        anotheruser = User.objects.get(username='anotheruser')
        self.assertListEqual(list(self.asset.get_perms(anotheruser)), [])
        self.asset.assign_perm(anotheruser, PERM_VIEW_ASSET)
        self.assertTrue(self.asset.has_perm(anotheruser, PERM_VIEW_ASSET))
        response = self.client.delete(detail_url)
        self.assertEqual(response.status_code, status.HTTP_403_FORBIDDEN)

        self.switch_user(username='someuser', password='someuser')
        response = self.client.get(self.list_url)
        self.assertEqual(response.status_code, status.HTTP_200_OK)
        self.assertEqual(json.loads(response.content)['count'], 1)

    def test_unprivileged_user_cannot_access_file(self):
        af_uid = self.verify_asset_file(self.create_asset_file())
        detail_url = reverse(self._get_endpoint('asset-file-detail'),
                             args=(self.asset.uid, af_uid))
        anotheruser = User.objects.get(username='anotheruser')
        self.assertListEqual(list(self.asset.get_perms(anotheruser)), [])
        self.switch_user(username='anotheruser', password='anotheruser')
        response = self.client.get(detail_url)
        self.assertEqual(response.status_code, status.HTTP_404_NOT_FOUND)

    def test_anon_cannot_access_file(self):
        af_uid = self.verify_asset_file(self.create_asset_file())
        detail_url = reverse(self._get_endpoint('asset-file-detail'),
                             args=(self.asset.uid, af_uid))

        self.client.logout()
        response = self.client.get(detail_url)
        self.assertEqual(response.status_code, status.HTTP_404_NOT_FOUND)

    def test_files_are_filtered_by_parent_asset(self):
        af1_uid = self.verify_asset_file(self.create_asset_file())
        af1 = AssetFile.objects.get(uid=af1_uid)
        af1.asset = self.asset.clone()
        af1.asset.owner = self.asset.owner
        af1.asset.save()
        af1.save()
        af2_uid = self.verify_asset_file(self.create_asset_file())
        af2 = AssetFile.objects.get(uid=af2_uid)

        for af in af1, af2:
            response = self.client.get(
                reverse(self._get_endpoint('asset-file-list'), args=[af.asset.uid]))
            self.assertEqual(response.status_code, status.HTTP_200_OK)
            asset_files = json.loads(response.content)['results']
            self.assertEqual(len(asset_files), 1)
            self.assertEqual(asset_files[0]['uid'], af.uid)<|MERGE_RESOLUTION|>--- conflicted
+++ resolved
@@ -102,7 +102,6 @@
         hash_response = self.client.get(hash_url)
         self.assertEqual(hash_response.data.get("hash"), expected_hash)
 
-<<<<<<< HEAD
     def test_filter_assets(self):
         another_user = User.objects.get(username="anotheruser")
         survey_response = self.create_asset(asset_type='survey')
@@ -147,7 +146,7 @@
         url = f'{self.list_url}?q={query_string}'
         response = self.client.get(url)
         self.assertTrue(response.data.get('count') == 2)
-=======
+
     def test_assets_search_query(self):
         someuser = User.objects.get(username='someuser')
         question = Asset.objects.create(
@@ -222,7 +221,6 @@
 
         results = uids_from_search_results('pk:alrighty')
         self.assertListEqual(results, [])
->>>>>>> 2332-collection-as-asset-type
 
 
 class AssetVersionApiTests(BaseTestCase):
