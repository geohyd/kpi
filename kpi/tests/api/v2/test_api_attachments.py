--- conflicted
+++ resolved
@@ -95,11 +95,7 @@
         assert response.status_code == status.HTTP_200_OK
         assert response['Content-Type'] == 'audio/mpeg'
 
-<<<<<<< HEAD
-    def test_cannot_convert_image_to_mp3(self):
-=======
     def test_reject_image_with_conversion(self):
->>>>>>> 2dc2a4c4
         query_dict = QueryDict('', mutable=True)
         query_dict.update(
             {
@@ -122,11 +118,7 @@
 
         assert response.status_code == status.HTTP_400_BAD_REQUEST
         assert response['Content-Type'] == 'application/json'
-<<<<<<< HEAD
-        assert response.json() == {'format': 'Conversion is not supported for image/jpeg'}
-=======
         assert response.data['detail'].code == 'not_supported_format'
->>>>>>> 2dc2a4c4
 
     def test_get_mp4_without_conversion(self):
         query_dict = QueryDict('', mutable=True)
@@ -164,7 +156,7 @@
         assert response.status_code == status.HTTP_200_OK
         assert response['Content-Type'] == 'video/mp4'
 
-    def test_bad_xpath(self):
+    def test_xpath_not_found(self):
         self.__add_submissions()
         query_dict = QueryDict('', mutable=True)
         query_dict.update(
@@ -211,4 +203,4 @@
 
         response = self.client.get(url)
         assert response.status_code == status.HTTP_400_BAD_REQUEST
-        assert response.data['detail'].code == 'xpath_not_found'+        assert response.data['detail'].code == 'invalid_xpath'