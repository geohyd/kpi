# coding: utf-8
import os.path
import uuid

from dateutil.relativedelta import relativedelta
from django.conf import settings
from django.contrib.auth.models import User
from django.db import connection
from django.urls import reverse
from django.utils import timezone
from model_bakery import baker
from rest_framework import status

from kobo.apps.organizations.models import Organization
from kobo.apps.trackers.models import NLPUsageCounter
from kpi.deployment_backends.kc_access.shadow_models import (
    KobocatXForm,
    ReadOnlyKobocatDailyXFormSubmissionCounter,
)
from kpi.models import Asset
from kpi.tests.base_test_case import BaseAssetTestCase
from kpi.urls.router_api_v2 import URL_NAMESPACE as ROUTER_URL_NAMESPACE


class ServiceUsageAPITestCase(BaseAssetTestCase):
    fixtures = ['test_data']

    URL_NAMESPACE = ROUTER_URL_NAMESPACE

    unmanaged_models = [
        ReadOnlyKobocatDailyXFormSubmissionCounter,
        KobocatXForm,
    ]
    xform = None
    counter = None

    def setUp(self) -> None:
        super().setUp()
        self.client.login(username='anotheruser', password='anotheruser')
        self.anotheruser = User.objects.get(username='anotheruser')
        self.someuser = User.objects.get(username='someuser')
        with connection.schema_editor() as schema_editor:
            for unmanaged_model in self.unmanaged_models:
                schema_editor.create_model(unmanaged_model)

    def __create_asset(self, user=None):
        owner = user or self.anotheruser
        content_source_asset = {
            'survey': [
                {
                    'type': 'audio',
                    'label': 'q1',
                    'required': 'false',
                    '$kuid': 'abcd',
                },
                {
                    'type': 'file',
                    'label': 'q2',
                    'required': 'false',
                    '$kuid': 'efgh',
                },
            ]
        }
        self.asset = Asset.objects.create(
            content=content_source_asset,
            owner=owner,
            asset_type='survey',
        )
        print(owner)

        self.asset.deploy(backend='mock', active=True)
        self.asset.save()

        self.asset.deployment.set_namespace(self.URL_NAMESPACE)
        self.submission_list_url = self.asset.deployment.submission_list_url
        self._deployment = self.asset.deployment

    def __add_submission(self):
        """
        Adds ONE submission to an asset
        """
        submissions = []
        v_uid = self.asset.latest_deployed_version.uid

        submission = {
            '__version__': v_uid,
            'q1': 'audio_conversion_test_clip.mp4',
            'q2': 'audio_conversion_test_image.jpg',
            '_uuid': str(uuid.uuid4()),
            '_attachments': [
                {
                    'id': 1,
                    'download_url': 'http://testserver/anotheruser/audio_conversion_test_clip.mp4',
                    'filename': 'anotheruser/audio_conversion_test_clip.mp4',
                    'mimetype': 'video/mp4',
                },
                {
                    'id': 2,
                    'download_url': 'http://testserver/anotheruser/audio_conversion_test_image.jpg',
                    'filename': 'anotheruser/audio_conversion_test_image.jpg',
                    'mimetype': 'image/jpeg',
                },
            ],
            '_submitted_by': 'anotheruser',
        }
        submissions.append(submission)
        self.asset.deployment.mock_submissions(submissions, flush_db=False)
        self.__update_xform_counters(self.asset, submissions=1)

    def __add_nlp_trackers(self):
        """
        Add nlp data to an asset
        """
        # this month
        today = timezone.now().date()
        counter_1 = {
            'google_asr_seconds': 4586,
            'google_mt_characters': 5473,
        }
        NLPUsageCounter.objects.create(
            user_id=self.anotheruser.id,
            asset_id=self.asset.id,
            date=today,
            counters=counter_1,
            total_asr_seconds=counter_1['google_asr_seconds'],
            total_mt_characters=counter_1['google_mt_characters'],
        )

        # last month
        last_month = today - relativedelta(months=1)
        counter_2 = {
            'google_asr_seconds': 142,
            'google_mt_characters': 1253,
        }
        NLPUsageCounter.objects.create(
            user_id=self.anotheruser.id,
            asset_id=self.asset.id,
            date=last_month,
            counters=counter_2,
            total_asr_seconds=counter_2['google_asr_seconds'],
            total_mt_characters=counter_2['google_mt_characters'],
        )

    def __add_submissions(self):
        """
        Adds TWO submissions to an asset
        """
        submissions = []
        v_uid = self.asset.latest_deployed_version.uid

        submission1 = {
            '__version__': v_uid,
            'q1': 'audio_conversion_test_clip.mp4',
            'q2': 'audio_conversion_test_image.jpg',
            '_uuid': str(uuid.uuid4()),
            '_attachments': [
                {
                    'id': 3,
                    'download_url': 'http://testserver/anotheruser/audio_conversion_test_clip.mp4',
                    'filename': 'anotheruser/audio_conversion_test_clip.mp4',
                    'mimetype': 'video/mp4',
                },
                {
                    'id': 4,
                    'download_url': 'http://testserver/anotheruser/audio_conversion_test_image.jpg',
                    'filename': 'anotheruser/audio_conversion_test_image.jpg',
                    'mimetype': 'image/jpeg',
                },
            ],
            '_submitted_by': 'anotheruser',
        }
        submission2 = {
            '__version__': v_uid,
            'q1': 'audio_conversion_test_clip.mp4',
            'q2': 'audio_conversion_test_image.jpg',
            '_uuid': str(uuid.uuid4()),
            '_attachments': [
                {
                    'id': 5,
                    'download_url': 'http://testserver/anotheruser/audio_conversion_test_clip.mp4',
                    'filename': 'anotheruser/audio_conversion_test_clip.mp4',
                    'mimetype': 'video/mp4',
                },
                {
                    'id': 6,
                    'download_url': 'http://testserver/anotheruser/audio_conversion_test_image.jpg',
                    'filename': 'anotheruser/audio_conversion_test_image.jpg',
                    'mimetype': 'image/jpeg',
                },
            ],
            '_submitted_by': 'anotheruser',
        }

        submissions.append(submission1)
        submissions.append(submission2)

        self.asset.deployment.mock_submissions(submissions, flush_db=False)
        self.__update_xform_counters(self.asset, submissions=2)

    def __update_xform_counters(self, asset: Asset, submissions: int = 0):
        """
        Create/update the daily submission counter and the shadow xform we use to query it
        """
        today = timezone.now()
        if self.xform:
            self.xform.attachment_storage_bytes += (
                self.__expected_file_size() * submissions
            )
            self.xform.save()
        else:
            self.xform = KobocatXForm.objects.create(
                attachment_storage_bytes=(
                    self.__expected_file_size() * submissions
                ),
                kpi_asset_uid=asset.uid,
                date_created=today,
                date_modified=today,
                user_id=asset.owner_id,
            )
            self.xform.save()

        if self.counter:
            self.counter.counter += submissions
            self.counter.save()
        else:
            self.counter = (
                ReadOnlyKobocatDailyXFormSubmissionCounter.objects.create(
                    date=today.date(),
                    counter=submissions,
                    xform=self.xform,
                    user_id=asset.owner_id,
                )
            )
            print(vars(self.counter))
            self.counter.save()

    def __expected_file_size(self):
        """
        Calculate the expected combined file size for the test audio clip and image
        """
        return os.path.getsize(
            settings.BASE_DIR + '/kpi/tests/audio_conversion_test_clip.mp4'
        ) + os.path.getsize(
            settings.BASE_DIR + '/kpi/tests/audio_conversion_test_image.jpg'
        )

    def test_anonymous_user(self):
        """
        Test that the endpoint is forbidden to anonymous user
        """
        self.client.logout()
        url = reverse(self._get_endpoint('service-usage-list'))
        response = self.client.get(url)

        assert response.status_code == status.HTTP_403_FORBIDDEN

    def test_check_api_response(self):
        """
        Test the endpoint aggregates all data correctly
        """
        self.__create_asset()
        self.__add_nlp_trackers()
        self.__add_submission()

        url = reverse(self._get_endpoint('service-usage-list'))
        response = self.client.get(url)

        assert response.status_code == status.HTTP_200_OK
        assert response.data['total_submission_count']['current_month'] == 1
        assert response.data['total_submission_count']['all_time'] == 1
        assert (
            response.data['total_nlp_usage']['asr_seconds_current_month']
            == 4586
        )
        assert response.data['total_nlp_usage']['asr_seconds_all_time'] == 4728
        assert (
            response.data['total_nlp_usage']['mt_characters_current_month']
            == 5473
        )
        assert (
            response.data['total_nlp_usage']['mt_characters_all_time'] == 6726
        )
        assert (
            response.data['total_storage_bytes'] == self.__expected_file_size()
        )

    def test_multiple_forms(self):
        """
        Test that the endpoint functions with multiple assets and the data is
        aggregated properly with
        """
        self.__create_asset()
        self.__add_submission()

        self.__create_asset()
        self.__add_submissions()

        url = reverse(self._get_endpoint('service-usage-list'))
        response = self.client.get(url)
        assert response.data['total_submission_count']['current_month'] == 3
        assert response.data['total_submission_count']['all_time'] == 3
        assert response.data['total_storage_bytes'] == (
            self.__expected_file_size() * 3
        )

<<<<<<< HEAD
    def test_usage_for_organization(self):
        """
        Test that the endpoint aggregates usage for each user in the organization
        when viewing /service_usage/{organization_id}/
        """
        self.client.login(username='anotheruser', password='anotheruser')
        organization = baker.make(Organization, id='orgAKWMFskafsngf', name='test organization')
        organization.add_user(self.anotheruser, is_admin=True)
        organization.save()
        self.__create_asset()
        self.__add_submission()

        url = reverse(self._get_endpoint('service-usage-list'))
        detail_url = f'{url}{organization.id}/'
        response = self.client.get(detail_url)
        assert response.data['total_submission_count']['current_month'] == 1
        assert response.data['total_submission_count']['all_time'] == 1
        assert response.data['total_storage_bytes'] == (
            self.__expected_file_size()
        )

        organization.add_user(self.someuser, is_admin=False)
        self.someuser.save()
        self.__create_asset(self.someuser)
        self.__add_submission()
        response = self.client.get(detail_url)
        assert response.data['total_submission_count']['current_month'] == 2
        assert response.data['total_submission_count']['all_time'] == 2
        assert response.data['total_storage_bytes'] == (
            self.__expected_file_size() * 2
        )
=======
    def test_service_usages_with_projects_in_trash_bin(self):
        self.test_multiple_forms()
        # Simulate trash bin
        self.asset.pending_delete = True
        self.asset.save(
            update_fields=['pending_delete'],
            create_version=False,
            adjust_content=False,
        )
        self.xform.pending_delete = True
        self.xform.save(update_fields=['pending_delete'])

        # Retry endpoint
        url = reverse(self._get_endpoint('service-usage-list'))
        response = self.client.get(url)

        assert response.data['total_submission_count']['current_month'] == 3
        assert response.data['total_submission_count']['all_time'] == 3
        assert response.data['total_storage_bytes'] == 0
>>>>>>> be4fd6c1

    def test_no_data(self):
        """
        Test the endpoint functions when assets have no data
        """
        self.client.login(username='anotheruser', password='anotheruser')
        url = reverse(self._get_endpoint('service-usage-list'))
        response = self.client.get(url)
        assert response.status_code == status.HTTP_200_OK
        assert response.data['total_submission_count']['current_month'] == 0
        assert response.data['total_submission_count']['all_time'] == 0
        assert response.data['total_nlp_usage']['asr_seconds_all_time'] == 0
        assert response.data['total_storage_bytes'] == 0

    def test_no_deployment(self):
        """
        Test the endpoint does not throw a 500 error if an asset is not deployed
        """
        Asset.objects.create(
            content={
                'survey': [
                    {
                        'type': 'audio',
                        'label': 'q1',
                        'required': 'false',
                        '$kuid': 'abcd',
                    },
                    {
                        'type': 'file',
                        'label': 'q2',
                        'required': 'false',
                        '$kuid': 'efgh',
                    },
                ]
            },
            owner=self.anotheruser,
            asset_type='survey',
        )
        self.client.login(username='anotheruser', password='anotheruser')
        url = reverse(self._get_endpoint('service-usage-list'))
        response = self.client.get(url)
        assert response.status_code == status.HTTP_200_OK
        assert response.data['total_submission_count']['current_month'] == 0
        assert response.data['total_submission_count']['all_time'] == 0
        assert response.data['total_nlp_usage']['asr_seconds_all_time'] == 0
        assert response.data['total_storage_bytes'] == 0<|MERGE_RESOLUTION|>--- conflicted
+++ resolved
@@ -303,7 +303,6 @@
             self.__expected_file_size() * 3
         )
 
-<<<<<<< HEAD
     def test_usage_for_organization(self):
         """
         Test that the endpoint aggregates usage for each user in the organization
@@ -335,7 +334,7 @@
         assert response.data['total_storage_bytes'] == (
             self.__expected_file_size() * 2
         )
-=======
+
     def test_service_usages_with_projects_in_trash_bin(self):
         self.test_multiple_forms()
         # Simulate trash bin
@@ -355,7 +354,6 @@
         assert response.data['total_submission_count']['current_month'] == 3
         assert response.data['total_submission_count']['all_time'] == 3
         assert response.data['total_storage_bytes'] == 0
->>>>>>> be4fd6c1
 
     def test_no_data(self):
         """
