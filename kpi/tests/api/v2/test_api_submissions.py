--- conflicted
+++ resolved
@@ -129,10 +129,7 @@
                                       format='json')
         self.assertEqual(response.status_code, status.HTTP_204_NO_CONTENT)
         response = self.client.get(self.submissions_url, {'format': 'json'})
-<<<<<<< HEAD
-
-=======
->>>>>>> ad3fdfda
+
         self.assertEqual(response.data['count'], 0)
 
     def test_delete_submissions_anonymous(self):
@@ -229,17 +226,7 @@
                                       format='json')
         self.assertEqual(response.status_code, status.HTTP_204_NO_CONTENT)
         response = self.client.get(self.submissions_url, {'format': 'json'})
-<<<<<<< HEAD
         self.assertEqual(response.data['count'], count - len(random_submissions))
-=======
-        self.assertEqual(response.data['count'], 0)
-
-        # Ensure another only deleted their submissions
-        self.login_as_other_user('someuser', 'someuser')
-        response = self.client.get(self.submissions_url, {'format': 'json'})
-        for submission in response.data['results']:
-            self.assertNotEqual(submission['_submitted_by'], 'someuser')
->>>>>>> ad3fdfda
 
 
 class SubmissionApiTests(BaseSubmissionTestCase):
@@ -577,16 +564,10 @@
                                       content_type='application/json',
                                       HTTP_ACCEPT='application/json')
         self.assertEqual(response.status_code, status.HTTP_204_NO_CONTENT)
-<<<<<<< HEAD
         response = self.client.get(self.submission_list_url, {'format': 'json'})
         self.assertEqual(
             response.data['count'], anotheruser_submission_count - 1
         )
-=======
-        response = self.client.get(self.submission_url, {'format': 'json'})
-        self.assertEqual(response.data['count'], 0)
->>>>>>> ad3fdfda
-
 
 class SubmissionEditApiTests(BaseSubmissionTestCase):
 
