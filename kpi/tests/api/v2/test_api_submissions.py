# coding: utf-8
import json
import random
import string
import time
import uuid
from datetime import datetime

import pytz
from django.conf import settings
from django.contrib.auth.models import User
from django.urls import reverse
from rest_framework import status

from kpi.constants import (
    PERM_CHANGE_ASSET,
    PERM_ADD_SUBMISSIONS,
    PERM_CHANGE_SUBMISSIONS,
    PERM_DELETE_SUBMISSIONS,
    PERM_PARTIAL_SUBMISSIONS,
    PERM_VALIDATE_SUBMISSIONS,
    PERM_VIEW_ASSET,
    PERM_VIEW_SUBMISSIONS,
)
from kpi.models import Asset
from kpi.tests.base_test_case import BaseTestCase
from kpi.urls.router_api_v2 import URL_NAMESPACE as ROUTER_URL_NAMESPACE
from kpi.utils.object_permission import get_anonymous_user


class BaseSubmissionTestCase(BaseTestCase):
    """
    DataViewset uses `BrowsableAPIRenderer` as the first renderer.
    Force JSON to test the API by specifying `format` (GET requests)
    or `HTTP_ACCEPT` (other requests)
    """

    fixtures = ["test_data"]

    URL_NAMESPACE = ROUTER_URL_NAMESPACE

    def setUp(self):
        self.client.login(username="someuser", password="someuser")
        self.someuser = User.objects.get(username="someuser")
        self.anotheruser = User.objects.get(username="anotheruser")
        content_source_asset = Asset.objects.get(id=1)
        self.asset = Asset.objects.create(content=content_source_asset.content,
                                          owner=self.someuser,
                                          asset_type='survey')

        self.asset.deploy(backend='mock', active=True)
        self.asset.save()

        self.__add_submissions()

        self.asset.deployment.set_namespace(self.URL_NAMESPACE)
        self.submission_list_url = self.asset.deployment.submission_list_url
        self._deployment = self.asset.deployment

    def get_random_submission(self, user: 'auth.User') -> dict:
        return self.get_random_submissions(user, 1)[0]

    def get_random_submissions(self, user: 'auth.User', limit: int = 1) -> list:
        """
        Get random submissions within all generated submissions.
        If user is the owner, we only return submissions submitted by unknown.
        It is useful to ensure restricted users fail tests with forbidden
        submissions.
        """
        query = {}
        if self.asset.owner == user:
            query = {'_submitted_by': ''}

        submissions = self.asset.deployment.get_submissions(user, query=query)
        random.shuffle(submissions)
        return submissions[:limit]

    def _log_in_as_another_user(self):
        """
        Helper to switch user from `someuser` to `anotheruser`.
        """
        self.client.logout()
        self.client.login(username="anotheruser", password="anotheruser")

    def __add_submissions(self):
        letters = string.ascii_letters
        submissions = []
        v_uid = self.asset.latest_deployed_version.uid
        self.submissions_submitted_by_someuser = []
        self.submissions_submitted_by_unknown = []
        self.submissions_submitted_by_anotheruser = []

        for i in range(20):
            submitted_by = random.choice(['', 'someuser', 'anotheruser'])
            submission = {
                '__version__': v_uid,
                'q1': ''.join(random.choice(letters) for l in range(10)),
                'q2': ''.join(random.choice(letters) for l in range(10)),
                'meta/instanceID': f'uuid:{uuid.uuid4()}',
                '_validation_status': {
                    'by_whom': 'someuser',
                    'timestamp': int(time.time()),
                    'uid': 'validation_status_on_hold',
                    'color': '#0000ff',
                    'label': 'On Hold'
                },
                '_submitted_by': submitted_by
            }

            if submitted_by == 'someuser':
                self.submissions_submitted_by_someuser.append(submission)

            if submitted_by == '':
                self.submissions_submitted_by_unknown.append(submission)

            if submitted_by == 'anotheruser':
                self.submissions_submitted_by_anotheruser.append(submission)

            submissions.append(submission)

        self.asset.deployment.mock_submissions(submissions)
        self.submissions = submissions


class BulkDeleteSubmissionsApiTests(BaseSubmissionTestCase):

    # TODO, Add tests with ids and query

    def setUp(self):
        super().setUp()
        self.submission_list_url = reverse(
            self._get_endpoint('submission-list'),
            kwargs={'parent_lookup_asset': self.asset.uid, 'format': 'json'},
        )
        self.submission_bulk_url = reverse(
            self._get_endpoint('submission-bulk'),
            kwargs={
                'parent_lookup_asset': self.asset.uid,
            },
        )

    def test_delete_submissions_as_owner(self):
        """
        someuser is the project owner
        someuser can delete their own data
        """
        data = {'payload': {'confirm': True}}
        response = self.client.delete(self.submission_bulk_url,
                                      data=data,
                                      format='json')
        self.assertEqual(response.status_code, status.HTTP_204_NO_CONTENT)
        response = self.client.get(self.submission_list_url, {'format': 'json'})

        self.assertEqual(response.data['count'], 0)

    def test_delete_submissions_as_anonymous(self):
        """
        someuser is the project owner.
        The project is not shared publicly.
        anonymous cannot view someuser's data, therefore cannot delete it.
        someuser's data existence should not be revealed.
        """
        self.client.logout()
        data = {'payload': {'confirm': True}}
        response = self.client.delete(self.submission_bulk_url,
                                      data=data,
                                      format='json')
        self.assertEqual(response.status_code, status.HTTP_404_NOT_FOUND)

    def test_delete_not_shared_submissions_as_anotheruser(self):
        """
        someuser is the project owner.
        The project is not shared with anyone.
        anotheruser cannot view someuser's data, therefore cannot delete it.
        someuser's data existence should not be revealed.
        """
        self._log_in_as_another_user()
        data = {'payload': {'confirm': True}}
        response = self.client.delete(self.submission_bulk_url,
                                      data=data,
                                      format='json')
        self.assertEqual(response.status_code, status.HTTP_404_NOT_FOUND)

    def test_delete_shared_submissions_as_anotheruser(self):
        """
        someuser is the project owner.
        The project is shared with anotheruser.
        anotheruser can delete someuser's data.
        """

        self.asset.assign_perm(self.anotheruser, PERM_DELETE_SUBMISSIONS)
        self._log_in_as_another_user()
        data = {'payload': {'confirm': True}}

        response = self.client.delete(self.submission_bulk_url,
                                      data=data,
                                      format='json')
        self.assertEqual(response.status_code, status.HTTP_204_NO_CONTENT)
        response = self.client.get(self.submission_list_url, {'format': 'json'})
        self.assertEqual(response.data['count'], 0)

    def test_delete_all_allowed_submissions_with_partial_perms_as_anotheruser(self):
        """
        someuser is the project owner.
        anotheruser has partial permissions and can view and delete their own
        submitted data

        Test that anotheruser can delete all their data at once and if they do,
        only delete their data.
        """
        self._log_in_as_another_user()
        partial_perms = {
            PERM_DELETE_SUBMISSIONS: [{'_submitted_by': 'anotheruser'}]
        }

        # Allow anotheruser to delete their own data
        self.asset.assign_perm(
            self.anotheruser,
            PERM_PARTIAL_SUBMISSIONS,
            partial_perms=partial_perms,
        )

        # Delete only submissions submitted by anotheruser
        data = {'payload': {'confirm': True}}
        response = self.client.delete(self.submission_bulk_url,
                                      data=data,
                                      format='json')
        self.assertEqual(response.status_code, status.HTTP_204_NO_CONTENT)

        response = self.client.get(self.submission_list_url, {'format': 'json'})
        self.assertEqual(response.data['count'], 0)

        # Ensure another only deleted their submissions
        # Log in as the owner of the project: `someuser`. They can retrieve all
        # submissions
        self.login_as_other_user('someuser', 'someuser')
        response = self.client.get(self.submission_list_url, {'format': 'json'})

        unknown_submission_ids = [
            sub['_id'] for sub in self.submissions_submitted_by_unknown
        ]
        someuser_submission_ids = [
            sub['_id'] for sub in self.submissions_submitted_by_someuser
        ]
        submission_ids = [sub['_id'] for sub in response.data['results']]
        not_anotheruser_submission_ids = [
            int(id_) for id_ in (unknown_submission_ids + someuser_submission_ids)
        ]
        # Results should contain only data submitted by unknown and someuser
        self.assertEqual(
            sorted(not_anotheruser_submission_ids),
            sorted(submission_ids)
        )

    def test_delete_some_allowed_submissions_with_partial_perms_as_anotheruser(self):
        """
        someuser is the project owner.
        anotheruser has partial permissions and can view and delete their own
        submitted data

        Test that anotheruser can delete part of their data
        """
        self._log_in_as_another_user()
        partial_perms = {
            PERM_DELETE_SUBMISSIONS: [{'_submitted_by': 'anotheruser'}]
        }

        # Allow anotheruser to delete their own data
        self.asset.assign_perm(
            self.anotheruser,
            PERM_PARTIAL_SUBMISSIONS,
            partial_perms=partial_perms,
        )

        # Try first submission submitted by unknown
        random_submissions = self.get_random_submissions(self.asset.owner, 3)
        data = {
            'payload': {
                'submission_ids': [rs['_id'] for rs in random_submissions]
            }
        }
        response = self.client.delete(self.submission_bulk_url,
                                      data=data,
                                      format='json')
        self.assertEqual(response.status_code, status.HTTP_403_FORBIDDEN)

        # Try second submission submitted by anotheruser
        count = self._deployment.calculated_submission_count(self.anotheruser)
        random_submissions = self.get_random_submissions(self.anotheruser, 3)
        data = {
            'payload': {
                'submission_ids': [rs['_id'] for rs in random_submissions],
            }
        }
        response = self.client.delete(self.submission_bulk_url,
                                      data=data,
                                      format='json')
        self.assertEqual(response.status_code, status.HTTP_204_NO_CONTENT)
        response = self.client.get(self.submission_list_url, {'format': 'json'})
        self.assertEqual(response.data['count'], count - len(random_submissions))

    def test_cannot_delete_view_only_submissions_with_partial_perms_as_anotheruser(self):
        """
        someuser is the owner of the project
        anotheruser is allowed to view someuser's data and delete their own data

        Test that another cannot delete someuser's data
        """
        self._log_in_as_another_user()
        partial_perms = {
            PERM_VIEW_SUBMISSIONS: [{'_submitted_by': 'someuser'}],
            PERM_DELETE_SUBMISSIONS: [{'_submitted_by': 'anotheruser'}]  # view_submission is implied
        }

        # Allow anotheruser to delete their own data
        self.asset.assign_perm(
            self.anotheruser,
            PERM_PARTIAL_SUBMISSIONS,
            partial_perms=partial_perms,
        )

        # Try to view all submissions
        viewable_submissions = (
            self.submissions_submitted_by_anotheruser
            + self.submissions_submitted_by_someuser
        )
        viewable_submission_ids = [int(sub['_id']) for sub in viewable_submissions]
        response = self.client.get(self.submission_list_url, format='json')
        self.assertEqual(response.status_code, status.HTTP_200_OK)
        response_ids = [int(sub['_id']) for sub in response.data['results']]
        self.assertEqual(sorted(response_ids), sorted(viewable_submission_ids))

        # Try to delete all viewable submissions
        data = {
            'payload': {
                'submission_ids': viewable_submission_ids
            }
        }
        response = self.client.delete(self.submission_bulk_url,
                                      data=data,
                                      format='json')
        self.assertEqual(response.status_code, status.HTTP_403_FORBIDDEN)

        # Try to delete someuser's data
        data = {
            'payload': {
                'submission_ids': [
                    sub['_id'] for sub in self.submissions_submitted_by_someuser
                ]
            }
        }
        response = self.client.delete(self.submission_bulk_url,
                                      data=data,
                                      format='json')
        self.assertEqual(response.status_code, status.HTTP_403_FORBIDDEN)


class SubmissionApiTests(BaseSubmissionTestCase):

    def test_cannot_create_submission(self):
        """
        someuser is the owner of the project.
        The project is not shared publicly.
        anotheruser has view access on someuser's data

        Test that no one can create submissions (with KPI endpoint)
        """
        submission = {
            "q1": "a5",
            "q2": "a6",
        }
        # Owner
        response = self.client.post(self.submission_list_url, data=submission)
        self.assertEqual(response.status_code, status.HTTP_405_METHOD_NOT_ALLOWED)

        # Shared
        self.asset.assign_perm(self.anotheruser, PERM_VIEW_SUBMISSIONS)
        self._log_in_as_another_user()
        response = self.client.post(self.submission_list_url, data=submission)
        self.assertEqual(response.status_code, status.HTTP_403_FORBIDDEN)

        # Anonymous
        self.client.logout()
        response = self.client.post(self.submission_list_url, data=submission)
        self.assertEqual(response.status_code, status.HTTP_404_NOT_FOUND)

    def test_list_submissions_as_owner(self):
        """
        someuser is the owner of the project.
        They can list their own data
        """
        response = self.client.get(self.submission_list_url, {"format": "json"})
        self.assertEqual(response.status_code, status.HTTP_200_OK)
        self.assertEqual(response.data.get('results'), self.submissions)
        self.assertEqual(response.data.get('count'), len(self.submissions))

    def test_list_submissions_as_owner_with_params(self):
        """
        someuser is the owner of the project.
        They can list their own data and they can narrow down the results with
        params
        """
        response = self.client.get(
            self.submission_list_url, {
                'format': 'json',
                'start': 1,
                'limit': 5,
                'sort': '{"q1": -1}',
                'fields': '["q1", "_submitted_by"]',
                'query': '{"_submitted_by": {"$in": ["", "someuser", "another"]}}',
            }
        )
        # ToDo add more assertions. E.g. test whether sort, limit, start really work
        self.assertEqual(len(response.data['results']), 5)
        self.assertEqual(response.status_code, status.HTTP_200_OK)

    def test_list_submissions_limit(self):
        """
        someuser is the owner of the project.
        Test that hard-coded maximum limit cannot be exceeded by user's requests.
        """
        limit = settings.SUBMISSION_LIST_LIMIT
        excess = 10
        asset = Asset.objects.create(
            name='Lots of submissions',
            owner=self.asset.owner,
            content={'survey': [{'name': 'q', 'type': 'integer'}]},
        )
        asset.deploy(backend='mock', active=True)
        asset.deployment.set_namespace(self.URL_NAMESPACE)
        latest_version_uid = asset.latest_deployed_version.uid
        submissions = [
            {
                '__version__': latest_version_uid,
                'q': i,
            } for i in range(limit + excess)
        ]
        asset.deployment.mock_submissions(submissions)

        # Server-wide limit should apply if no limit specified
        response = self.client.get(
            asset.deployment.submission_list_url, {'format': 'json'}
        )
        self.assertEqual(response.status_code, status.HTTP_200_OK)
        self.assertEqual(len(response.data['results']), limit)
        # Limit specified in query parameters should not be able to exceed
        # server-wide limit
        response = self.client.get(
            asset.deployment.submission_list_url,
            {'limit': limit + excess, 'format': 'json'}
        )

        self.assertEqual(response.status_code, status.HTTP_200_OK)
        self.assertEqual(len(response.data['results']), limit)

    def test_list_submissions_not_shared_as_anotheruser(self):
        """
        someuser is the owner of the project.
        The project is not shared with anyone.
        anotheruser cannot view someuser's data.
        someuser's data existence should not be revealed.
        """
        self._log_in_as_another_user()
        response = self.client.get(self.submission_list_url, {"format": "json"})
        self.assertEqual(response.status_code, status.HTTP_404_NOT_FOUND)

    def test_list_submissions_shared_as_anotheruser(self):
        """
        someuser is the owner of the project.
        anotheruser has view access on someuser's data. They can view all
        """
        self.asset.assign_perm(self.anotheruser, PERM_VIEW_SUBMISSIONS)
        self._log_in_as_another_user()
        response = self.client.get(self.submission_list_url, {"format": "json"})
        self.assertEqual(response.status_code, status.HTTP_200_OK)
        self.assertEqual(response.data.get('results'), self.submissions)
        self.assertEqual(response.data.get('count'), len(self.submissions))

    def test_list_submissions_with_partial_permissions_as_anotheruser(self):
        """
        someuser is the owner of the project.
        anotheruser has partial view access on someuser's project.
        They can view only the data they submitted to someuser's project.
        """
        self._log_in_as_another_user()
        partial_perms = {
            PERM_VIEW_SUBMISSIONS: [{'_submitted_by': 'anotheruser'}]
        }
        response = self.client.get(self.submission_list_url, {"format": "json"})
        self.assertEqual(response.status_code, status.HTTP_404_NOT_FOUND)

        self.asset.assign_perm(self.anotheruser, PERM_PARTIAL_SUBMISSIONS,
                               partial_perms=partial_perms)
        response = self.client.get(self.submission_list_url, {"format": "json"})
        self.assertEqual(response.status_code, status.HTTP_200_OK)

        # User `anotheruser` should only see submissions where `submitted_by`
        # is filled in and equals to `anotheruser`
        viewable_submissions_count = len(self.submissions_submitted_by_anotheruser)
        self.assertTrue(response.data.get('count') == viewable_submissions_count)
        for submission in response.data['results']:
            self.assertTrue(submission['_submitted_by'] == 'anotheruser')

    def test_list_submissions_as_anonymous(self):
        """
        someuser is the owner of the project.
        The project is not shared publicly.
        anonymous cannot view someuser's data.
        someuser's data existence should not be revealed.
        """
        self.client.logout()
        response = self.client.get(self.submission_list_url, {"format": "json"})
        self.assertEqual(response.status_code, status.HTTP_404_NOT_FOUND)

    def test_list_submissions_asset_publicly_shared_as_anonymous(self):
        """
        someuser is the owner of the project.
        The project is shared publicly.
        anonymous can view someuser's data
        """
        self.client.logout()
        anonymous_user = get_anonymous_user()
        self.asset.assign_perm(anonymous_user, PERM_VIEW_SUBMISSIONS)
        response = self.client.get(self.submission_list_url, {"format": "json"})
        self.assertEqual(response.status_code, status.HTTP_200_OK)

    def test_list_submissions_asset_publicly_shared_as_authenticated_user(self):
        """
        someuser is the owner of the project.
        The project is shared publicly.
        anotheruser has view access on someuser's project.
        Test if anotheruser can see someuser's data

        See https://github.com/kobotoolbox/kpi/issues/2698
        """

        anonymous_user = get_anonymous_user()
        self._log_in_as_another_user()

        # Give the user who will access the public data--without any explicit
        # permission assignment--their own asset. This is needed to expose a
        # flaw in `ObjectPermissionMixin.__get_object_permissions()`
        Asset.objects.create(name='i own it', owner=self.anotheruser)

        # `self.asset` is owned by `someuser`; `anotheruser` has no
        # explicitly-granted access to it
        self.asset.assign_perm(anonymous_user, PERM_VIEW_SUBMISSIONS)
        response = self.client.get(self.submission_list_url, {"format": "json"})
        self.assertEqual(response.status_code, status.HTTP_200_OK)
        self.asset.remove_perm(anonymous_user, PERM_VIEW_SUBMISSIONS)

    def test_list_submissions_asset_publicly_shared_and_shared_with_user_as_anotheruser(self):
        """
        Running through behaviour described in issue kpi/#2870 where an asset
        that has been publicly shared and then explicity shared with a user, the
        user has lower permissions than an anonymous and is therefore
        unable to view submission data.
        """

        self._log_in_as_another_user()
        anonymous_user = get_anonymous_user()

        assert not self.asset.has_perm(self.anotheruser, PERM_VIEW_ASSET)
        assert PERM_VIEW_ASSET not in self.asset.get_perms(self.anotheruser)
        assert not self.asset.has_perm(self.anotheruser, PERM_CHANGE_ASSET)
        assert PERM_CHANGE_ASSET not in self.asset.get_perms(self.anotheruser)

        self.asset.assign_perm(self.anotheruser, PERM_CHANGE_ASSET)

        assert self.asset.has_perm(self.anotheruser, PERM_VIEW_ASSET)
        assert PERM_VIEW_ASSET in self.asset.get_perms(self.anotheruser)
        assert self.asset.has_perm(self.anotheruser, PERM_CHANGE_ASSET)
        assert PERM_CHANGE_ASSET in self.asset.get_perms(self.anotheruser)

        assert not self.asset.has_perm(self.anotheruser, PERM_VIEW_SUBMISSIONS)
        assert PERM_VIEW_SUBMISSIONS not in self.asset.get_perms(
            self.anotheruser
        )

        self.asset.assign_perm(anonymous_user, PERM_VIEW_SUBMISSIONS)

        assert self.asset.has_perm(self.anotheruser, PERM_VIEW_ASSET)
        assert PERM_VIEW_ASSET in self.asset.get_perms(self.anotheruser)

        assert self.asset.has_perm(self.anotheruser, PERM_VIEW_SUBMISSIONS)
        assert PERM_VIEW_SUBMISSIONS in self.asset.get_perms(self.anotheruser)

        # resetting permissions of asset
        self.asset.remove_perm(self.anotheruser, PERM_VIEW_ASSET)
        self.asset.remove_perm(self.anotheruser, PERM_CHANGE_ASSET)
        self.asset.remove_perm(anonymous_user, PERM_VIEW_ASSET)
        self.asset.remove_perm(anonymous_user, PERM_VIEW_SUBMISSIONS)

    def test_retrieve_submission_as_owner(self):
        """
        someuser is the owner of the project.
        someuser can view one of their submission.
        """
        submission = self.get_random_submission(self.asset.owner)
        url = self.asset.deployment.get_submission_detail_url(submission['_id'])

        response = self.client.get(url, {"format": "json"})
        self.assertEqual(response.status_code, status.HTTP_200_OK)
        self.assertEqual(response.data, submission)

    def test_retrieve_submission_not_shared_as_anotheruser(self):
        """
        someuser is the owner of the project.
        anotheruser has no access to someuser's data
        someuser's data existence should not be revealed.
        """
        self._log_in_as_another_user()
        submission = self.get_random_submission(self.asset.owner)
        url = self.asset.deployment.get_submission_detail_url(submission['_id'])
        response = self.client.get(url, {"format": "json"})
        self.assertEqual(response.status_code, status.HTTP_404_NOT_FOUND)

    def test_retrieve_submission_shared_as_anotheruser(self):
        """
        someuser is the owner of the project.
        anotheruser has view access to someuser's data.
        """
        self.asset.assign_perm(self.anotheruser, PERM_VIEW_SUBMISSIONS)
        self._log_in_as_another_user()
        submission = self.get_random_submission(self.asset.owner)
        url = self.asset.deployment.get_submission_detail_url(submission['_id'])
        response = self.client.get(url, {"format": "json"})
        self.assertEqual(response.status_code, status.HTTP_200_OK)
        self.assertEqual(response.data, submission)

    def test_retrieve_submission_with_partial_permissions_as_anotheruser(self):
        """
        someuser is the owner of the project.
        anotheruser has partial view access to someuser's data.
        They can only see their own data.
        """
        self._log_in_as_another_user()
        partial_perms = {
            PERM_VIEW_SUBMISSIONS: [{'_submitted_by': 'anotheruser'}]
        }
        self.asset.assign_perm(self.anotheruser, PERM_PARTIAL_SUBMISSIONS,
                               partial_perms=partial_perms)

        # Try first submission submitted by unknown
        submission = self.get_random_submission(self.asset.owner)
        url = self._deployment.get_submission_detail_url(submission['_id'])
        response = self.client.get(url, {"format": "json"})
        self.assertEqual(response.status_code, status.HTTP_404_NOT_FOUND)

        # Try second submission submitted by another
        submission = self.submissions_submitted_by_anotheruser[0]
        url = self._deployment.get_submission_detail_url(submission['_id'])
        response = self.client.get(url, {"format": "json"})
        self.assertEqual(response.status_code, status.HTTP_200_OK)

    def test_delete_submission_as_owner(self):
        """
        someuser is the owner of the project.
        someuser can delete their own data.
        """
        submission = self.get_random_submission(self.asset.owner)
        url = self.asset.deployment.get_submission_detail_url(submission['_id'])

        response = self.client.delete(url, HTTP_ACCEPT='application/json')
        self.assertEqual(response.status_code, status.HTTP_204_NO_CONTENT)
        response = self.client.get(self.submission_list_url, {'format': 'json'})

        self.assertEqual(response.data['count'], len(self.submissions) - 1)

    def test_delete_not_existing_submission_as_owner(self):
        """
        someuser is the owner of the project.
        someuser should receive a 404 if they try to delete a non-existing
        submission.
        """
        url = self.asset.deployment.get_submission_detail_url(9999)
        response = self.client.delete(url, HTTP_ACCEPT='application/json')
        self.assertEqual(response.status_code, status.HTTP_404_NOT_FOUND)

    def test_delete_submission_as_anonymous(self):
        """
        someuser is the owner of the project.
        The project is not shared publicly.
        anonymous cannot view someuser's data, therefore they cannot delete it
        someuser's data existence should not be revealed.
        """
        self.client.logout()
        submission = self.get_random_submission(self.asset.owner)
        url = self.asset.deployment.get_submission_detail_url(submission['_id'])

        response = self.client.delete(url, HTTP_ACCEPT='application/json')
        self.assertEqual(response.status_code, status.HTTP_404_NOT_FOUND)

    def test_delete_submission_not_shared_as_anotheruser(self):
        """
        someuser is the owner of the project.
        The project is not shared with anynone.
        anotheruser cannot view someuser's data, therefore they cannot delete it.
        someuser's data existence should not be revealed.
        """
        self._log_in_as_another_user()
        submission = self.get_random_submission(self.asset.owner)
        url = self.asset.deployment.get_submission_detail_url(submission['_id'])

        response = self.client.delete(url, HTTP_ACCEPT='application/json')
        self.assertEqual(response.status_code, status.HTTP_404_NOT_FOUND)

    def test_delete_submission_shared_as_anotheruser(self):
        """
        someuser is the owner of the project.
        anotheruser has view access to someuser's data.
        anotheruser can view someuser's data but they cannot delete it.
        """
        self.asset.assign_perm(self.anotheruser, PERM_VIEW_SUBMISSIONS)
        self._log_in_as_another_user()
        submission = self.get_random_submission(self.asset.owner)
        url = self.asset.deployment.get_submission_detail_url(submission['_id'])
        response = self.client.delete(url, HTTP_ACCEPT='application/json')
        self.assertEqual(response.status_code, status.HTTP_403_FORBIDDEN)

        # `another_user` should not be able to delete with 'change_submissions'
        # permission.
        self.asset.assign_perm(self.anotheruser, PERM_CHANGE_SUBMISSIONS)
        response = self.client.delete(url, HTTP_ACCEPT='application/json')
        self.assertEqual(response.status_code, status.HTTP_403_FORBIDDEN)

        # Let's assign them 'delete_submissions'. Everything should be ok then!
        self.asset.assign_perm(self.anotheruser, PERM_DELETE_SUBMISSIONS)
        response = self.client.delete(url, HTTP_ACCEPT='application/json')
        self.assertEqual(response.status_code, status.HTTP_204_NO_CONTENT)
        response = self.client.get(self.submission_list_url, {'format': 'json'})
        self.assertEqual(response.data['count'], len(self.submissions) - 1)

    def test_delete_submission_with_partial_perms_as_anotheruser(self):
        """
        someuser is the owner of the project.
        anotheruser has partial access to someuser's data.
        anotheruser can only view/delete their data.
        """
        self._log_in_as_another_user()
        partial_perms = {
            PERM_DELETE_SUBMISSIONS: [{'_submitted_by': 'anotheruser'}]
        }

        # Allow anotheruser to view/delete their own data
        self.asset.assign_perm(
            self.anotheruser,
            PERM_PARTIAL_SUBMISSIONS,
            partial_perms=partial_perms,
        )

        # Try first submission submitted by unknown
        submission = self.submissions_submitted_by_unknown[0]
        url = self._deployment.get_submission_detail_url(submission['_id'])
        response = self.client.delete(url,
                                      content_type='application/json',
                                      HTTP_ACCEPT='application/json')
        self.assertEqual(response.status_code, status.HTTP_403_FORBIDDEN)

        # Try second submission submitted by anotheruser
        anotheruser_submission_count = len(self.submissions_submitted_by_anotheruser)
        submission = self.get_random_submission(self.anotheruser)
        url = self._deployment.get_submission_detail_url(submission['_id'])
        response = self.client.delete(url,
                                      content_type='application/json',
                                      HTTP_ACCEPT='application/json')
        self.assertEqual(response.status_code, status.HTTP_204_NO_CONTENT)
        response = self.client.get(self.submission_list_url, {'format': 'json'})
        self.assertEqual(
            response.data['count'], anotheruser_submission_count - 1
        )


class SubmissionEditApiTests(BaseSubmissionTestCase):

    def setUp(self):
        super().setUp()
        self.submission = self.get_random_submission(self.asset.owner)
        self.submission_url = reverse(
            self._get_endpoint('submission-enketo-edit'),
            kwargs={
                'parent_lookup_asset': self.asset.uid,
                'pk': self.submission['_id'],
                'action_': 'edit',
            },
        )
        self.submission_url_legacy = reverse(
            self._get_endpoint('submission-enketo-edit'),
            kwargs={
                'parent_lookup_asset': self.asset.uid,
                'pk': self.submission['_id'],
            },
        )

    def test_get_legacy_edit_link_submission_as_owner(self):
        """
        someuser is the owner of the project.
        someuser can retrieve enketo edit link
        """
        response = self.client.get(self.submission_url_legacy, {'format': 'json'})
        assert response.status_code == status.HTTP_200_OK

        expected_response = {
            'url': 'http://server.mock/enketo/{}'.format(self.submission['_id'])
        }
        assert response.data == expected_response

    def test_get_edit_link_submission_as_owner(self):
        """
        someuser is the owner of the project.
        someuser can retrieve enketo edit link
        """
        response = self.client.get(self.submission_url, {'format': 'json'})
        assert response.status_code == status.HTTP_200_OK

        url = f"http://server.mock/enketo/{self.submission['_id']}"
        expected_response = {'url': url}
        self.assertEqual(response.data, expected_response)

    def test_get_edit_link_submission_as_anonymous(self):
        """
        someuser is the owner of the project.
        The project is not shared publicly.
        anonymous cannot view the project, therefore cannot edit data.
        someuser's data existence should not be revealed.
        """
        self.client.logout()
        response = self.client.get(self.submission_url, {'format': 'json'})
        assert response.status_code == status.HTTP_404_NOT_FOUND

    def test_get_edit_link_submission_not_shared_as_anotheruser(self):
        """
        someuser is the owner of the project.
        The project is not shared with anyone.
        anotheruser cannot view the project, therefore cannot edit data.
        someuser's data existence should not be revealed.
        """
        self._log_in_as_another_user()
        response = self.client.get(self.submission_url, {'format': 'json'})
        assert response.status_code == status.HTTP_404_NOT_FOUND

    def test_cannot_get_edit_link_submission_shared_with_view_as_anotheruser(self):
        """
        someuser is the owner of the project.
        anotheruser can only view the project, therefore they cannot edit data.
        someuser's data existence should not be revealed.
        """
        self.asset.assign_perm(self.anotheruser, PERM_VIEW_SUBMISSIONS)
        self._log_in_as_another_user()
        response = self.client.get(self.submission_url, {'format': 'json'})

        # FIXME if anotheruser has view permissions, they should receive a 403
        assert response.status_code == status.HTTP_404_NOT_FOUND

    def test_get_edit_link_submission_shared_with_edit_as_anotheruser(self):
        """
        someuser is the owner of the project.
        anotheruser has 'change_submissions' permissions.
        anotheruser can retrieve enketo edit link
        """
        self.asset.assign_perm(self.anotheruser, PERM_CHANGE_SUBMISSIONS)
        self._log_in_as_another_user()
        response = self.client.get(self.submission_url, {'format': 'json'})
        assert response.status_code == status.HTTP_200_OK

    def test_get_edit_link_with_partial_perms_as_anotheruser(self):
        """
        someuser is the owner of the project.
        anotheruser has partial permissions on someuser's data
        anotheruser can only view/edit their own data
        """
        self._log_in_as_another_user()
        partial_perms = {
            PERM_CHANGE_SUBMISSIONS: [{'_submitted_by': 'anotheruser'}]
        }

        # Allow anotheruser to edit their own data
        self.asset.assign_perm(
            self.anotheruser,
            PERM_PARTIAL_SUBMISSIONS,
            partial_perms=partial_perms,
        )

        # Try first submission submitted by unknown
        submission = self.get_random_submission(self.asset.owner)
        url = reverse(
            self._get_endpoint('submission-edit'),
            kwargs={
                'parent_lookup_asset': self.asset.uid,
                'pk': submission['_id'],
            },
        )
        response = self.client.get(url, {'format': 'json'})
        self.assertEqual(response.status_code, status.HTTP_403_FORBIDDEN)

        # Try second submission submitted by anotheruser
        submission = self.get_random_submission(self.anotheruser)
        url = reverse(
            self._get_endpoint('submission-edit'),
            kwargs={
                'parent_lookup_asset': self.asset.uid,
                'pk': submission['_id'],
            },
        )
        response = self.client.get(url, {'format': 'json'})
        self.assertEqual(response.status_code, status.HTTP_200_OK)
        url = f"http://server.mock/enketo/{submission['_id']}"
        expected_response = {'url': url}
        self.assertEqual(response.data, expected_response)


class SubmissionViewApiTests(BaseSubmissionTestCase):

    def setUp(self):
        super().setUp()
        self.submission = self.get_random_submission(self.asset.owner)
        self.submission_view_link_url = reverse(
            'submission-enketo-view',
            kwargs={
                'parent_lookup_asset': self.asset.uid,
                'pk': self.submission['_id'],
                'action_': 'view'
            },
        )

    def test_get_view_link_submission_as_owner(self):
        """
        someuser is the owner of the project.
        someuser can get enketo view link
        """
        response = self.client.get(self.submission_view_link_url, {'format': 'json'})
        assert response.status_code == status.HTTP_200_OK

        expected_response = {
            'url': 'http://server.mock/enketo/{}'.format(self.submission['_id'])
        }
        assert response.data == expected_response

    def test_get_view_link_submission_as_anonymous(self):
        """
        someuser is the owner of the project.
        The project is not shared publicly.
        anonymous cannot view the project, therefore cannot retrieve enketo link.
        someuser's data existence should not be revealed.
        """
        self.client.logout()
        response = self.client.get(self.submission_view_link_url, {'format': 'json'})
        assert response.status_code == status.HTTP_404_NOT_FOUND

    def test_cannot_get_view_link_submission_not_shared_as_anotheruser(self):
        """
        someuser is the owner of the project.
        The project is not shared.
        anotheruser cannot view the project, therefore cannot retrieve enketo link.
        someuser's data existence should not be revealed.
        """
        self._log_in_as_another_user()
        response = self.client.get(self.submission_view_link_url, {'format': 'json'})
        assert response.status_code == status.HTTP_404_NOT_FOUND

    def test_get_view_link_submission_shared_with_view_only_as_anotheruser(self):
        """
        someuser is the owner of the project.
        anotheruser has 'view_submissions' permissions.
        anotheruser can retrieve enketo view link.
        """
        self.asset.assign_perm(self.anotheruser, PERM_VIEW_SUBMISSIONS)
        self._log_in_as_another_user()
        response = self.client.get(self.submission_view_link_url, {'format': 'json'})
        assert response.status_code == status.HTTP_200_OK

    # FIXME when merging kpi#3358
    def test_get_view_link_with_partial_perms_as_anotheruser(self):
        """
        someuser is the owner of the project.
        anotheruser has partial view permissions on someuser's data
        anotheruser can only view their own data
        """
        self._log_in_as_another_user()
        partial_perms = {
            PERM_VIEW_SUBMISSIONS: [{'_submitted_by': 'anotheruser'}]
        }

        # Allow anotheruser to view their own data
        self.asset.assign_perm(
            self.anotheruser,
            PERM_PARTIAL_SUBMISSIONS,
            partial_perms=partial_perms,
        )

        # Try first submission submitted by unknown
        submission = self.get_random_submission(self.asset.owner)
        url = reverse(
<<<<<<< HEAD
            self._get_endpoint('submission-enketo-edit'),
=======
            self._get_endpoint('submission-enketo-view'),
>>>>>>> c2e923e9
            kwargs={
                'parent_lookup_asset': self.asset.uid,
                'pk': submission['_id'],
                'action': 'view'
            },
        )

        response = self.client.get(url, {'format': 'json'})
        self.assertEqual(response.status_code, status.HTTP_403_FORBIDDEN)

        # Try second submission submitted by anotheruser
        submission = self.get_random_submission(self.anotheruser)
        url = reverse(
<<<<<<< HEAD
            self._get_endpoint('submission-enketo-edit'),
=======
            self._get_endpoint('submission-enketo-view'),
>>>>>>> c2e923e9
            kwargs={
                'parent_lookup_asset': self.asset.uid,
                'pk': self.submission['_id'],
                'action': 'view'
            },
        )
        response = self.client.get(url, {'format': 'json'})
        self.assertEqual(response.status_code, status.HTTP_200_OK)
        url = f"http://server.mock/enketo/{submission['_id']}"
        expected_response = {'url': url}
        self.assertEqual(response.data, expected_response)


class SubmissionDuplicateApiTests(BaseSubmissionTestCase):

    def setUp(self):
        super().setUp()
        current_time = datetime.now(tz=pytz.UTC).isoformat('T', 'milliseconds')
        # TODO: also test a submission that's missing `start` or `end`; see
        # #3054. Right now that would be useless, though, because the
        # MockDeploymentBackend doesn't use XML at all and won't fail if an
        # expected field is missing
        for submission in self.submissions:
            submission['start'] = current_time
            submission['end'] = current_time

        self.asset.deployment.mock_submissions(self.submissions)

        self.submission = self.get_random_submission(self.asset.owner)
        self.submission_url = reverse(
            self._get_endpoint('submission-duplicate'),
            kwargs={
                'parent_lookup_asset': self.asset.uid,
                'pk': self.submission['_id'],
            },
        )

    def _check_duplicate(self, response, submission: dict = None):
        """
        Given `submission`, the source submission, and `response`, as returned
        by a request to duplicate `submission`, verify that the new, duplicate
        submission has the expected attributes
        """
        submission = submission if submission else self.submission
        duplicate_submission = response.data

        expected_next_id = max((sub['_id'] for sub in self.submissions)) + 1
        assert submission['_id'] != duplicate_submission['_id']
        assert duplicate_submission['_id'] == expected_next_id
        assert submission['meta/instanceID'] != duplicate_submission['meta/instanceID']
        assert submission['start'] != duplicate_submission['start']
        assert submission['end'] != duplicate_submission['end']

    def test_duplicate_submission_as_owner_allowed(self):
        """
        someuser is the owner of the project.
        someuser is allowed to duplicate their own data
        """
        response = self.client.post(self.submission_url, {'format': 'json'})
        assert response.status_code == status.HTTP_201_CREATED
        self._check_duplicate(response)

    def test_duplicate_submission_as_anotheruser_not_allowed(self):
        """
        someuser is the owner of the project.
        The project is not shared with anyone.
        anotheruser has no access to someuser's data and someuser's data existence
        should not be revealed.
        """
        self._log_in_as_another_user()
        response = self.client.post(self.submission_url, {'format': 'json'})
        assert response.status_code == status.HTTP_404_NOT_FOUND

    def test_duplicate_submission_as_anonymous_not_allowed(self):
        """
        someuser is the owner of the project.
        The project is not shared with anyone.
        anonymous has no access to someuser's data and someuser's data existence
        should not be revealed.
        """
        self.client.logout()
        response = self.client.post(self.submission_url, {'format': 'json'})
        assert response.status_code == status.HTTP_404_NOT_FOUND

    def test_cannot_duplicate_submission_as_anotheruser_with_view_perm(self):
        """
        someuser is the owner of the project.
        The project is shared with anotheruser.
        anotheruser has only view submissions permission, therefore cannot
        edit/duplicate someuser's data.
        """
        self.asset.assign_perm(self.anotheruser, PERM_VIEW_SUBMISSIONS)
        self._log_in_as_another_user()
        response = self.client.post(self.submission_url, {'format': 'json'})
        assert response.status_code == status.HTTP_403_FORBIDDEN

    def test_duplicate_submission_as_anotheruser_with_change_perm_allowed(self):
        """
        someuser is the owner of the project.
        The project is shared with anotheruser.
        anotheruser has edit submissions permission. They can edit/duplicate
        someuser's data.
        """
        self.asset.assign_perm(self.anotheruser, PERM_CHANGE_SUBMISSIONS)
        self._log_in_as_another_user()
        response = self.client.post(self.submission_url, {'format': 'json'})
        assert response.status_code == status.HTTP_201_CREATED
        self._check_duplicate(response)

    def test_cannot_duplicate_submission_as_anotheruser_with_view_add_perms(self):
        """
        someuser is the owner of the project.
        The project is shared with anotheruser.
        anotheruser has view and add submissions permissions.
        Change and Add submission permissions are needed to duplicate.
        They cannot duplicate someuser's data.
        """
        for perm in [PERM_VIEW_SUBMISSIONS, PERM_ADD_SUBMISSIONS]:
            self.asset.assign_perm(self.anotheruser, perm)
        self._log_in_as_another_user()
        response = self.client.post(self.submission_url, {'format': 'json'})
        assert response.status_code == status.HTTP_403_FORBIDDEN

    def test_duplicate_submission_as_anotheruser_with_partial_perms(self):
        """
        someuser is the owner of the project.
        The project is partially shared with anotheruser.
        anotheruser has partial change submissions permissions.
        They can edit/duplicate their own data only.
        """
        self._log_in_as_another_user()

        partial_perms = {
            PERM_CHANGE_SUBMISSIONS: [{'_submitted_by': 'anotheruser'}]
        }

        # Allow anotheruser to duplicate someuser's data
        self.asset.assign_perm(
            self.anotheruser,
            PERM_PARTIAL_SUBMISSIONS,
            partial_perms=partial_perms,
        )

        # Try first submission submitted by unknown
        submission = self.get_random_submission(self.asset.owner)
        url = reverse(
            self._get_endpoint('submission-duplicate'),
            kwargs={
                'parent_lookup_asset': self.asset.uid,
                'pk': submission['_id'],
            },
        )
        response = self.client.post(url, {'format': 'json'})
        self.assertEqual(response.status_code, status.HTTP_403_FORBIDDEN)

        # Try second submission submitted by anotheruser
        submission = self.get_random_submission(self.anotheruser)
        url = reverse(
            self._get_endpoint('submission-duplicate'),
            kwargs={
                'parent_lookup_asset': self.asset.uid,
                'pk': submission['_id'],
            },
        )
        response = self.client.post(url, {'format': 'json'})
        self.assertEqual(response.status_code, status.HTTP_201_CREATED)
        self._check_duplicate(response, submission)


class BulkUpdateSubmissionsApiTests(BaseSubmissionTestCase):

    def setUp(self):
        super().setUp()
        self.submission_url = reverse(
            self._get_endpoint('submission-bulk'),
            kwargs={
                'parent_lookup_asset': self.asset.uid,
            },
        )

        random_submissions = self.get_random_submissions(self.asset.owner, 3)
        self.updated_submission_data = {
            'submission_ids': [rs['_id'] for rs in random_submissions],
            'data': {
                'q1': '🕺',
            },
        }

        self.submitted_payload = {
            'payload': self.updated_submission_data
        }

    def _check_bulk_update(self, response):
        submission_ids = self.updated_submission_data['submission_ids']
        # Check that the number of ids given matches the number of successful
        assert len(submission_ids) == response.data['successes']

    def test_bulk_update_submissions_allowed_as_owner(self):
        """
        someuser is the owner of the project.
        someuser can bulk update their own data.
        """
        response = self.client.patch(
            self.submission_url, data=self.submitted_payload, format='json'
        )
        assert response.status_code == status.HTTP_200_OK
        self._check_bulk_update(response)

    def test_cannot_bulk_update_submissions_as_anotheruser(self):
        """
        someuser is the owner of the project.
        The project is not shared with anyone.
        anotheruser cannot access someuser's data.
        someuser's data existence should not be revealed.
        """
        self._log_in_as_another_user()
        response = self.client.patch(
            self.submission_url, data=self.submitted_payload, format='json'
        )
        assert response.status_code == status.HTTP_404_NOT_FOUND

    def test_cannot_bulk_update_submissions_as_anonymous(self):
        """
        someuser is the owner of the project.
        The project is not shared with anyone.
        anonymous cannot access someuser's data.
        someuser's data existence should not be revealed.
        """
        self.client.logout()
        response = self.client.patch(
            self.submission_url, data=self.submitted_payload, format='json'
        )
        assert response.status_code == status.HTTP_404_NOT_FOUND

    def test_cannot_bulk_update_submissions_as_anotheruser_with_view_perm(self):
        """
        someuser is the owner of the project.
        The project is shared with anotheruser
        anotheruser can only view someuser's data, therefore they cannot bulk
        update someuser's data
        """
        self.asset.assign_perm(self.anotheruser, PERM_VIEW_SUBMISSIONS)
        self._log_in_as_another_user()
        response = self.client.patch(
            self.submission_url, data=self.submitted_payload, format='json'
        )
        assert response.status_code == status.HTTP_403_FORBIDDEN

    def test_bulk_update_submissions_as_anotheruser_with_change_perm(self):
        """
        someuser is the owner of the project.
        The project is shared with anotheruser
        anotheruser can edit view someuser's data
        """
        self.asset.assign_perm(self.anotheruser, PERM_CHANGE_SUBMISSIONS)
        self._log_in_as_another_user()
        response = self.client.patch(
            self.submission_url, data=self.submitted_payload, format='json'
        )
        assert response.status_code == status.HTTP_200_OK
        self._check_bulk_update(response)

    def test_bulk_update_submissions_as_anotheruser_with_partial_perms(self):
        """
        someuser is the owner of the project.
        The project is partially shared with anotheruser
        anotheruser can only edit their own data.
        """
        self._log_in_as_another_user()

        # Allow anotheruser to update their own data
        partial_perms = {
            PERM_CHANGE_SUBMISSIONS: [{'_submitted_by': 'anotheruser'}]
        }

        self.asset.assign_perm(
            self.anotheruser,
            PERM_PARTIAL_SUBMISSIONS,
            partial_perms=partial_perms,
        )

        # Try to update all submissions, but anotheruser is allowed to update
        # their own submissions only.
        response = self.client.patch(
            self.submission_url, data=self.submitted_payload, format='json'
        )
        assert response.status_code == status.HTTP_403_FORBIDDEN

        # Update some of another's submissions
        random_submissions = self.get_random_submissions(self.anotheruser, 3)
        self.updated_submission_data['submission_ids'] = [
            rs['_id'] for rs in random_submissions
        ]
        response = self.client.patch(
            self.submission_url, data=self.submitted_payload, format='json'
        )
        assert response.status_code == status.HTTP_200_OK
        self._check_bulk_update(response)


class SubmissionValidationStatusApiTests(BaseSubmissionTestCase):

    def setUp(self):
        super().setUp()
        self.submission = self.get_random_submission(self.asset.owner)
        self.validation_status_url = (
            self._deployment.get_submission_validation_status_url(
                self.submission['_id']
            )
        )

    def test_retrieve_status_as_owner(self):
        """
        someuser is the owner of the project.
        someuser can retrieve status of their own submissions
        """
        response = self.client.get(self.validation_status_url)
        self.assertEqual(response.status_code, status.HTTP_200_OK)
        self.assertEqual(response.data, self.submission.get("_validation_status"))

    def test_cannot_retrieve_status_of_not_shared_submission_as_anotheruser(self):
        """
        someuser is the owner of the project.
        The project is not shared with anyone.
        anotheruser has no access to someuser's data.
        someuser's data existence should not be revealed.
        """
        self._log_in_as_another_user()
        response = self.client.get(self.validation_status_url)
        self.assertEqual(response.status_code, status.HTTP_404_NOT_FOUND)

    def test_retrieve_status_of_shared_submission_as_anotheruser(self):
        """
        someuser is the owner of the project.
        The project is shared with anotheruser.
        anotheruser has view submissions permissions on someuser's data.
        anotheruser can view validation status of submissions.
        """
        self.asset.assign_perm(self.anotheruser, PERM_VIEW_SUBMISSIONS)
        self._log_in_as_another_user()
        response = self.client.get(self.validation_status_url)
        self.assertEqual(response.status_code, status.HTTP_200_OK)
        self.assertEqual(response.data, self.submission.get("_validation_status"))

    def test_cannot_retrieve_status_of_shared_submission_as_anonymous(self):
        """
        someuser is the owner of the project.
        The project is not shared with anyone.
        anonymous has no access to someuser's data.
        someuser's data existence should not be revealed.
        """
        self.client.logout()
        response = self.client.get(self.validation_status_url)
        self.assertEqual(response.status_code, status.HTTP_404_NOT_FOUND)

    def test_delete_status_as_owner(self):
        """
        someuser is the owner of the project.
        someuser can delete the validation status of submissions
        """
        response = self.client.delete(self.validation_status_url)
        self.assertEqual(response.status_code, status.HTTP_204_NO_CONTENT)

        # Ensure delete worked.
        response = self.client.get(self.validation_status_url)
        self.assertEqual(response.status_code, status.HTTP_200_OK)
        self.assertEqual(response.data, {})

    def test_cannot_delete_status_of_not_shared_submission_as_anotheruser(self):
        """
        someuser is the owner of the project.
        The project is not shared with anyone.
        anotheruser has no access to someuser's data, therefore cannot delete
        validation status.
        someuser's data existence should not be revealed.
        """
        self._log_in_as_another_user()
        response = self.client.delete(self.validation_status_url)
        self.assertEqual(response.status_code, status.HTTP_404_NOT_FOUND)

    def test_delete_status_of_shared_submission_as_anotheruser(self):
        """
        someuser is the owner of the project.
        The project is shared with anotheruser
        anotheruser has validate submission permission.
        anotheruser can delete validation status of the project.
        """
        self.asset.assign_perm(self.anotheruser, PERM_VALIDATE_SUBMISSIONS)
        self._log_in_as_another_user()
        response = self.client.delete(self.validation_status_url)
        self.assertEqual(response.status_code, status.HTTP_204_NO_CONTENT)

        # Ensure delete worked.
        response = self.client.get(self.validation_status_url)
        self.assertEqual(response.status_code, status.HTTP_200_OK)
        self.assertEqual(response.data, {})

    def test_cannot_delete_status_of_not_shared_submission_as_anonymous(self):
        """
        someuser is the owner of the project.
        The project is not shared with anyone.
        anonymous cannot change validation statuses.
        someuser's data existence should not be revealed.
        """
        self.client.logout()
        response = self.client.delete(self.validation_status_url)
        self.assertEqual(response.status_code, status.HTTP_404_NOT_FOUND)

    def test_edit_status_as_owner(self):
        """
        someuser is the owner of the project.
        someuser can update validation status.
        """
        data = {
            'validation_status.uid': 'validation_status_not_approved'
        }
        response = self.client.patch(self.validation_status_url, data=data)
        self.assertEqual(response.status_code, status.HTTP_200_OK)

        # Ensure update worked.
        response = self.client.get(self.validation_status_url)
        self.assertEqual(response.status_code, status.HTTP_200_OK)
        self.assertEqual(response.data['by_whom'], 'someuser')
        self.assertEqual(response.data['uid'], data['validation_status.uid'])

    def test_cannot_edit_status_of_not_shared_submission_as_anotheruser(self):
        """
        someuser is the owner of the project.
        The project is not shared with anyone.
        anotheruser has no access to someuser's submissions and therefore, cannot
        validate them.
        someuser's data existence should not be revealed.
        """
        self._log_in_as_another_user()
        response = self.client.patch(self.validation_status_url)
        self.assertEqual(response.status_code, status.HTTP_404_NOT_FOUND)

    def test_edit_status_of_shared_submission_as_anotheruser(self):
        """
        someuser is the owner of the project.
        The project is shared with anotheruser.
        anotheruser has validate submission permission.
        anotheruser can edit validation status of the project.
        """
        self.asset.assign_perm(self.anotheruser, PERM_VALIDATE_SUBMISSIONS)
        self._log_in_as_another_user()
        data = {
            'validation_status.uid': 'validation_status_not_approved'
        }
        response = self.client.patch(self.validation_status_url, data=data)
        self.assertEqual(response.status_code, status.HTTP_200_OK)

        # Ensure update worked.
        response = self.client.get(self.validation_status_url)
        self.assertEqual(response.status_code, status.HTTP_200_OK)
        self.assertEqual(response.data['by_whom'], 'anotheruser')
        self.assertEqual(response.data['uid'], data['validation_status.uid'])

    def test_cannot_edit_status_of_not_shared_submission_as_anonymous(self):
        """
        someuser is the owner of the project.
        The project is not shared with anyone.
        anonymous has no access to someuser's submissions and therefore, cannot
        validate them.
        someuser's data existence should not be revealed.
        """
        self.client.logout()
        response = self.client.patch(self.validation_status_url)
        self.assertEqual(response.status_code, status.HTTP_404_NOT_FOUND)

    def test_edit_status_with_partial_perms_as_anotheruser(self):
        """
        someuser is the owner of the project.
        anotheruser has partial access to someuser's data.
        anotheruser can only view and validate their data.
        """
        self._log_in_as_another_user()
        partial_perms = {
            PERM_VALIDATE_SUBMISSIONS: [{'_submitted_by': 'anotheruser'}]
        }
        # Allow anotheruser to validate someuser's data
        self.asset.assign_perm(self.anotheruser, PERM_PARTIAL_SUBMISSIONS,
                               partial_perms=partial_perms)
        data = {
            'validation_status.uid': 'validation_status_not_approved'
        }

        # Try first submission submitted by unknown
        submission = self.submissions_submitted_by_unknown[0]
        url = (
            self._deployment.get_submission_validation_status_url(
                submission['_id']
            )
        )
        response = self.client.patch(url, data=data)
        self.assertEqual(response.status_code, status.HTTP_403_FORBIDDEN)

        # Try second submission submitted by anotheruser
        submission = self.submissions_submitted_by_anotheruser[0]
        url = (
            self._deployment.get_submission_validation_status_url(
                submission['_id']
            )
        )
        response = self.client.patch(url, data=data)
        self.assertEqual(response.status_code, status.HTTP_200_OK)

        # Ensure update worked.
        response = self.client.get(url)
        self.assertEqual(response.status_code, status.HTTP_200_OK)
        self.assertEqual(response.data['by_whom'], 'anotheruser')
        self.assertEqual(response.data['uid'], data['validation_status.uid'])


class SubmissionValidationStatusesApiTests(BaseSubmissionTestCase):

    def setUp(self):
        super().setUp()
        for submission in self.submissions:
            submission['_validation_status']['uid'] = 'validation_status_not_approved'
        self.asset.deployment.mock_submissions(self.submissions)
        self.validation_statuses_url = reverse(
            self._get_endpoint('submission-validation-statuses'),
            kwargs={'parent_lookup_asset': self.asset.uid, 'format': 'json'},
        )
        self.submission_list_url = reverse(
            self._get_endpoint('submission-list'),
            kwargs={'parent_lookup_asset': self.asset.uid, 'format': 'json'},
        )

    def test_delete_all_status_as_owner(self):
        """
        someuser is the owner of the project.
        someuser can bulk delete the status of all their submissions.
        """
        data = {
            'payload': {
                'validation_status.uid': None,
            }
        }
        response = self.client.delete(self.validation_statuses_url,
                                      data=data,
                                      format='json')
        # `confirm` must be sent within the payload (when all submissions are
        # modified). Otherwise, a ValidationError is raised
        self.assertEqual(response.status_code, status.HTTP_400_BAD_REQUEST)

        data['payload']['confirm'] = True
        response = self.client.delete(self.validation_statuses_url,
                                      data=data,
                                      format='json')
        self.assertEqual(response.status_code, status.HTTP_200_OK)
        count = self._deployment.calculated_submission_count(self.someuser)
        expected_response = {'detail': f'{count} submissions have been updated'}
        self.assertEqual(response.data, expected_response)

        # Ensure update worked.
        response = self.client.get(self.submission_list_url)
        for submission in response.data['results']:
            self.assertEqual(submission['_validation_status'], {})

    def test_delete_some_statuses_as_owner(self):
        """
        someuser is the owner of the project.
        someuser can bulk delete the status of some of their submissions.
        """
        submission_id = 1
        data = {
            'payload': {
                'validation_status.uid': None,
                'submission_ids': [submission_id]
            }
        }
        response = self.client.delete(self.validation_statuses_url,
                                      data=data,
                                      format='json')
        self.assertEqual(response.status_code, status.HTTP_200_OK)
        count = self._deployment.calculated_submission_count(
            self.someuser, submission_ids=[submission_id]
        )
        expected_response = {'detail': f'{count} submissions have been updated'}
        self.assertEqual(response.data, expected_response)

        # Ensure update worked.
        response = self.client.get(self.submission_list_url)
        for submission in response.data['results']:
            if submission['_id'] == submission_id:
                self.assertEqual(submission['_validation_status'], {})
            else:
                self.assertNotEqual(submission['_validation_status'], {})

        # TODO Test with `query` when Mockbackend support Mongo queries

    def test_delete_status_of_not_shared_submissions_as_anotheruser(self):
        """
        someuser is the owner of the project.
        The project is not shared with anyone.
        anotheruser has no access to someuser's submissions and therefore, cannot
        bulk delete the validation status of them.
        someuser's data existence should not be revealed.
        """
        self._log_in_as_another_user()
        data = {
            'payload': {
                'validation_status.uid': None,
                'confirm': True,
            }
        }
        response = self.client.delete(self.validation_statuses_url,
                                      data=data,
                                      format='json')

        self.assertEqual(response.status_code, status.HTTP_404_NOT_FOUND)

    def test_delete_status_of_shared_submissions_as_anotheruser(self):
        """
        someuser is the owner of the project.
        The project is shared with anotheruser.
        anotheruser can bulk delete all someuser's submission validation statues
        at once
        """

        self.asset.assign_perm(self.anotheruser, PERM_VALIDATE_SUBMISSIONS)
        self._log_in_as_another_user()
        data = {
            'payload': {
                'validation_status.uid': None,
                'confirm': True,
            }
        }
        response = self.client.delete(self.validation_statuses_url,
                                      data=data,
                                      format='json')

        self.assertEqual(response.status_code, status.HTTP_200_OK)
        count = self._deployment.calculated_submission_count(self.anotheruser)
        expected_response = {'detail': f'{count} submissions have been updated'}
        self.assertEqual(response.data, expected_response)

        # Ensure update worked.
        response = self.client.get(self.submission_list_url)
        for submission in response.data['results']:
            self.assertEqual(submission['_validation_status'], {})

    def test_delete_all_statuses_as_anonymous(self):
        """
        someuser is the owner of the project.
        The project is not shared with anyone.
        anonymous has no access to someuser's submissions and therefore, cannot
        bulk delete the validation status of them.
        someuser's data existence should not be revealed.
        """
        self.client.logout()
        data = {
            'payload': {
                'validation_status.uid': None,
                'confirm': True,
            }
        }
        response = self.client.delete(self.validation_statuses_url,
                                      data=data,
                                      format='json')

        self.assertEqual(response.status_code, status.HTTP_404_NOT_FOUND)

    def test_edit_all_submission_validation_statuses_as_owner(self):
        """
        someuser is the owner of the project.
        someuser can edit all validation statuses at once.
        `confirm=true` must be sent when the request alters all the submissions
        at once.
        """
        data = {
            'payload': {
                'validation_status.uid': 'validation_status_approved',
            }
        }
        response = self.client.patch(self.validation_statuses_url,
                                     data=data,
                                     format='json')
        # `confirm` must be sent within payload (when all submissions are
        # modified). Otherwise, a ValidationError is raised
        self.assertEqual(response.status_code, status.HTTP_400_BAD_REQUEST)

        data['payload']['confirm'] = True
        response = self.client.patch(self.validation_statuses_url,
                                     data=data,
                                     format='json')
        self.assertEqual(response.status_code, status.HTTP_200_OK)
        count = self._deployment.calculated_submission_count(self.someuser)
        expected_response = {'detail': f'{count} submissions have been updated'}
        self.assertEqual(response.data, expected_response)

        # Ensure update worked.
        response = self.client.get(self.submission_list_url)
        for submission in response.data['results']:
            validation_status = submission['_validation_status']
            self.assertEqual(validation_status['by_whom'], 'someuser')
            self.assertEqual(
                validation_status['uid'], data['payload']['validation_status.uid']
            )

    def test_edit_some_submission_validation_statuses_as_owner(self):
        """
        someuser is the owner of the project.
        someuser can edit some validation statuses at once.
        """
        submission_id = 1
        data = {
            'payload': {
                'validation_status.uid': 'validation_status_approved',
                'submission_ids': [submission_id]
            }
        }
        response = self.client.patch(self.validation_statuses_url,
                                     data=data,
                                     format='json')
        self.assertEqual(response.status_code, status.HTTP_200_OK)
        count = self._deployment.calculated_submission_count(
            self.someuser, submission_ids=[submission_id]
        )
        expected_response = {'detail': f'{count} submissions have been updated'}
        self.assertEqual(response.data, expected_response)

        # Ensure update worked.
        response = self.client.get(self.submission_list_url)
        for submission in response.data['results']:
            validation_status = submission['_validation_status']
            if submission['_id'] == submission_id:
                self.assertEqual(validation_status['by_whom'], 'someuser')
                self.assertEqual(
                    validation_status['uid'],
                    data['payload']['validation_status.uid']
                )
            else:
                self.assertNotEqual(
                    validation_status['uid'],
                    data['payload']['validation_status.uid']
                )

    def test_cannot_edit_submission_validation_statuses_not_shared_as_anotheruser(self):
        """
        someuser is the owner of the project.
        The project is not shared with anyone.
        anotheruser has no access to someuser's submissions and therefore, cannot
        bulk edit the validation status of them.
        someuser's data existence should not be revealed.
        """
        self._log_in_as_another_user()
        data = {
            'payload': {
                'validation_status.uid': 'validation_status_approved',
                'confirm': True,
            }
        }
        response = self.client.patch(self.validation_statuses_url,
                                     data=data,
                                     format='json')
        self.assertEqual(response.status_code, status.HTTP_404_NOT_FOUND)

    def test_edit_submission_validation_statuses_as_anotheruser(self):
        """
        someuser is the owner of the project.
        The project is shared with anotheruser.
        anotheruser has validate submissions permissions and therefore, can
        bulk edit all the validation status of them at once.
        `confirm=true` must be sent when the request alters all the submissions
        at once.
        """
        self.asset.assign_perm(self.anotheruser, PERM_VALIDATE_SUBMISSIONS)
        self._log_in_as_another_user()
        data = {
            'payload': {
                'validation_status.uid': 'validation_status_approved',
                'confirm': True,
            }
        }
        response = self.client.patch(self.validation_statuses_url,
                                     data=data,
                                     format='json')

        self.assertEqual(response.status_code, status.HTTP_200_OK)
        count = self._deployment.calculated_submission_count(
            self.anotheruser)
        expected_response = {'detail': f'{count} submissions have been updated'}
        self.assertEqual(response.data, expected_response)

        # Ensure update worked.
        response = self.client.get(self.submission_list_url)
        for submission in response.data['results']:
            validation_status = submission['_validation_status']
            self.assertEqual(validation_status['by_whom'], 'anotheruser')
            self.assertEqual(
                validation_status['uid'],
                data['payload']['validation_status.uid']
            )

    def test_cannot_edit_submission_validation_statuses_as_anonymous(self):
        """
        someuser is the owner of the project.
        The project is not shared with anyone.
        anotheruser has no access to someuser's submissions and therefore, cannot
        bulk edit the validation status of them.
        someuser's data existence should not be revealed.
        """
        self.client.logout()
        data = {
            'payload': {
                'validation_status.uid': 'validation_status_approved',
                'confirm': True,
            }
        }
        response = self.client.patch(self.validation_statuses_url,
                                     data=data,
                                     format='json')
        self.assertEqual(response.status_code, status.HTTP_404_NOT_FOUND)

    def test_edit_all_submission_validation_statuses_with_partial_perms_as_anotheruser(self):
        """
        someuser is the owner of the project.
        The project is partially shared with anotheruser.
        anotheruser can only validate their own data.
        `confirm=true` must be sent when the request alters all their submissions
        at once.
        """
        self._log_in_as_another_user()
        partial_perms = {
            PERM_VALIDATE_SUBMISSIONS: [
                {'_submitted_by': 'anotheruser'}]
        }
        # Allow anotheruser to validate their own data
        self.asset.assign_perm(self.anotheruser, PERM_PARTIAL_SUBMISSIONS,
                               partial_perms=partial_perms)
        data = {
            'payload': {
                'validation_status.uid': 'validation_status_approved',
                'confirm': True,
            }
        }

        # Update all submissions anotheruser is allowed to edit
        response = self.client.patch(self.validation_statuses_url,
                                     data=data,
                                     format='json')
        self.assertEqual(response.status_code, status.HTTP_200_OK)

        count = self._deployment.calculated_submission_count(
            self.anotheruser)
        expected_response = {'detail': f'{count} submissions have been updated'}
        self.assertEqual(response.data, expected_response)

        # Get all submissions and ensure only the ones that anotheruser is
        # allowed to edit have been modified
        self.client.logout()
        self.client.login(username="someuser", password="someuser")
        response = self.client.get(self.submission_list_url)
        for submission in response.data['results']:
            validation_status = submission['_validation_status']
            if submission['_submitted_by'] == 'anotheruser':
                self.assertEqual(validation_status['by_whom'], 'anotheruser')
                self.assertEqual(
                    validation_status['uid'],
                    data['payload']['validation_status.uid']
                )
            else:
                self.assertNotEqual(validation_status['by_whom'], 'anotheruser')
                self.assertNotEqual(
                    validation_status['uid'],
                    data['payload']['validation_status.uid']
                )

    def test_edit_some_submission_validation_statuses_with_partial_perms_as_anotheruser(self):
        """
        someuser is the owner of the project.
        The project is partially shared with anotheruser.
        anotheruser can only validate their own data.
        """
        self._log_in_as_another_user()
        partial_perms = {
            PERM_VALIDATE_SUBMISSIONS: [
                {'_submitted_by': 'anotheruser'}]
        }
        # Allow anotheruser to validate their own data
        self.asset.assign_perm(self.anotheruser, PERM_PARTIAL_SUBMISSIONS,
                               partial_perms=partial_perms)

        random_submissions = self.get_random_submissions(self.asset.owner, 3)
        data = {
            'payload': {
                'validation_status.uid': 'validation_status_approved',
                'submission_ids': [
                    rs['_id'] for rs in random_submissions
                ]
            }
        }

        # Try first submission submitted by unknown
        response = self.client.patch(self.validation_statuses_url,
                                     data=data,
                                     format='json')
        self.assertEqual(response.status_code, status.HTTP_403_FORBIDDEN)

        # Try 2nd submission submitted by anotheruser
        random_submissions = self.get_random_submissions(self.anotheruser, 3)
        data['payload']['submission_ids'] = [
            rs['_id'] for rs in random_submissions
        ]
        response = self.client.patch(self.validation_statuses_url,
                                     data=data,
                                     format='json')
        self.assertEqual(response.status_code, status.HTTP_200_OK)

        count = self._deployment.calculated_submission_count(
            self.anotheruser, submission_ids=data['payload']['submission_ids'])
        expected_response = {'detail': f'{count} submissions have been updated'}
        self.assertEqual(response.data, expected_response)

        # Get all submissions and ensure only the ones that anotheruser is
        # allowed to edit have been modified
        self.client.logout()
        self.client.login(username="someuser", password="someuser")
        response = self.client.get(self.submission_list_url)
        for submission in response.data['results']:
            validation_status = submission['_validation_status']
            if submission['_id'] in data['payload']['submission_ids']:
                self.assertEqual(validation_status['by_whom'], 'anotheruser')
                self.assertEqual(
                    validation_status['uid'],
                    data['payload']['validation_status.uid']
                )
            else:
                self.assertNotEqual(validation_status['by_whom'], 'anotheruser')
                self.assertNotEqual(
                    validation_status['uid'],
                    data['payload']['validation_status.uid']
                )

        # TODO Test with `query` when Mockbackend support Mongo queries


class SubmissionGeoJsonApiTests(BaseTestCase):

    fixtures = ["test_data"]

    URL_NAMESPACE = ROUTER_URL_NAMESPACE

    def setUp(self):
        self.client.login(username="someuser", password="someuser")
        self.someuser = User.objects.get(username="someuser")
        self.asset = a = Asset()
        a.name = 'Two points and one text'
        a.owner = self.someuser
        a.asset_type = 'survey'
        a.content = {'survey': [
            {'name': 'geo1', 'type': 'geopoint', 'label': 'Where were you?'},
            {'name': 'geo2', 'type': 'geopoint', 'label': 'Where are you?'},
            {'name': 'text', 'type': 'text', 'label': 'How are you?'},
        ]}
        a.save()
        a.deploy(backend='mock', active=True)
        a.save()

        v_uid = a.latest_deployed_version.uid
        self.submissions = [
            {
                '__version__': v_uid,
                'geo1': '10.11 10.12 10.13 10.14',
                'geo2': '10.21 10.22 10.23 10.24',
                'text': 'Tired',
            },
            {
                '__version__': v_uid,
                'geo1': '20.11 20.12 20.13 20.14',
                'geo2': '20.21 20.22 20.23 20.24',
                'text': 'Relieved',
            },
            {
                '__version__': v_uid,
                'geo1': '30.11 30.12 30.13 30.14',
                'geo2': '30.21 30.22 30.23 30.24',
                'text': 'Excited',
            },
        ]
        a.deployment.mock_submissions(self.submissions)
        a.deployment.set_namespace(self.URL_NAMESPACE)
        self.submission_list_url = a.deployment.submission_list_url

    def test_list_submissions_geojson_defaults(self):
        response = self.client.get(
            self.submission_list_url,
            {'format': 'geojson'}
        )
        expected_output = {
            'type': 'FeatureCollection',
            'name': 'Two points and one text',
            'features': [
                {
                    'type': 'Feature',
                    'geometry': {
                        'type': 'Point',
                        'coordinates': [10.12, 10.11, 10.13],
                    },
                    'properties': {'text': 'Tired'},
                },
                {
                    'type': 'Feature',
                    'geometry': {
                        'type': 'Point',
                        'coordinates': [20.12, 20.11, 20.13],
                    },
                    'properties': {'text': 'Relieved'},
                },
                {
                    'type': 'Feature',
                    'geometry': {
                        'type': 'Point',
                        'coordinates': [30.12, 30.11, 30.13],
                    },
                    'properties': {'text': 'Excited'},
                },
            ],
        }
        assert expected_output == json.loads(response.content)

    def test_list_submissions_geojson_other_geo_question(self):
        response = self.client.get(
            self.submission_list_url,
            {'format': 'geojson', 'geo_question_name': 'geo2'},
        )
        expected_output = {
            'name': 'Two points and one text',
            'type': 'FeatureCollection',
            'features': [
                {
                    'type': 'Feature',
                    'geometry': {
                        'coordinates': [10.22, 10.21, 10.23],
                        'type': 'Point',
                    },
                    'properties': {'text': 'Tired'},
                },
                {
                    'type': 'Feature',
                    'geometry': {
                        'coordinates': [20.22, 20.21, 20.23],
                        'type': 'Point',
                    },
                    'properties': {'text': 'Relieved'},
                },
                {
                    'type': 'Feature',
                    'geometry': {
                        'coordinates': [30.22, 30.21, 30.23],
                        'type': 'Point',
                    },
                    'properties': {'text': 'Excited'},
                },
            ],
        }
        assert expected_output == json.loads(response.content)<|MERGE_RESOLUTION|>--- conflicted
+++ resolved
@@ -991,11 +991,8 @@
         # Try first submission submitted by unknown
         submission = self.get_random_submission(self.asset.owner)
         url = reverse(
-<<<<<<< HEAD
             self._get_endpoint('submission-enketo-edit'),
-=======
             self._get_endpoint('submission-enketo-view'),
->>>>>>> c2e923e9
             kwargs={
                 'parent_lookup_asset': self.asset.uid,
                 'pk': submission['_id'],
@@ -1009,11 +1006,7 @@
         # Try second submission submitted by anotheruser
         submission = self.get_random_submission(self.anotheruser)
         url = reverse(
-<<<<<<< HEAD
-            self._get_endpoint('submission-enketo-edit'),
-=======
             self._get_endpoint('submission-enketo-view'),
->>>>>>> c2e923e9
             kwargs={
                 'parent_lookup_asset': self.asset.uid,
                 'pk': self.submission['_id'],
