--- conflicted
+++ resolved
@@ -5,21 +5,14 @@
 from django.contrib.auth.models import User
 from django.urls import reverse
 from rest_framework import status
-<<<<<<< HEAD
 
 from kpi.constants import (
     PERM_CHANGE_ASSET,
     PERM_CHANGE_SUBMISSIONS,
+    PERM_DELETE_SUBMISSIONS,
     PERM_PARTIAL_SUBMISSIONS,
     PERM_VIEW_ASSET,
     PERM_VIEW_SUBMISSIONS,
-=======
-from kpi.constants import (
-    PERM_CHANGE_SUBMISSIONS,
-    PERM_DELETE_SUBMISSIONS,
-    PERM_VIEW_SUBMISSIONS,
-    PERM_PARTIAL_SUBMISSIONS,
->>>>>>> 6d1b44b3
 )
 from kpi.models import Asset
 from kpi.models.object_permission import get_anonymous_user
