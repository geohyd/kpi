--- conflicted
+++ resolved
@@ -8,11 +8,7 @@
 from kpi.constants import (
     ASSET_TYPE_BLOCK,
     ASSET_TYPE_COLLECTION,
-<<<<<<< HEAD
-    ASSET_TYPE_SURVEY,
-=======
     ASSET_TYPE_TEMPLATE,
->>>>>>> 4aff7ae7
     PERM_DISCOVER_ASSET,
     PERM_VIEW_ASSET,
 )
@@ -113,22 +109,14 @@
             owner=self.someuser
         )
         public_collection_asset = Asset.objects.create(
-<<<<<<< HEAD
-            asset_type=ASSET_TYPE_SURVEY,
-=======
             asset_type=ASSET_TYPE_TEMPLATE,
->>>>>>> 4aff7ae7
             name='public asset',
             owner=self.someuser,
             parent_id=public_collection.pk
         )
 
         public_collection.assign_perm(AnonymousUser(), PERM_DISCOVER_ASSET)
-<<<<<<< HEAD
-    
-=======
-
->>>>>>> 4aff7ae7
+
         # Retrieve all assets. Should have 5
         response = self.client.get(list_url)
         self.assertTrue(response.data.get('count') == 5)
@@ -138,14 +126,6 @@
         url = f'{list_url}?q={query_string}'
         response = self.client.get(url)
         self.assertTrue(response.data.get('count') == 3)
-<<<<<<< HEAD
-
-        # Retrieve assets with no parents. Should have 4
-        query_string = 'parent__uid:null'
-        url = f'{list_url}?q={query_string}'
-        response = self.client.get(url)
-        self.assertTrue(response.data.get('count') == 4)
-=======
         expected_uids = list(
             Asset.objects.filter(asset_type=ASSET_TYPE_COLLECTION)
             .values_list('uid', flat=True)
@@ -174,47 +154,23 @@
                 ]
             )
         )
->>>>>>> 4aff7ae7
 
         # Retrieve all children of `public_collection`. Should have 1
         query_string = f'parent__uid:{public_collection.uid}'
         url = f'{list_url}?q={query_string}'
         response = self.client.get(url)
         self.assertTrue(response.data.get('count') == 1)
-<<<<<<< HEAD
-
-        # Retrieve all children of `public_collection`. Should have 0
-        query_string = f'parent__uid:{public_collection.pk} AND asset_type:collection'
-=======
         self.assertEqual(
             response.data['results'][0]['uid'], public_collection_asset.uid
         )
 
         # Make sure none of the children of `public_collection` is a collection
         query_string = f'parent__uid:{public_collection.uid} AND asset_type:collection'
->>>>>>> 4aff7ae7
         url = f'{list_url}?q={query_string}'
         response = self.client.get(url)
         self.assertTrue(response.data.get('count') == 0)
 
         # Retrieve public and discoverable collections. Should have 1
-<<<<<<< HEAD
-        query_string = 'status:public-discoverable AND asset_type:collection'
-        url = f'{list_url}?q={query_string}'
-        response = self.client.get(url)
-        self.assertTrue(response.data.get('count') == 1)
-
-        # Logged in as another user, retrieve public and discoverable collections.
-        # Should have 1 because it returns all public collections whatever
-        # if user has subscribed to it or not.
-        self.login_as_other_user(username="anotheruser", password="anotheruser")
-        query_string = 'status:public-discoverable AND asset_type:collection'
-        url = f'{list_url}?q={query_string}'
-        response = self.client.get(url)
-        self.assertTrue(response.data.get('count') == 1)
-
-        # Logged in as another user, retrieve collections.
-=======
         query_string = 'status=public-discoverable&q=asset_type:collection'
         url = f'{list_url}?{query_string}'
         response = self.client.get(url)
@@ -236,21 +192,13 @@
         )
 
         # Logged in as another user, retrieve explicitly-shared collections.
->>>>>>> 4aff7ae7
         query_string = 'asset_type:collection'
         url = f'{list_url}?q={query_string}'
         response = self.client.get(url)
         self.assertTrue(response.data.get('count') == 0)
-<<<<<<< HEAD
-
         shared_collection.assign_perm(another_user, PERM_VIEW_ASSET)
         response = self.client.get(url)
         self.assertTrue(response.data.get('count') == 1)
-=======
-        shared_collection.assign_perm(another_user, PERM_VIEW_ASSET)
-        response = self.client.get(url)
-        self.assertTrue(response.data.get('count') == 1)
         self.assertEqual(
             response.data['results'][0]['uid'], shared_collection.uid
-        )
->>>>>>> 4aff7ae7
+        )