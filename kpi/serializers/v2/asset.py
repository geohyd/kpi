# coding: utf-8
from __future__ import annotations
import json
import re

from django.conf import settings
from django.utils.translation import gettext as t
from django_request_cache import cache_for_request
from rest_framework import serializers
from rest_framework.relations import HyperlinkedIdentityField
from rest_framework.reverse import reverse
from rest_framework.utils.serializer_helpers import ReturnList

from kobo.apps.reports.constants import FUZZY_VERSION_PATTERN
from kobo.apps.reports.report_data import build_formpack
from kpi.constants import (
    ASSET_STATUS_DISCOVERABLE,
    ASSET_STATUS_PRIVATE,
    ASSET_STATUS_PUBLIC,
    ASSET_STATUS_SHARED,
    ASSET_TYPES,
    ASSET_TYPE_COLLECTION,
    PERM_CHANGE_ASSET,
    PERM_CHANGE_METADATA_ASSET,
    PERM_DISCOVER_ASSET,
    PERM_PARTIAL_SUBMISSIONS,
    PERM_VIEW_ASSET,
    PERM_VIEW_SUBMISSIONS,
)
from kpi.fields import (
    PaginatedApiField,
    RelativePrefixHyperlinkedRelatedField,
    WritableJSONField,
)
from kpi.models import Asset, AssetVersion, AssetExportSettings
from kpi.models.asset import UserAssetSubscription
from kpi.utils.object_permission import (
    get_database_user,
    get_user_permission_assignments,
    get_user_permission_assignments_queryset,
)
<<<<<<< HEAD
from .asset_file import AssetFileSerializer
=======
from kpi.utils.project_views import (
    get_project_view_user_permissions_for_asset,
    user_has_project_view_asset_perm,
    view_has_perm,
)
>>>>>>> 4414c566
from .asset_version import AssetVersionListSerializer
from .asset_permission_assignment import AssetPermissionAssignmentSerializer
from .asset_export_settings import AssetExportSettingsSerializer


class AssetSerializer(serializers.HyperlinkedModelSerializer):

    owner = RelativePrefixHyperlinkedRelatedField(
        view_name='user-detail', lookup_field='username', read_only=True)
    owner__username = serializers.ReadOnlyField(source='owner.username')
    url = HyperlinkedIdentityField(
        lookup_field='uid', view_name='asset-detail')
    asset_type = serializers.ChoiceField(choices=ASSET_TYPES)
    settings = WritableJSONField(required=False, allow_blank=True)
    content = WritableJSONField(required=False)
    report_styles = WritableJSONField(required=False)
    report_custom = WritableJSONField(required=False)
    map_styles = WritableJSONField(required=False)
    map_custom = WritableJSONField(required=False)
    advanced_features = WritableJSONField(required=False)
    advanced_submission_schema = serializers.SerializerMethodField()
    files = serializers.SerializerMethodField()
    analysis_form_json = serializers.SerializerMethodField()
    xls_link = serializers.SerializerMethodField()
    summary = serializers.ReadOnlyField()
    xform_link = serializers.SerializerMethodField()
    version_count = serializers.SerializerMethodField()
    downloads = serializers.SerializerMethodField()
    embeds = serializers.SerializerMethodField()
    parent = RelativePrefixHyperlinkedRelatedField(
        lookup_field='uid',
        queryset=Asset.objects.filter(asset_type=ASSET_TYPE_COLLECTION),
        view_name='asset-detail',
        required=False,
        allow_null=True
    )
    assignable_permissions = serializers.SerializerMethodField()
    permissions = serializers.SerializerMethodField()
    effective_permissions = serializers.SerializerMethodField()
    exports = serializers.SerializerMethodField()
    export_settings = serializers.SerializerMethodField()
    tag_string = serializers.CharField(required=False, allow_blank=True)
    version_id = serializers.CharField(read_only=True)
    version__content_hash = serializers.CharField(read_only=True)
    has_deployment = serializers.ReadOnlyField()
    deployed_version_id = serializers.SerializerMethodField()
    deployed_versions = PaginatedApiField(
        serializer_class=AssetVersionListSerializer,
        # Higher-than-normal limit since the client doesn't yet know how to
        # request more than the first page
        default_limit=100
    )
    deployment__identifier = serializers.SerializerMethodField()
    deployment__active = serializers.SerializerMethodField()
    deployment__links = serializers.SerializerMethodField()
    deployment__data_download_links = serializers.SerializerMethodField()
    deployment__submission_count = serializers.SerializerMethodField()
    data = serializers.SerializerMethodField()

    # Only add link instead of hooks list to avoid multiple access to DB.
    hooks_link = serializers.SerializerMethodField()

    children = serializers.SerializerMethodField()
    subscribers_count = serializers.SerializerMethodField()
    status = serializers.SerializerMethodField()
    access_types = serializers.SerializerMethodField()
    data_sharing = WritableJSONField(required=False)
    paired_data = serializers.SerializerMethodField()

    class Meta:
        model = Asset
        lookup_field = 'uid'
        fields = ('url',
                  'owner',
                  'owner__username',
                  'parent',
                  'settings',
                  'asset_type',
                  'files',
                  'date_created',
                  'summary',
                  'date_modified',
                  'version_id',
                  'version__content_hash',
                  'version_count',
                  'has_deployment',
                  'deployed_version_id',
                  'deployed_versions',
                  'deployment__identifier',
                  'deployment__links',
                  'deployment__active',
                  'deployment__data_download_links',
                  'deployment__submission_count',
                  'report_styles',
                  'report_custom',
                  'advanced_features',
                  'advanced_submission_schema',
                  'analysis_form_json',
                  'map_styles',
                  'map_custom',
                  'content',
                  'downloads',
                  'embeds',
                  'xform_link',
                  'hooks_link',
                  'tag_string',
                  'uid',
                  'kind',
                  'xls_link',
                  'name',
                  'assignable_permissions',
                  'permissions',
                  'effective_permissions',
                  'exports',
                  'export_settings',
                  'settings',
                  'data',
                  'children',
                  'subscribers_count',
                  'status',
                  'access_types',
                  'data_sharing',
                  'paired_data',
                  )
        extra_kwargs = {
            'parent': {
                'lookup_field': 'uid',
            },
            'uid': {
                'read_only': True,
            },
        }

    def update(self, asset, validated_data):
        request = self.context['request']
        user = request.user
        if (
            not asset.has_perm(user, PERM_CHANGE_ASSET)
            and user_has_project_view_asset_perm(asset, user, PERM_CHANGE_METADATA_ASSET)
        ):
            _validated_data = {}
            if settings := validated_data.get('settings'):
                _validated_data['settings'] = settings
            if name := validated_data.get('name'):
                _validated_data['name'] = name
            return super().update(asset, _validated_data)

        asset_content = asset.content
        _req_data = request.data
        _has_translations = 'translations' in _req_data
        _has_content = 'content' in _req_data
        if _has_translations and not _has_content:
            translations_list = json.loads(_req_data['translations'])
            try:
                asset.update_translation_list(translations_list)
            except ValueError as err:
                raise serializers.ValidationError({
                    'translations': str(err)
                })
            validated_data['content'] = asset_content
        return super().update(asset, validated_data)

    def get_fields(self, *args, **kwargs):
        fields = super().get_fields(*args, **kwargs)
        # Honor requests to exclude fields
        # TODO: Actually exclude fields from tha database query! DRF grabs
        # all columns, even ones that are never named in `fields`
        excludes = self.context['request'].GET.get('exclude', '')
        for exclude in excludes.split(','):
            exclude = exclude.strip()
            if exclude in fields:
                fields.pop(exclude)
        return fields

    def get_files(self, obj):
        return AssetFileSerializer(
            obj.asset_files.all(),
            many=True,
            read_only=True,
            context=self.context,
        ).data

    def get_advanced_submission_schema(self, obj):
        req = self.context.get('request')
        url = req.build_absolute_uri(f'/advanced_submission_post/{obj.uid}')
        return obj.get_advanced_submission_schema(url=url)

    def get_analysis_form_json(self, obj):
        return obj.analysis_form_json()

    def get_effective_permissions(self, obj: Asset) -> list[dict[str, str]]:
        """
        Return a list of combined asset and project view permissions that the
        requesting user has for the asset.
        """
        user = get_database_user(self.context['request'].user)
        project_view_perms = get_project_view_user_permissions_for_asset(
            obj, user
        )
        asset_perms = obj.get_perms(user)
        return [
            {'codename': perm} for perm in set(project_view_perms + asset_perms)
        ]

    def get_version_count(self, obj):
        try:
            return len(obj.prefetched_latest_versions)
        except AttributeError:
            return obj.asset_versions.count()

    def get_xls_link(self, obj):
        return reverse('asset-xls',
                       args=(obj.uid,),
                       request=self.context.get('request', None))

    def get_xform_link(self, obj):
        return reverse('asset-xform',
                       args=(obj.uid,),
                       request=self.context.get('request', None))

    def get_hooks_link(self, obj):
        return reverse('hook-list',
                       args=(obj.uid,),
                       request=self.context.get('request', None))

    def get_embeds(self, obj):
        request = self.context.get('request', None)

        def _reverse_lookup_format(fmt):
            url = reverse('asset-%s' % fmt,
                          args=(obj.uid,),
                          request=request)
            return {'format': fmt,
                    'url': url, }

        return [
            _reverse_lookup_format('xls'),
            _reverse_lookup_format('xform'),
        ]

    def get_downloads(self, obj):
        def _reverse_lookup_format(fmt):
            request = self.context.get('request', None)
            obj_url = reverse('asset-detail',
                              args=(obj.uid,),
                              request=request)
            # The trailing slash must be removed prior to appending the format
            # extension
            url = '%s.%s' % (obj_url.rstrip('/'), fmt)

            return {'format': fmt,
                    'url': url, }
        return [
            _reverse_lookup_format('xls'),
            _reverse_lookup_format('xml'),
        ]

    def get_data(self, obj):
        kwargs = {'parent_lookup_asset': obj.uid}
        format = self.context.get('format')
        if format:
            kwargs['format'] = format

        return reverse('submission-list',
                       kwargs=kwargs,
                       request=self.context.get('request', None))

    def get_deployed_version_id(self, obj):
        if not obj.has_deployment:
            return
        if isinstance(obj.deployment.version_id, int):
            asset_versions_uids_only = obj.asset_versions.only('uid')
            # this can be removed once the 'replace_deployment_ids'
            # migration has been run
            v_id = obj.deployment.version_id
            try:
                return asset_versions_uids_only.get(
                    _reversion_version_id=v_id
                ).uid
            except AssetVersion.DoesNotExist:
                deployed_version = asset_versions_uids_only.filter(
                    deployed=True
                ).first()
                if deployed_version:
                    return deployed_version.uid
                else:
                    return None
        else:
            return obj.deployment.version_id

    def get_deployment__identifier(self, obj):
        if obj.has_deployment:
            return obj.deployment.identifier

    def get_deployment__active(self, obj):
        return obj.has_deployment and obj.deployment.active

    def get_deployment__links(self, obj):
        if obj.has_deployment and obj.deployment.active:
            return obj.deployment.get_enketo_survey_links()
        else:
            return {}

    def get_deployment__data_download_links(self, obj):
        if obj.has_deployment:
            return obj.deployment.get_data_download_links()
        else:
            return {}

    def get_deployment__submission_count(self, obj):
        if not obj.has_deployment:
            return 0

        try:
            request = self.context['request']
            user = request.user
            if obj.owner_id == user.id:
                return obj.deployment.submission_count

            # `has_perm` benefits from internal calls which use
            # `django_cache_request`. It won't hit DB multiple times
            if obj.has_perm(user, PERM_VIEW_SUBMISSIONS):
                return obj.deployment.submission_count

            if obj.has_perm(user, PERM_PARTIAL_SUBMISSIONS):
                return obj.deployment.calculated_submission_count(user=user)
        except KeyError:
            pass

        return 0

    def get_assignable_permissions(self, asset):
        return [
            {
                'url': reverse('permission-detail',
                               kwargs={'codename': codename},
                               request=self.context.get('request')),
                'label': asset.get_label_for_permission(codename),
            }
            for codename in asset.ASSIGNABLE_PERMISSIONS_BY_TYPE[asset.asset_type]]

    def get_children(self, asset):
        """
        Handles the detail endpoint but also takes advantage of the
        `AssetViewSet.get_serializer_context()` "cache" for the list endpoint,
        if it is present
        """
        if asset.asset_type != ASSET_TYPE_COLLECTION:
            return {'count': 0}

        try:
            children_count_per_asset = self.context['children_count_per_asset']
        except KeyError:
            children_count = asset.children.count()
        else:
            children_count = children_count_per_asset.get(asset.pk, 0)

        return {'count': children_count}

    def get_subscribers_count(self, asset):
        if asset.asset_type != ASSET_TYPE_COLLECTION:
            return 0
        # ToDo Optimize this. What about caching it inside `summary`
        return UserAssetSubscription.objects.filter(asset_id=asset.pk).count()

    def get_status(self, asset):

        # `order_by` lets us check `AnonymousUser`'s permissions first.
        # No need to read all permissions if `AnonymousUser`'s permissions
        # are found.
        # We assume that `settings.ANONYMOUS_USER_ID` equals -1.
        perm_assignments = asset.permissions. \
            values('user_id', 'permission__codename'). \
            exclude(user_id=asset.owner_id). \
            order_by('user_id', 'permission__codename')

        return self._get_status(perm_assignments)

    def get_paired_data(self, asset):
        request = self.context.get('request')
        return reverse('paired-data-list', args=(asset.uid,), request=request)

    def get_permissions(self, obj):
        context = self.context
        request = self.context.get('request')

        queryset = get_user_permission_assignments_queryset(obj, request.user)
        # Need to pass `asset` and `asset_uid` to context of
        # AssetPermissionAssignmentSerializer serializer to avoid extra queries
        # to DB within the serializer to retrieve the asset object.
        context['asset'] = obj
        context['asset_uid'] = obj.uid

        return AssetPermissionAssignmentSerializer(queryset.all(),
                                                   many=True, read_only=True,
                                                   context=context).data

    def get_exports(self, obj: Asset) -> str:
        return reverse(
            'asset-export-list',
            args=(obj.uid,),
            request=self.context.get('request', None),
        )

    def get_export_settings(self, obj: Asset) -> ReturnList:
        return AssetExportSettingsSerializer(
            AssetExportSettings.objects.filter(asset=obj),
            many=True,
            read_only=True,
            context=self.context,
        ).data

    def get_access_types(self, obj):
        """
        Handles the detail endpoint but also takes advantage of the
        `AssetViewSet.get_serializer_context()` "cache" for the list endpoint,
        if it is present
        """
        # Avoid extra queries if obj is not a collection
        if obj.asset_type != ASSET_TYPE_COLLECTION:
            return None

        # User is the owner
        try:
            request = self.context['request']
        except KeyError:
            return None

        access_types = []
        if request.user == obj.owner:
            access_types.append('owned')

        # User can view the collection.
        try:
            # The list view should provide a cache
            asset_permission_assignments = self.context[
                'object_permissions_per_asset'
            ].get(obj.pk)
        except KeyError:
            asset_permission_assignments = obj.permissions.all()

        # We test at the same time whether the collection is public or not
        for obj_permission in asset_permission_assignments:

            if (
                not obj_permission.deny
                and obj_permission.user_id == settings.ANONYMOUS_USER_ID
                and obj_permission.permission.codename == PERM_DISCOVER_ASSET
            ):
                access_types.append('public')

                if request.user == obj.owner:
                    # Do not go further, `access_type` cannot be `shared`
                    # and `owned`
                    break

            if (
                request.user != obj.owner
                and not obj_permission.deny
                and obj_permission.user == request.user
            ):
                access_types.append('shared')
                # Do not go further, we assume `settings.ANONYMOUS_USER_ID`
                # equals -1. Thus, `public` access type should be discovered at
                # first
                break

        # User has subscribed to this collection
        subscribed = False
        try:
            # The list view should provide a cache
            subscriptions = self.context['user_subscriptions_per_asset'].get(
                obj.pk, []
            )
        except KeyError:
            subscribed = obj.has_subscribed_user(request.user.pk)
        else:
            subscribed = request.user.pk in subscriptions
        if subscribed:
            access_types.append('subscribed')

        # User is big brother.
        if request.user.is_superuser:
            access_types.append('superuser')

        if not access_types:
            raise Exception(
                f'{request.user.username} has unexpected access to {obj.uid}'
            )

        return access_types

    def validate_data_sharing(self, data_sharing: dict) -> dict:
        """
        Validates `data_sharing`. It is really basic.
        Only the type of each property is validated. No data is validated.
        It is consistent with partial permissions and REST services.

        The client bears the responsibility of providing valid data.
        """
        errors = {}
        if not self.instance or not data_sharing:
            return data_sharing

        if 'enabled' not in data_sharing:
            errors['enabled'] = t('The property is required')

        if 'fields' in data_sharing:
            if not isinstance(data_sharing['fields'], list):
                errors['fields'] = t('The property must be an array')
            else:
                asset = self.instance
                fields = data_sharing['fields']
                # We used to get all fields for every version for valid fields,
                # but the UI shows the latest version only, so only its fields
                # can be picked up. It is easier then to compare valid fields with
                # user's choice.
                form_pack, _unused = build_formpack(
                    asset, submission_stream=[], use_all_form_versions=False
                )
                # We do not want to include the version field.
                # See `_infer_version_id()` in `kobo.apps.reports.report_data.build_formpack`
                # for field name alternatives.
                valid_fields = [
                    f.path for f in form_pack.get_fields_for_versions(
                        form_pack.versions.keys()
                    ) if not re.match(FUZZY_VERSION_PATTERN, f.path)
                ]
                unknown_fields = set(fields) - set(valid_fields)
                if unknown_fields and valid_fields:
                    errors['fields'] = t(
                        'Some fields are invalid, '
                        'choices are: `{valid_fields}`'
                    ).format(valid_fields='`,`'.join(valid_fields))

                # Force `fields` to be an empty list to avoid useless parsing when
                # fetching external xml endpoint (i.e.: /api/v2/assets/<asset_uid>/paired-data/<paired_data_uid>/external.xml)
                if sorted(valid_fields) == sorted(fields):
                    data_sharing['fields'] = []
        else:
            data_sharing['fields'] = []

        if errors:
            raise serializers.ValidationError(errors)

        return data_sharing

    def validate_parent(self, parent: Asset) -> Asset:
        user = get_database_user(self.context['request'].user)
        # Validate first if user can update the current parent
        if self.instance and self.instance.parent is not None:
            if not self.instance.parent.has_perm(user, PERM_CHANGE_ASSET):
                raise serializers.ValidationError(
                    t('User cannot update current parent collection'))

        # Target collection is `None`, no need to check permissions
        if parent is None:
            return parent

        # `user` must have write access to target parent before being able to
        # move the asset.
        parent_perms = parent.get_perms(user)
        if PERM_VIEW_ASSET not in parent_perms:
            raise serializers.ValidationError(t('Target collection not found'))

        if PERM_CHANGE_ASSET not in parent_perms:
            raise serializers.ValidationError(
                t('User cannot update target parent collection'))

        return parent

    def validate_settings(self, settings: dict) -> dict:
        if not self.instance or not settings:
            return settings
        return {**self.instance.settings, **settings}

    def _content(self, obj):
        return json.dumps(obj.content)

    def _get_status(self, perm_assignments):
        """
        Returns asset status.

        **Asset's owner's permissions must be excluded from `perm_assignments`**

        Args:
            perm_assignments (list): List of dicts `{<user_id>, <codename}`
                                     ordered by `user_id`
                                     e.g.: [{-1, 'view_asset'},
                                            {2, 'view_asset'}]

        Returns:
            str: Status slug among these:
                 - 'private'
                 - 'public'
                 - 'public-discoverable'
                 - 'shared'

        """
        if not perm_assignments:
            return ASSET_STATUS_PRIVATE

        for perm_assignment in perm_assignments:
            if perm_assignment.get('user_id') == settings.ANONYMOUS_USER_ID:
                if perm_assignment.get('permission__codename') == PERM_DISCOVER_ASSET:
                    return ASSET_STATUS_DISCOVERABLE

                if perm_assignment.get('permission__codename') == PERM_VIEW_ASSET:
                    return ASSET_STATUS_PUBLIC

            return ASSET_STATUS_SHARED

    def _table_url(self, obj):
        request = self.context.get('request', None)
        return reverse('asset-table-view',
                       args=(obj.uid,),
                       request=request)


class AssetListSerializer(AssetSerializer):

    class Meta(AssetSerializer.Meta):
        # WARNING! If you're changing something here, please update
        # `Asset.optimize_queryset_for_list()`; otherwise, you'll cause an
        # additional database query for each asset in the list.
        fields = ('url',
                  'date_modified',
                  'date_created',
                  'owner',
                  'summary',
                  'owner__username',
                  'parent',
                  'uid',
                  'tag_string',
                  'settings',
                  'kind',
                  'name',
                  'asset_type',
                  'version_id',
                  'has_deployment',
                  'deployed_version_id',
                  'deployment__identifier',
                  'deployment__active',
                  'deployment__submission_count',
                  'permissions',
                  'export_settings',
                  'downloads',
                  'data',
                  'subscribers_count',
                  'status',
                  'access_types',
                  'children',
                  'data_sharing'
                  )

    def get_permissions(self, asset):
        try:
            asset_permission_assignments = self.context[
                'object_permissions_per_asset'].get(asset.pk)
        except KeyError:
            # Maybe overkill, there are no reasons to enter here.
            # in the list context, `object_permissions_per_asset` should
            # be always a property of `self.context`
            return super().get_permissions(asset)

        context = self.context
        request = self.context.get('request')

        # Need to pass `asset` and `asset_uid` to context of
        # AssetPermissionAssignmentSerializer serializer to avoid extra queries
        # to DB within the serializer to retrieve the asset object.
        context['asset'] = asset
        context['asset_uid'] = asset.uid

        user_assignments = get_user_permission_assignments(
            asset, request.user, asset_permission_assignments
        )
        return AssetPermissionAssignmentSerializer(user_assignments,
                                                   many=True, read_only=True,
                                                   context=context).data

    def get_subscribers_count(self, asset):
        if asset.asset_type != ASSET_TYPE_COLLECTION:
            return 0

        try:
            subscriptions_per_asset = self.context['user_subscriptions_per_asset']
            return len(subscriptions_per_asset.get(asset.pk, []))
        except KeyError:
            # Maybe overkill, there are no reasons to enter here.
            # in the list context, `user_subscriptions_per_asset` should be
            # always a property of `self.context`
            return super().get_subscribers_count(asset)

    def get_status(self, asset):

        try:
            asset_perm_assignments = self.context[
                'object_permissions_per_asset'].get(asset.pk)
        except KeyError:
            # Maybe overkill, there are no reasons to enter here.
            # in the list context, `object_permissions_per_asset` should be
            # always a property of `self.context`
            return super().get_status(asset)

        perm_assignments = []

        # Prepare perm_assignments for `_get_status()`
        for perm_assignment in asset_perm_assignments:
            if perm_assignment.user_id != asset.owner_id:
                perm_assignments.append({
                    'user_id': perm_assignment.user_id,
                    'permission__codename': perm_assignment.permission.codename
                })

        perm_assignments.sort(key=lambda pa: pa.get('user_id'))

        return self._get_status(perm_assignments)


class AssetUrlListSerializer(AssetSerializer):

    class Meta(AssetSerializer.Meta):
        fields = ('url',)


class AssetMetadataListSerializer(AssetListSerializer):

    languages = serializers.SerializerMethodField()
    owner__name = serializers.SerializerMethodField()
    owner__email = serializers.SerializerMethodField()
    owner__organization = serializers.SerializerMethodField()

    class Meta(AssetSerializer.Meta):
        fields = (
            'url',
            'date_modified',
            'date_created',
            'date_deployed',
            'owner',
            'owner__username',
            'owner__email',
            'owner__name',
            'owner__organization',
            'uid',
            'name',
            'settings',
            'languages',
            'has_deployment',
            'deployment__active',
            'deployment__submission_count',
        )

    def get_deployment__submission_count(self, obj: Asset) -> int:
        if obj.has_deployment and view_has_perm(
            self._get_view(), PERM_VIEW_SUBMISSIONS
        ):
            return obj.deployment.submission_count
        return super().get_deployment__submission_count(obj)

    def get_languages(self, obj: Asset) -> list[str]:
        return obj.summary.get('languages', [])

    def get_owner__email(self, obj: Asset) -> str:
        return obj.owner.email

    def get_owner__name(self, obj: Asset) -> str:
        return self._get_user_detail(obj, 'name')

    def get_owner__organization(self, obj: Asset) -> str:
        return self._get_user_detail(obj, 'organization')

    @staticmethod
    def _get_user_detail(obj, attr: str) -> str:
        owner = obj.owner
        if hasattr(owner, 'extra_details'):
            return owner.extra_details.data.get(attr, '')
        return ''

    def _get_view(self) -> str:
        request = self.context['request']
        return request.parser_context['kwargs']['uid']

    @cache_for_request
    def _user_has_asset_perms(self, obj: Asset, perm: str) -> bool:
        request = self.context.get('request')
        user = get_database_user(request.user)
        if obj.owner == user or obj.has_perm(user, perm):
            return True
        return False<|MERGE_RESOLUTION|>--- conflicted
+++ resolved
@@ -39,15 +39,15 @@
     get_user_permission_assignments,
     get_user_permission_assignments_queryset,
 )
-<<<<<<< HEAD
+
 from .asset_file import AssetFileSerializer
-=======
+
 from kpi.utils.project_views import (
     get_project_view_user_permissions_for_asset,
     user_has_project_view_asset_perm,
     view_has_perm,
 )
->>>>>>> 4414c566
+
 from .asset_version import AssetVersionListSerializer
 from .asset_permission_assignment import AssetPermissionAssignmentSerializer
 from .asset_export_settings import AssetExportSettingsSerializer
