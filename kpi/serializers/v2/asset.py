# coding: utf-8
from __future__ import annotations
import json
import re

import constance
from django.conf import settings
from django.utils.translation import gettext as t
from rest_framework import serializers
from rest_framework.relations import HyperlinkedIdentityField
from rest_framework.reverse import reverse
from rest_framework.utils.serializer_helpers import ReturnList

from kobo.apps.reports.constants import FUZZY_VERSION_PATTERN
from kobo.apps.reports.report_data import build_formpack
from kpi.constants import (
    ASSET_STATUS_DISCOVERABLE,
    ASSET_STATUS_PRIVATE,
    ASSET_STATUS_PUBLIC,
    ASSET_STATUS_SHARED,
    ASSET_TYPES,
    ASSET_TYPE_COLLECTION,
    PERM_DISCOVER_ASSET,
    PERM_CHANGE_ASSET,
    PERM_VIEW_ASSET,
    PERM_PARTIAL_SUBMISSIONS,
    PERM_VIEW_SUBMISSIONS,
)
from kpi.fields import (
    PaginatedApiField,
    RelativePrefixHyperlinkedRelatedField,
    WritableJSONField,
)
from kpi.models import Asset, AssetVersion, AssetExportSettings
from kpi.models.asset import UserAssetSubscription
from kpi.utils.object_permission import (
    get_database_user,
    get_user_permission_assignments,
    get_user_permission_assignments_queryset,
)
<<<<<<< HEAD
from kpi.utils.custom_projects import (
=======
from kpi.utils.project_views import (
>>>>>>> 2a86da10
    user_has_regional_asset_perm,
    view_has_perm,
)
from .asset_version import AssetVersionListSerializer
from .asset_permission_assignment import AssetPermissionAssignmentSerializer
from .asset_export_settings import AssetExportSettingsSerializer


class AssetSerializer(serializers.HyperlinkedModelSerializer):

    owner = RelativePrefixHyperlinkedRelatedField(
        view_name='user-detail', lookup_field='username', read_only=True)
    owner__username = serializers.ReadOnlyField(source='owner.username')
    url = HyperlinkedIdentityField(
        lookup_field='uid', view_name='asset-detail')
    asset_type = serializers.ChoiceField(choices=ASSET_TYPES)
    settings = WritableJSONField(required=False, allow_blank=True)
    content = WritableJSONField(required=False)
    report_styles = WritableJSONField(required=False)
    report_custom = WritableJSONField(required=False)
    map_styles = WritableJSONField(required=False)
    map_custom = WritableJSONField(required=False)
    advanced_features = WritableJSONField(required=False)
    advanced_submission_schema = serializers.SerializerMethodField()
    analysis_form_json = serializers.SerializerMethodField()
    xls_link = serializers.SerializerMethodField()
    summary = serializers.ReadOnlyField()
    koboform_link = serializers.SerializerMethodField()
    xform_link = serializers.SerializerMethodField()
    version_count = serializers.SerializerMethodField()
    downloads = serializers.SerializerMethodField()
    embeds = serializers.SerializerMethodField()
    parent = RelativePrefixHyperlinkedRelatedField(
        lookup_field='uid',
        queryset=Asset.objects.filter(asset_type=ASSET_TYPE_COLLECTION),
        view_name='asset-detail',
        required=False,
        allow_null=True
    )
    assignable_permissions = serializers.SerializerMethodField()
    permissions = serializers.SerializerMethodField()
    exports = serializers.SerializerMethodField()
    export_settings = serializers.SerializerMethodField()
    tag_string = serializers.CharField(required=False, allow_blank=True)
    version_id = serializers.CharField(read_only=True)
    version__content_hash = serializers.CharField(read_only=True)
    has_deployment = serializers.ReadOnlyField()
    deployed_version_id = serializers.SerializerMethodField()
    deployed_versions = PaginatedApiField(
        serializer_class=AssetVersionListSerializer,
        # Higher-than-normal limit since the client doesn't yet know how to
        # request more than the first page
        default_limit=100
    )
    deployment__identifier = serializers.SerializerMethodField()
    deployment__active = serializers.SerializerMethodField()
    deployment__links = serializers.SerializerMethodField()
    deployment__data_download_links = serializers.SerializerMethodField()
    deployment__submission_count = serializers.SerializerMethodField()
    data = serializers.SerializerMethodField()

    # Only add link instead of hooks list to avoid multiple access to DB.
    hooks_link = serializers.SerializerMethodField()

    children = serializers.SerializerMethodField()
    subscribers_count = serializers.SerializerMethodField()
    status = serializers.SerializerMethodField()
    access_types = serializers.SerializerMethodField()
    data_sharing = WritableJSONField(required=False)
    paired_data = serializers.SerializerMethodField()

    class Meta:
        model = Asset
        lookup_field = 'uid'
        fields = ('url',
                  'owner',
                  'owner__username',
                  'parent',
                  'settings',
                  'asset_type',
                  'date_created',
                  'summary',
                  'date_modified',
                  'version_id',
                  'version__content_hash',
                  'version_count',
                  'has_deployment',
                  'deployed_version_id',
                  'deployed_versions',
                  'deployment__identifier',
                  'deployment__links',
                  'deployment__active',
                  'deployment__data_download_links',
                  'deployment__submission_count',
                  'report_styles',
                  'report_custom',
                  'advanced_features',
                  'advanced_submission_schema',
                  'analysis_form_json',
                  'map_styles',
                  'map_custom',
                  'content',
                  'downloads',
                  'embeds',
                  'koboform_link',
                  'xform_link',
                  'hooks_link',
                  'tag_string',
                  'uid',
                  'kind',
                  'xls_link',
                  'name',
                  'assignable_permissions',
                  'permissions',
                  'exports',
                  'export_settings',
                  'settings',
                  'data',
                  'children',
                  'subscribers_count',
                  'status',
                  'access_types',
                  'data_sharing',
                  'paired_data',
                  )
        extra_kwargs = {
            'parent': {
                'lookup_field': 'uid',
            },
            'uid': {
                'read_only': True,
            },
        }

    def update(self, asset, validated_data):
        request = self.context['request']
        user = request.user
        if not asset.has_perm(
            user, 'change_asset'
        ) and user_has_regional_asset_perm(asset, user, 'change_metadata'):
            _validated_data = {}
            settings = validated_data.get('settings')
            if settings:
                _validated_data['settings'] = settings
            name = validated_data.get('name')
            if name:
                _validated_data['name'] = name
            return super().update(asset, _validated_data)

        asset_content = asset.content
        _req_data = request.data
        _has_translations = 'translations' in _req_data
        _has_content = 'content' in _req_data
        if _has_translations and not _has_content:
            translations_list = json.loads(_req_data['translations'])
            try:
                asset.update_translation_list(translations_list)
            except ValueError as err:
                raise serializers.ValidationError({
                    'translations': str(err)
                })
            validated_data['content'] = asset_content
        return super().update(asset, validated_data)

    def get_fields(self, *args, **kwargs):
        fields = super().get_fields(*args, **kwargs)
        # Honor requests to exclude fields
        # TODO: Actually exclude fields from tha database query! DRF grabs
        # all columns, even ones that are never named in `fields`
        excludes = self.context['request'].GET.get('exclude', '')
        for exclude in excludes.split(','):
            exclude = exclude.strip()
            if exclude in fields:
                fields.pop(exclude)
        return fields

    def get_advanced_submission_schema(self, obj):
        req = self.context.get('request')
        url = req.build_absolute_uri(f'/advanced_submission_post/{obj.uid}')
        return obj.get_advanced_submission_schema(url=url)

    def get_analysis_form_json(self, obj):
        return obj.analysis_form_json()

    def get_version_count(self, obj):
        return obj.asset_versions.count()

    def get_xls_link(self, obj):
        return reverse('asset-xls',
                       args=(obj.uid,),
                       request=self.context.get('request', None))

    def get_xform_link(self, obj):
        return reverse('asset-xform',
                       args=(obj.uid,),
                       request=self.context.get('request', None))

    def get_hooks_link(self, obj):
        return reverse('hook-list',
                       args=(obj.uid,),
                       request=self.context.get('request', None))

    def get_embeds(self, obj):
        request = self.context.get('request', None)

        def _reverse_lookup_format(fmt):
            url = reverse('asset-%s' % fmt,
                          args=(obj.uid,),
                          request=request)
            return {'format': fmt,
                    'url': url, }

        return [
            _reverse_lookup_format('xls'),
            _reverse_lookup_format('xform'),
        ]

    def get_downloads(self, obj):
        def _reverse_lookup_format(fmt):
            request = self.context.get('request', None)
            obj_url = reverse('asset-detail',
                              args=(obj.uid,),
                              request=request)
            # The trailing slash must be removed prior to appending the format
            # extension
            url = '%s.%s' % (obj_url.rstrip('/'), fmt)

            return {'format': fmt,
                    'url': url, }
        return [
            _reverse_lookup_format('xls'),
            _reverse_lookup_format('xml'),
        ]

    def get_koboform_link(self, obj):
        return reverse('asset-koboform',
                       args=(obj.uid,),
                       request=self.context.get('request', None))

    def get_data(self, obj):
        kwargs = {'parent_lookup_asset': obj.uid}
        format = self.context.get('format')
        if format:
            kwargs['format'] = format

        return reverse('submission-list',
                       kwargs=kwargs,
                       request=self.context.get('request', None))

    def get_deployed_version_id(self, obj):
        if not obj.has_deployment:
            return
        if isinstance(obj.deployment.version_id, int):
            asset_versions_uids_only = obj.asset_versions.only('uid')
            # this can be removed once the 'replace_deployment_ids'
            # migration has been run
            v_id = obj.deployment.version_id
            try:
                return asset_versions_uids_only.get(
                    _reversion_version_id=v_id
                ).uid
            except AssetVersion.DoesNotExist:
                deployed_version = asset_versions_uids_only.filter(
                    deployed=True
                ).first()
                if deployed_version:
                    return deployed_version.uid
                else:
                    return None
        else:
            return obj.deployment.version_id

    def get_deployment__identifier(self, obj):
        if obj.has_deployment:
            return obj.deployment.identifier

    def get_deployment__active(self, obj):
        return obj.has_deployment and obj.deployment.active

    def get_deployment__links(self, obj):
        if obj.has_deployment and obj.deployment.active:
            return obj.deployment.get_enketo_survey_links()
        else:
            return {}

    def get_deployment__data_download_links(self, obj):
        if obj.has_deployment:
            return obj.deployment.get_data_download_links()
        else:
            return {}

    def get_deployment__submission_count(self, obj):
        if not obj.has_deployment:
            return 0

        try:
            request = self.context['request']
            user = request.user
            if obj.owner_id == user.id:
                return obj.deployment.submission_count

            # `has_perm` benefits from internal calls which use
            # `django_cache_request`. It won't hit DB multiple times
            if obj.has_perm(user, PERM_VIEW_SUBMISSIONS):
                return obj.deployment.submission_count

            if obj.has_perm(user, PERM_PARTIAL_SUBMISSIONS):
                return obj.deployment.calculated_submission_count(user=user)
        except KeyError:
            pass

        return 0

    def get_assignable_permissions(self, asset):
        return [
            {
                'url': reverse('permission-detail',
                               kwargs={'codename': codename},
                               request=self.context.get('request')),
                'label': asset.get_label_for_permission(codename),
            }
            for codename in asset.ASSIGNABLE_PERMISSIONS_BY_TYPE[asset.asset_type]]

    def get_children(self, asset):
        """
        Handles the detail endpoint but also takes advantage of the
        `AssetViewSet.get_serializer_context()` "cache" for the list endpoint,
        if it is present
        """
        if asset.asset_type != ASSET_TYPE_COLLECTION:
            return {'count': 0}

        try:
            children_count_per_asset = self.context['children_count_per_asset']
        except KeyError:
            children_count = asset.children.count()
        else:
            children_count = children_count_per_asset.get(asset.pk, 0)

        return {'count': children_count}

    def get_subscribers_count(self, asset):
        if asset.asset_type != ASSET_TYPE_COLLECTION:
            return 0
        # ToDo Optimize this. What about caching it inside `summary`
        return UserAssetSubscription.objects.filter(asset_id=asset.pk).count()

    def get_status(self, asset):

        # `order_by` lets us check `AnonymousUser`'s permissions first.
        # No need to read all permissions if `AnonymousUser`'s permissions
        # are found.
        # We assume that `settings.ANONYMOUS_USER_ID` equals -1.
        perm_assignments = asset.permissions. \
            values('user_id', 'permission__codename'). \
            exclude(user_id=asset.owner_id). \
            order_by('user_id', 'permission__codename')

        return self._get_status(perm_assignments)

    def get_paired_data(self, asset):
        request = self.context.get('request')
        return reverse('paired-data-list', args=(asset.uid,), request=request)

    def get_permissions(self, obj):
        context = self.context
        request = self.context.get('request')

        queryset = get_user_permission_assignments_queryset(obj, request.user)
        # Need to pass `asset` and `asset_uid` to context of
        # AssetPermissionAssignmentSerializer serializer to avoid extra queries
        # to DB within the serializer to retrieve the asset object.
        context['asset'] = obj
        context['asset_uid'] = obj.uid

        return AssetPermissionAssignmentSerializer(queryset.all(),
                                                   many=True, read_only=True,
                                                   context=context).data

    def get_exports(self, obj: Asset) -> str:
        return reverse(
            'asset-export-list',
            args=(obj.uid,),
            request=self.context.get('request', None),
        )

    def get_export_settings(self, obj: Asset) -> ReturnList:
        return AssetExportSettingsSerializer(
            AssetExportSettings.objects.filter(asset=obj),
            many=True,
            read_only=True,
            context=self.context,
        ).data

    def get_access_types(self, obj):
        """
        Handles the detail endpoint but also takes advantage of the
        `AssetViewSet.get_serializer_context()` "cache" for the list endpoint,
        if it is present
        """
        # Avoid extra queries if obj is not a collection
        if obj.asset_type != ASSET_TYPE_COLLECTION:
            return None

        # User is the owner
        try:
            request = self.context['request']
        except KeyError:
            return None

        access_types = []
        if request.user == obj.owner:
            access_types.append('owned')

        # User can view the collection.
        try:
            # The list view should provide a cache
            asset_permission_assignments = self.context[
                'object_permissions_per_asset'
            ].get(obj.pk)
        except KeyError:
            asset_permission_assignments = obj.permissions.all()

        # We test at the same time whether the collection is public or not
        for obj_permission in asset_permission_assignments:

            if (
                not obj_permission.deny
                and obj_permission.user_id == settings.ANONYMOUS_USER_ID
                and obj_permission.permission.codename == PERM_DISCOVER_ASSET
            ):
                access_types.append('public')

                if request.user == obj.owner:
                    # Do not go further, `access_type` cannot be `shared`
                    # and `owned`
                    break

            if (
                request.user != obj.owner
                and not obj_permission.deny
                and obj_permission.user == request.user
            ):
                access_types.append('shared')
                # Do not go further, we assume `settings.ANONYMOUS_USER_ID`
                # equals -1. Thus, `public` access type should be discovered at
                # first
                break

        # User has subscribed to this collection
        subscribed = False
        try:
            # The list view should provide a cache
            subscriptions = self.context['user_subscriptions_per_asset'].get(
                obj.pk, []
            )
        except KeyError:
            subscribed = obj.has_subscribed_user(request.user.pk)
        else:
            subscribed = request.user.pk in subscriptions
        if subscribed:
            access_types.append('subscribed')

        # User is big brother.
        if request.user.is_superuser:
            access_types.append('superuser')

        if not access_types:
            raise Exception(
                f'{request.user.username} has unexpected access to {obj.uid}'
            )

        return access_types

    def validate_data_sharing(self, data_sharing: dict) -> dict:
        """
        Validates `data_sharing`. It is really basic.
        Only the type of each property is validated. No data is validated.
        It is consistent with partial permissions and REST services.

        The client bears the responsibility of providing valid data.
        """
        errors = {}
        if not self.instance or not data_sharing:
            return data_sharing

        if 'enabled' not in data_sharing:
            errors['enabled'] = t('The property is required')

        if 'fields' in data_sharing:
            if not isinstance(data_sharing['fields'], list):
                errors['fields'] = t('The property must be an array')
            else:
                asset = self.instance
                fields = data_sharing['fields']
                # We used to get all fields for every version for valid fields,
                # but the UI shows the latest version only, so only its fields
                # can be picked up. It is easier then to compare valid fields with
                # user's choice.
                form_pack, _unused = build_formpack(
                    asset, submission_stream=[], use_all_form_versions=False
                )
                # We do not want to include the version field.
                # See `_infer_version_id()` in `kobo.apps.reports.report_data.build_formpack`
                # for field name alternatives.
                valid_fields = [
                    f.path for f in form_pack.get_fields_for_versions(
                        form_pack.versions.keys()
                    ) if not re.match(FUZZY_VERSION_PATTERN, f.path)
                ]
                unknown_fields = set(fields) - set(valid_fields)
                if unknown_fields and valid_fields:
                    errors['fields'] = t(
                        'Some fields are invalid, '
                        'choices are: `{valid_fields}`'
                    ).format(valid_fields='`,`'.join(valid_fields))

                # Force `fields` to be an empty list to avoid useless parsing when
                # fetching external xml endpoint (i.e.: /api/v2/assets/<asset_uid>/paired-data/<paired_data_uid>/external.xml)
                if sorted(valid_fields) == sorted(fields):
                    data_sharing['fields'] = []
        else:
            data_sharing['fields'] = []

        if errors:
            raise serializers.ValidationError(errors)

        return data_sharing

    def validate_parent(self, parent: Asset) -> Asset:
        user = get_database_user(self.context['request'].user)
        # Validate first if user can update the current parent
        if self.instance and self.instance.parent is not None:
            if not self.instance.parent.has_perm(user, PERM_CHANGE_ASSET):
                raise serializers.ValidationError(
                    t('User cannot update current parent collection'))

        # Target collection is `None`, no need to check permissions
        if parent is None:
            return parent

        # `user` must have write access to target parent before being able to
        # move the asset.
        parent_perms = parent.get_perms(user)
        if PERM_VIEW_ASSET not in parent_perms:
            raise serializers.ValidationError(t('Target collection not found'))

        if PERM_CHANGE_ASSET not in parent_perms:
            raise serializers.ValidationError(
                t('User cannot update target parent collection'))

        return parent

    def validate_settings(self, settings: dict) -> dict:
        if not self.instance or not settings:
            return settings
        return {**self.instance.settings, **settings}

    def _content(self, obj):
        return json.dumps(obj.content)

    def _get_status(self, perm_assignments):
        """
        Returns asset status.

        **Asset's owner's permissions must be excluded from `perm_assignments`**

        Args:
            perm_assignments (list): List of dicts `{<user_id>, <codename}`
                                     ordered by `user_id`
                                     e.g.: [{-1, 'view_asset'},
                                            {2, 'view_asset'}]

        Returns:
            str: Status slug among these:
                 - 'private'
                 - 'public'
                 - 'public-discoverable'
                 - 'shared'

        """
        if not perm_assignments:
            return ASSET_STATUS_PRIVATE

        for perm_assignment in perm_assignments:
            if perm_assignment.get('user_id') == settings.ANONYMOUS_USER_ID:
                if perm_assignment.get('permission__codename') == PERM_DISCOVER_ASSET:
                    return ASSET_STATUS_DISCOVERABLE

                if perm_assignment.get('permission__codename') == PERM_VIEW_ASSET:
                    return ASSET_STATUS_PUBLIC

            return ASSET_STATUS_SHARED

    def _table_url(self, obj):
        request = self.context.get('request', None)
        return reverse('asset-table-view',
                       args=(obj.uid,),
                       request=request)


class AssetListSerializer(AssetSerializer):

    class Meta(AssetSerializer.Meta):
        # WARNING! If you're changing something here, please update
        # `Asset.optimize_queryset_for_list()`; otherwise, you'll cause an
        # additional database query for each asset in the list.
        fields = ('url',
                  'date_modified',
                  'date_created',
                  'owner',
                  'summary',
                  'owner__username',
                  'parent',
                  'uid',
                  'tag_string',
                  'settings',
                  'kind',
                  'name',
                  'asset_type',
                  'version_id',
                  'has_deployment',
                  'deployed_version_id',
                  'deployment__identifier',
                  'deployment__active',
                  'deployment__submission_count',
                  'permissions',
                  'export_settings',
                  'downloads',
                  'data',
                  'subscribers_count',
                  'status',
                  'access_types',
                  'children',
                  'data_sharing'
                  )

    def get_permissions(self, asset):
        try:
            asset_permission_assignments = self.context[
                'object_permissions_per_asset'].get(asset.pk)
        except KeyError:
            # Maybe overkill, there are no reasons to enter here.
            # in the list context, `object_permissions_per_asset` should
            # be always a property of `self.context`
            return super().get_permissions(asset)

        context = self.context
        request = self.context.get('request')

        # Need to pass `asset` and `asset_uid` to context of
        # AssetPermissionAssignmentSerializer serializer to avoid extra queries
        # to DB within the serializer to retrieve the asset object.
        context['asset'] = asset
        context['asset_uid'] = asset.uid

        user_assignments = get_user_permission_assignments(
            asset, request.user, asset_permission_assignments
        )
        return AssetPermissionAssignmentSerializer(user_assignments,
                                                   many=True, read_only=True,
                                                   context=context).data

    def get_subscribers_count(self, asset):
        if asset.asset_type != ASSET_TYPE_COLLECTION:
            return 0

        try:
            subscriptions_per_asset = self.context['user_subscriptions_per_asset']
            return len(subscriptions_per_asset.get(asset.pk, []))
        except KeyError:
            # Maybe overkill, there are no reasons to enter here.
            # in the list context, `user_subscriptions_per_asset` should be
            # always a property of `self.context`
            return super().get_subscribers_count(asset)

    def get_status(self, asset):

        try:
            asset_perm_assignments = self.context[
                'object_permissions_per_asset'].get(asset.pk)
        except KeyError:
            # Maybe overkill, there are no reasons to enter here.
            # in the list context, `object_permissions_per_asset` should be
            # always a property of `self.context`
            return super().get_status(asset)

        perm_assignments = []

        # Prepare perm_assignments for `_get_status()`
        for perm_assignment in asset_perm_assignments:
            if perm_assignment.user_id != asset.owner_id:
                perm_assignments.append({
                    'user_id': perm_assignment.user_id,
                    'permission__codename': perm_assignment.permission.codename
                })

        perm_assignments.sort(key=lambda pa: pa.get('user_id'))

        return self._get_status(perm_assignments)


class AssetUrlListSerializer(AssetSerializer):

    class Meta(AssetSerializer.Meta):
        fields = ('url',)


class AssetMetadataListSerializer(AssetSerializer):

    date_latest_deployement = serializers.SerializerMethodField()
    date_first_deployement = serializers.SerializerMethodField()
    languages = serializers.SerializerMethodField()
    owner__name = serializers.SerializerMethodField()
    owner__email = serializers.SerializerMethodField()
    owner__organization = serializers.SerializerMethodField()

    class Meta(AssetSerializer.Meta):
        fields = (
            'url',
            'date_modified',
            'date_created',
            'date_latest_deployement',
            'date_first_deployement',
            'owner',
            'owner__username',
            'owner__email',
            'owner__name',
            'owner__organization',
            'uid',
            'kind',
            'name',
            'settings',
            'languages',
            'asset_type',
            'version_id',
            'version_count',
            'has_deployment',
            'deployed_version_id',
            'deployment__active',
            'deployment__submission_count',
            'permissions',
            'status',
            'data_sharing',
            'data',
        )

<<<<<<< HEAD
    def get_data(self, *args, **kwargs):
=======
    def get_data(self, *args: list, **kwargs: dict) -> str:
>>>>>>> 2a86da10
        if view_has_perm(self._get_view(), PERM_VIEW_SUBMISSIONS):
            return super().get_data(*args, **kwargs)
        return ''

<<<<<<< HEAD
    def get_date_first_deployement(self, obj):
=======
    def get_date_first_deployement(self, obj: Asset) -> Optional[datetime.datetime]:
>>>>>>> 2a86da10
        version = obj.asset_versions.filter(deployed=True).last()
        if version:
            return version.date_modified

<<<<<<< HEAD
    def get_date_latest_deployement(self, obj):
=======
    def get_date_latest_deployement(self, obj: Asset) -> Optional[datetime.datetime]:
>>>>>>> 2a86da10
        version = obj.asset_versions.filter(deployed=True).first()
        if version:
            return version.date_modified

<<<<<<< HEAD
    def get_languages(self, obj):
        return obj.summary.get('languages', [])

    def get_owner__email(self, obj):
        return obj.owner.email

    def get_owner__name(self, obj):
        return self._get_user_detail(obj, 'name')

    def get_owner__organization(self, obj):
        return self._get_user_detail(obj, 'organization')

    def get_permissions(self, *args, **kwargs):
=======
    def get_languages(self, obj: Asset) -> List[str]:
        return obj.summary.get('languages', [])

    def get_owner__email(self, obj: Asset) -> str:
        return obj.owner.email

    def get_owner__name(self, obj: Asset) -> str:
        return self._get_user_detail(obj, 'name')

    def get_owner__organization(self, obj: Asset) -> str:
        return self._get_user_detail(obj, 'organization')

    def get_permissions(self, *args: list, **kwargs: dict) -> list:
>>>>>>> 2a86da10
        if view_has_perm(self._get_view(), 'view_permissions'):
            return super().get_permissions(*args, **kwargs)
        return []

    @staticmethod
<<<<<<< HEAD
    def _get_user_detail(obj, attr):
=======
    def _get_user_detail(obj, attr: str) -> str:
>>>>>>> 2a86da10
        owner = obj.owner
        if hasattr(owner, 'extra_details'):
            return owner.extra_details.data.get(attr, '')
        return ''

<<<<<<< HEAD
    def _get_view(self) -> int:
=======
    def _get_view(self) -> str:
>>>>>>> 2a86da10
        request = self.context.get('request')
        return request.parser_context['kwargs']['uid']<|MERGE_RESOLUTION|>--- conflicted
+++ resolved
@@ -38,11 +38,7 @@
     get_user_permission_assignments,
     get_user_permission_assignments_queryset,
 )
-<<<<<<< HEAD
-from kpi.utils.custom_projects import (
-=======
 from kpi.utils.project_views import (
->>>>>>> 2a86da10
     user_has_regional_asset_perm,
     view_has_perm,
 )
@@ -790,48 +786,21 @@
             'data',
         )
 
-<<<<<<< HEAD
-    def get_data(self, *args, **kwargs):
-=======
     def get_data(self, *args: list, **kwargs: dict) -> str:
->>>>>>> 2a86da10
         if view_has_perm(self._get_view(), PERM_VIEW_SUBMISSIONS):
             return super().get_data(*args, **kwargs)
         return ''
 
-<<<<<<< HEAD
-    def get_date_first_deployement(self, obj):
-=======
     def get_date_first_deployement(self, obj: Asset) -> Optional[datetime.datetime]:
->>>>>>> 2a86da10
         version = obj.asset_versions.filter(deployed=True).last()
         if version:
             return version.date_modified
 
-<<<<<<< HEAD
-    def get_date_latest_deployement(self, obj):
-=======
     def get_date_latest_deployement(self, obj: Asset) -> Optional[datetime.datetime]:
->>>>>>> 2a86da10
         version = obj.asset_versions.filter(deployed=True).first()
         if version:
             return version.date_modified
 
-<<<<<<< HEAD
-    def get_languages(self, obj):
-        return obj.summary.get('languages', [])
-
-    def get_owner__email(self, obj):
-        return obj.owner.email
-
-    def get_owner__name(self, obj):
-        return self._get_user_detail(obj, 'name')
-
-    def get_owner__organization(self, obj):
-        return self._get_user_detail(obj, 'organization')
-
-    def get_permissions(self, *args, **kwargs):
-=======
     def get_languages(self, obj: Asset) -> List[str]:
         return obj.summary.get('languages', [])
 
@@ -845,26 +814,17 @@
         return self._get_user_detail(obj, 'organization')
 
     def get_permissions(self, *args: list, **kwargs: dict) -> list:
->>>>>>> 2a86da10
         if view_has_perm(self._get_view(), 'view_permissions'):
             return super().get_permissions(*args, **kwargs)
         return []
 
     @staticmethod
-<<<<<<< HEAD
-    def _get_user_detail(obj, attr):
-=======
     def _get_user_detail(obj, attr: str) -> str:
->>>>>>> 2a86da10
         owner = obj.owner
         if hasattr(owner, 'extra_details'):
             return owner.extra_details.data.get(attr, '')
         return ''
 
-<<<<<<< HEAD
-    def _get_view(self) -> int:
-=======
     def _get_view(self) -> str:
->>>>>>> 2a86da10
         request = self.context.get('request')
         return request.parser_context['kwargs']['uid']