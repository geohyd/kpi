--- conflicted
+++ resolved
@@ -383,11 +383,7 @@
             if request.user != obj.owner and not permission.deny \
                     and permission.user == request.user:
                 # Do not go further, we assume `settings.ANONYMOUS_USER_ID`
-<<<<<<< HEAD
-                # equals -1. Thus, `public` access_type should be discovered at
-=======
                 # equals -1. Thus, `public` access type should be discovered at
->>>>>>> 87326484
                 # first
                 access_types.append('shared')
                 break
@@ -554,11 +550,7 @@
                     and obj_permission.user == request.user):
                 access_types.append('shared')
                 # Do not go further, we assume `settings.ANONYMOUS_USER_ID`
-<<<<<<< HEAD
-                # equals -1. Thus, `public` access_type should be discovered at
-=======
                 # equals -1. Thus, `public` access type should be discovered at
->>>>>>> 87326484
                 # first
                 break
 
