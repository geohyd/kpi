# coding: utf-8
from typing import Optional

from django.utils.translation import ugettext as _
from rest_framework import serializers
from rest_framework.request import Request
from rest_framework.reverse import reverse
from formpack.constants import (
    EXPORT_SETTING_FIELDS,
    EXPORT_SETTING_FIELDS_FROM_ALL_VERSIONS,
    EXPORT_SETTING_FLATTEN,
    EXPORT_SETTING_GROUP_SEP,
    EXPORT_SETTING_HIERARCHY_IN_LABELS,
    EXPORT_SETTING_LANG,
    EXPORT_SETTING_NAME,
    EXPORT_SETTING_MULTIPLE_SELECT,
    EXPORT_SETTING_SOURCE,
    EXPORT_SETTING_TYPE,
    OPTIONAL_EXPORT_SETTINGS,
    REQUIRED_EXPORT_SETTINGS,
    VALID_DEFAULT_LANGUAGES,
    VALID_EXPORT_SETTINGS,
    VALID_EXPORT_TYPES,
    VALID_MULTIPLE_SELECTS,
)

from kpi.fields import ReadOnlyJSONField
from kpi.models import ExportTask, Asset
<<<<<<< HEAD
=======
from kpi.models.object_permission import get_database_user
>>>>>>> 19791f40
from kpi.tasks import export_in_background
from kpi.utils.export_task import format_exception_values
from kpi.utils.object_permission import get_anonymous_user


class ExportTaskSerializer(serializers.ModelSerializer):
    url = serializers.SerializerMethodField()
    messages = ReadOnlyJSONField(required=False)
    data = ReadOnlyJSONField()

    class Meta:
        model = ExportTask
        fields = (
            'url',
            'status',
            'messages',
            'uid',
            'date_created',
            'last_submission_time',
            'result',
            'data',
        )
        read_only_fields = (
            'status',
            'uid',
            'last_submission_time',
            'result',
        )

    def create(self, validated_data: dict) -> ExportTask:
        # Create a new export task
        user = get_database_user(self._get_request.user)
        export_task = ExportTask.objects.create(
            user=user, data=validated_data
        )
        # Have Celery run the export in the background
        export_in_background.delay(export_task_uid=export_task.uid)

        return export_task

    def validate(self, attrs: dict) -> dict:
        data_ = self.validate_data(self._get_request.data)
        attrs[EXPORT_SETTING_FIELDS_FROM_ALL_VERSIONS] = data_[
            EXPORT_SETTING_FIELDS_FROM_ALL_VERSIONS
        ]
        attrs[EXPORT_SETTING_GROUP_SEP] = self.validate_group_sep(data_)
        attrs[EXPORT_SETTING_HIERARCHY_IN_LABELS] = data_[
            EXPORT_SETTING_HIERARCHY_IN_LABELS
        ]
        attrs[EXPORT_SETTING_LANG] = self.validate_lang(data_)
        attrs[EXPORT_SETTING_MULTIPLE_SELECT] = self.validate_multiple_select(
            data_
        )
        attrs[EXPORT_SETTING_SOURCE] = self.validate_source()
        attrs[EXPORT_SETTING_NAME] = self.validate_name(data_)
        attrs[EXPORT_SETTING_TYPE] = self.validate_type(data_)

        if EXPORT_SETTING_FIELDS in data_:
            attrs[EXPORT_SETTING_FIELDS] = self.validate_fields(data_)

        if EXPORT_SETTING_FLATTEN in data_:
            attrs[EXPORT_SETTING_FLATTEN] = data_[EXPORT_SETTING_FLATTEN]

        return attrs

    def validate_data(self, data: dict) -> dict:
        valid_export_settings = VALID_EXPORT_SETTINGS + [EXPORT_SETTING_SOURCE]

        for required in REQUIRED_EXPORT_SETTINGS:
            if required not in data:
                raise serializers.ValidationError(
                    {
                        'data': _(
                            'Must contain all the following required keys: {}'
                        ).format(
                            format_exception_values(
                                REQUIRED_EXPORT_SETTINGS, 'and'
                            )
                        )
                    }
                )

        for key in data:
            if key not in valid_export_settings:
                raise serializers.ValidationError(
                    {
                        'data': _(
                            'Can contain only the following valid keys: {}'
                        ).format(
                            format_exception_values(
                                valid_export_settings, 'and'
                            )
                        )
                    }
                )

        return data

    def validate_fields(self, data: dict) -> list:
        fields = data[EXPORT_SETTING_FIELDS]
        if not isinstance(fields, list):
            raise serializers.ValidationError(
                {EXPORT_SETTING_FIELDS: _('Must be an array')}
            )

        if not all((isinstance(field, str) for field in fields)):
            raise serializers.ValidationError(
                {
                    EXPORT_SETTING_FIELDS: _(
                        'All values in the array must be strings'
                    )
                }
            )
        return fields

    def validate_group_sep(self, data: dict) -> str:
        group_sep = data[EXPORT_SETTING_GROUP_SEP]
        if data[EXPORT_SETTING_HIERARCHY_IN_LABELS] and not group_sep:
            raise serializers.ValidationError(
                {EXPORT_SETTING_GROUP_SEP: _('Must be a non-empty value')}
            )
        return group_sep

    def validate_lang(self, data: dict) -> str:
        asset_languages = self._get_asset.summary.get('languages', [])
        all_valid_languages = [*asset_languages, *VALID_DEFAULT_LANGUAGES]

        lang = data[EXPORT_SETTING_LANG]
        if data[EXPORT_SETTING_LANG] not in all_valid_languages:
            raise serializers.ValidationError(
                {
                    EXPORT_SETTING_LANG: _(
                        'For this asset must be either {}'
                    ).format(format_exception_values(all_valid_languages))
                }
            )
        return lang

    def validate_multiple_select(self, data: dict) -> str:
        multiple_select = data[EXPORT_SETTING_MULTIPLE_SELECT]
        if multiple_select not in VALID_MULTIPLE_SELECTS:
            raise serializers.ValidationError(
                {
                    EXPORT_SETTING_MULTIPLE_SELECT: _(
                        'Must be either {}'
                    ).format(format_exception_values(VALID_MULTIPLE_SELECTS))
                }
            )
        return multiple_select

    def validate_source(self) -> str:
        # Complain if it's not deployed
        if not self._get_asset.has_deployment:
            raise serializers.ValidationError(
                {EXPORT_SETTING_SOURCE: _('The asset must be deployed.')}
            )
        return reverse(
            'asset-detail',
            kwargs={'uid': self._get_asset.uid},
            request=self._get_request,
        )

    def validate_name(self, data: dict) -> Optional[str]:
        name = data.get(EXPORT_SETTING_NAME)

        # Allow name to be empty
        if name is None:
            return

        if not isinstance(name, str):
            raise serializers.ValidationError(
                {EXPORT_SETTING_NAME: _('The export name must be a string.')}
            )
        return name

    def validate_type(self, data: dict) -> str:
        export_type = data[EXPORT_SETTING_TYPE]
        if export_type not in VALID_EXPORT_TYPES:
            raise serializers.ValidationError(
                {
                    EXPORT_SETTING_TYPE: _('Must be either {}').format(
                        format_exception_values(VALID_EXPORT_TYPES)
                    )
                }
            )
        return export_type

    def get_url(self, obj: ExportTask) -> str:
        return reverse(
            'asset-export-detail',
            args=(self._get_asset.uid, obj.uid),
            request=self._get_request,
        )

    @property
    def _get_asset(self) -> Asset:
        return self.context['view'].asset

    @property
    def _get_request(self) -> Request:
        return self.context['request']
<|MERGE_RESOLUTION|>--- conflicted
+++ resolved
@@ -16,7 +16,6 @@
     EXPORT_SETTING_MULTIPLE_SELECT,
     EXPORT_SETTING_SOURCE,
     EXPORT_SETTING_TYPE,
-    OPTIONAL_EXPORT_SETTINGS,
     REQUIRED_EXPORT_SETTINGS,
     VALID_DEFAULT_LANGUAGES,
     VALID_EXPORT_SETTINGS,
@@ -26,13 +25,9 @@
 
 from kpi.fields import ReadOnlyJSONField
 from kpi.models import ExportTask, Asset
-<<<<<<< HEAD
-=======
-from kpi.models.object_permission import get_database_user
->>>>>>> 19791f40
 from kpi.tasks import export_in_background
 from kpi.utils.export_task import format_exception_values
-from kpi.utils.object_permission import get_anonymous_user
+from kpi.utils.object_permission import get_database_user
 
 
 class ExportTaskSerializer(serializers.ModelSerializer):
