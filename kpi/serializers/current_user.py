--- conflicted
+++ resolved
@@ -126,11 +126,9 @@
         new_password = validated_data.get('new_password', False)
         if new_password:
             with transaction.atomic():
-<<<<<<< HEAD
                 instance.set_password(new_password)
                 instance.save()
 
-=======
                 if instance.check_password(current_password):
                     instance.set_password(new_password)
                     instance.save()
@@ -146,6 +144,5 @@
                 'current_password and new_password must both be sent '
                 'together; one or the other cannot be sent individually.'
             )
->>>>>>> 2332-collection-as-asset-type
         return super().update(
             instance, validated_data)