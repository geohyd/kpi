# coding: utf-8
import datetime
import pytz

from django.contrib.auth.models import User
from django.db import transaction
from django.conf import settings
from django.utils.translation import ugettext as _
from rest_framework import serializers

from hub.models import ExtraUserDetail
from kpi.deployment_backends.kc_access.utils import get_kc_profile_data
from kpi.deployment_backends.kc_access.utils import set_kc_require_auth
from kpi.fields import WritableJSONField
from kpi.utils.gravatar_url import gravatar_url


class CurrentUserSerializer(serializers.ModelSerializer):
    email = serializers.EmailField()
    server_time = serializers.SerializerMethodField()
    date_joined = serializers.SerializerMethodField()
    projects_url = serializers.SerializerMethodField()
    gravatar = serializers.SerializerMethodField()
    extra_details = WritableJSONField(source='extra_details.data')
    current_password = serializers.CharField(write_only=True, required=False)
    new_password = serializers.CharField(write_only=True, required=False)
    git_rev = serializers.SerializerMethodField()

    class Meta:
        model = User
        fields = (
            'username',
            'first_name',
            'last_name',
            'email',
            'server_time',
            'date_joined',
            'projects_url',
            'is_superuser',
            'gravatar',
            'is_staff',
            'last_login',
            'extra_details',
            'current_password',
            'new_password',
            'git_rev',
        )

    def get_server_time(self, obj):
        # Currently unused on the front end
        return datetime.datetime.now(tz=pytz.UTC).strftime(
            '%Y-%m-%dT%H:%M:%SZ')

    def get_date_joined(self, obj):
        return obj.date_joined.astimezone(pytz.UTC).strftime(
            '%Y-%m-%dT%H:%M:%SZ')

    def get_projects_url(self, obj):
        return '/'.join((settings.KOBOCAT_URL, obj.username))

    def get_gravatar(self, obj):
        return gravatar_url(obj.email)

    def get_git_rev(self, obj):
        request = self.context.get('request', False)
        if settings.EXPOSE_GIT_REV or (request and request.user.is_superuser):
            return settings.GIT_REV
        else:
            return False

    def to_representation(self, obj):
        if obj.is_anonymous:
            return {'message': 'user is not logged in'}
        rep = super().to_representation(obj)
        if not rep['extra_details']:
            rep['extra_details'] = {}
        # `require_auth` needs to be read from KC every time
        if settings.KOBOCAT_URL and settings.KOBOCAT_INTERNAL_URL:
            rep['extra_details']['require_auth'] = get_kc_profile_data(
                obj.pk).get('require_auth', False)

        return rep

    def validate(self, attrs):
        if self.instance:

            current_password = attrs.pop('current_password', False)
            new_password = attrs.get('new_password', False)

            if all((current_password, new_password)):
                if not self.instance.check_password(current_password):
                    raise serializers.ValidationError({
                        'current_password': _('Incorrect current password.')
                    })
            elif any((current_password, new_password)):
                not_empty_field_name = 'current_password' \
                    if current_password else 'new_password'
                empty_field_name = 'current_password' \
                    if new_password else 'new_password'
                raise serializers.ValidationError({
                    empty_field_name: _('`current_password` and `new_password` '
                                        'must both be sent together; '
                                        f'`{not_empty_field_name}` cannot be '
                                        'sent individually.')
                })

        return attrs

    def update(self, instance, validated_data):

        # "The `.update()` method does not support writable dotted-source
        # fields by default." --DRF
        extra_details = validated_data.pop('extra_details', False)
        if extra_details:
            extra_details_obj, created = ExtraUserDetail.objects.get_or_create(
                user=instance)
            # `require_auth` needs to be written back to KC
            if settings.KOBOCAT_URL and settings.KOBOCAT_INTERNAL_URL and \
                    'require_auth' in extra_details['data']:
                set_kc_require_auth(
                    instance.pk, extra_details['data']['require_auth'])
            extra_details_obj.data.update(extra_details['data'])
            extra_details_obj.save()

        new_password = validated_data.get('new_password', False)
        if new_password:
            with transaction.atomic():
<<<<<<< HEAD
                if instance.check_password(current_password):
                    instance.set_password(new_password)
                    instance.save()
                else:
                    raise serializers.ValidationError({
                        'current_password': 'Incorrect current password.'
                    })
        elif any((current_password, new_password)):
            raise serializers.ValidationError({
                'password': 'current_password and new_password must both be '
                            'sent together; one or the other cannot be sent '
                            'individually.'
            })
=======
                instance.set_password(new_password)
                instance.save()

>>>>>>> 6660f725
        return super().update(
            instance, validated_data)<|MERGE_RESOLUTION|>--- conflicted
+++ resolved
@@ -125,24 +125,8 @@
         new_password = validated_data.get('new_password', False)
         if new_password:
             with transaction.atomic():
-<<<<<<< HEAD
-                if instance.check_password(current_password):
-                    instance.set_password(new_password)
-                    instance.save()
-                else:
-                    raise serializers.ValidationError({
-                        'current_password': 'Incorrect current password.'
-                    })
-        elif any((current_password, new_password)):
-            raise serializers.ValidationError({
-                'password': 'current_password and new_password must both be '
-                            'sent together; one or the other cannot be sent '
-                            'individually.'
-            })
-=======
                 instance.set_password(new_password)
                 instance.save()
 
->>>>>>> 6660f725
         return super().update(
             instance, validated_data)