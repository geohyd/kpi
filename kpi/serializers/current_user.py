# coding: utf-8
import datetime
import pytz

from django.contrib.auth import update_session_auth_hash
from django.contrib.auth.models import User
from django.conf import settings
from django.utils.translation import ugettext as _
from rest_framework import serializers

from hub.models import ExtraUserDetail
from kpi.deployment_backends.kc_access.utils import get_kc_profile_data
from kpi.deployment_backends.kc_access.utils import set_kc_require_auth
from kpi.fields import WritableJSONField
from kpi.utils.gravatar_url import gravatar_url


class CurrentUserSerializer(serializers.ModelSerializer):
    email = serializers.EmailField()
    server_time = serializers.SerializerMethodField()
    date_joined = serializers.SerializerMethodField()
    projects_url = serializers.SerializerMethodField()
    gravatar = serializers.SerializerMethodField()
    extra_details = WritableJSONField(source='extra_details.data')
    current_password = serializers.CharField(write_only=True, required=False)
    new_password = serializers.CharField(write_only=True, required=False)
    git_rev = serializers.SerializerMethodField()

    class Meta:
        model = User
        fields = (
            'username',
            'first_name',
            'last_name',
            'email',
            'server_time',
            'date_joined',
            'projects_url',
            'is_superuser',
            'gravatar',
            'is_staff',
            'last_login',
            'extra_details',
            'current_password',
            'new_password',
            'git_rev',
        )

    def get_server_time(self, obj):
        # Currently unused on the front end
        return datetime.datetime.now(tz=pytz.UTC).strftime(
            '%Y-%m-%dT%H:%M:%SZ')

    def get_date_joined(self, obj):
        return obj.date_joined.astimezone(pytz.UTC).strftime(
            '%Y-%m-%dT%H:%M:%SZ')

    def get_projects_url(self, obj):
        return '/'.join((settings.KOBOCAT_URL, obj.username))

    def get_gravatar(self, obj):
        return gravatar_url(obj.email)

    def get_git_rev(self, obj):
        request = self.context.get('request', False)
        if settings.EXPOSE_GIT_REV or (request and request.user.is_superuser):
            return settings.GIT_REV
        else:
            return False

    def to_representation(self, obj):
        if obj.is_anonymous:
            return {'message': 'user is not logged in'}
        rep = super().to_representation(obj)
        if not rep['extra_details']:
            rep['extra_details'] = {}
        # `require_auth` needs to be read from KC every time
        if settings.KOBOCAT_URL and settings.KOBOCAT_INTERNAL_URL:
            rep['extra_details']['require_auth'] = get_kc_profile_data(
                obj.pk).get('require_auth', False)

        return rep

    def validate(self, attrs):
        if self.instance:

            current_password = attrs.pop('current_password', False)
            new_password = attrs.get('new_password', False)

            if all((current_password, new_password)):
                if not self.instance.check_password(current_password):
                    raise serializers.ValidationError({
                        'current_password': _('Incorrect current password.')
                    })
            elif any((current_password, new_password)):
                not_empty_field_name = 'current_password' \
                    if current_password else 'new_password'
                empty_field_name = 'current_password' \
                    if new_password else 'new_password'
                raise serializers.ValidationError({
                    empty_field_name: _('`current_password` and `new_password` '
                                        'must both be sent together; '
                                        f'`{not_empty_field_name}` cannot be '
                                        'sent individually.')
                })

        return attrs

    def update(self, instance, validated_data):

        # "The `.update()` method does not support writable dotted-source
        # fields by default." --DRF
        extra_details = validated_data.pop('extra_details', False)
        if extra_details:
            extra_details_obj, created = ExtraUserDetail.objects.get_or_create(
                user=instance)
            # `require_auth` needs to be written back to KC
            if settings.KOBOCAT_URL and settings.KOBOCAT_INTERNAL_URL and \
                    'require_auth' in extra_details['data']:
                set_kc_require_auth(
                    instance.pk, extra_details['data']['require_auth'])
            extra_details_obj.data.update(extra_details['data'])
            extra_details_obj.save()

        new_password = validated_data.get('new_password', False)
        if new_password:
<<<<<<< HEAD
            with transaction.atomic():
                instance.set_password(new_password)
                instance.save()
=======
            instance.set_password(new_password)
            instance.save()
            request = self.context.get('request', False)
            if request:
                update_session_auth_hash(request, instance)
>>>>>>> 4aff7ae7

        return super().update(
            instance, validated_data)<|MERGE_RESOLUTION|>--- conflicted
+++ resolved
@@ -124,17 +124,11 @@
 
         new_password = validated_data.get('new_password', False)
         if new_password:
-<<<<<<< HEAD
-            with transaction.atomic():
-                instance.set_password(new_password)
-                instance.save()
-=======
             instance.set_password(new_password)
             instance.save()
             request = self.context.get('request', False)
             if request:
                 update_session_auth_hash(request, instance)
->>>>>>> 4aff7ae7
 
         return super().update(
             instance, validated_data)