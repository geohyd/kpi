# coding: utf-8
import private_storage.urls
from django.conf import settings
from django.urls import include, re_path, path
from django.views.i18n import JavaScriptCatalog

from hub.models import ConfigurationFile
from hub.views import ExtraDetailRegistrationView
from kobo.apps.mfa.views import (
    MfaLoginView,
    MfaTokenView,
)
<<<<<<< HEAD
from kobo.apps.superuser_stats.views import (
    user_report,
    user_details_report,
    country_report,
    retrieve_reports,
)
=======
>>>>>>> 76b3bae7
from kpi.forms.registration import RegistrationForm
from kpi.views import authorized_application_authenticate_user
from kpi.views import home, one_time_login, browser_tests, design_system, modern_browsers
from kpi.views.environment import EnvironmentView
from kpi.views.current_user import CurrentUserViewSet
from kpi.views.token import TokenView

from .router_api_v1 import router_api_v1
from .router_api_v2 import router_api_v2, URL_NAMESPACE

# TODO: Give other apps their own `urls.py` files instead of importing their
# views directly! See
# https://docs.djangoproject.com/en/1.8/intro/tutorial03/#namespacing-url-names


# Apps whose translations should be available in the client code.
urlpatterns = [
    path('', home, name='kpi-root'),
    path('me/', CurrentUserViewSet.as_view({
        'get': 'retrieve',
        'patch': 'partial_update',
    }), name='currentuser-detail'),
    re_path(r'^', include(router_api_v1.urls)),
    re_path(r'^api/v2/', include((router_api_v2.urls, URL_NAMESPACE))),
    re_path(r'^api/v2/', include('kobo.apps.languages.urls')),
    re_path(r'^api/v2/auth/', include('kobo.apps.mfa.urls')),
    re_path(r'^api/v2/audit-logs/', include('kobo.apps.audit_log.urls')),
    re_path(r'^accounts/register/$', ExtraDetailRegistrationView.as_view(
        form_class=RegistrationForm), name='registration_register'),
    re_path(r'^accounts/login/mfa/', MfaTokenView.as_view(), name='mfa_token'),
    re_path(r'^accounts/login/', MfaLoginView.as_view(), name='kobo_login'),
    re_path(r'^accounts/', include('registration.backends.default.urls')),
    re_path(r'^o/', include('oauth2_provider.urls', namespace='oauth2_provider')),
    re_path(
        r'^authorized_application/authenticate_user/$',
        authorized_application_authenticate_user
    ),
    path('browser_tests/', browser_tests),
    path('modern_browsers/', modern_browsers),
    path('design-system/', design_system),
    path('authorized_application/one_time_login/', one_time_login),
    re_path(r'^i18n/', include('django.conf.urls.i18n')),
    # Translation catalog for client code.
    path('jsi18n/', JavaScriptCatalog.as_view(),
         name='javascript-catalog'),
    path('token/', TokenView.as_view(), name='token'),
    path('environment/', EnvironmentView.as_view(), name='environment'),
    re_path(r'^configurationfile/(?P<slug>[^/]+)/?',
            ConfigurationFile.redirect_view, name='configurationfile'),
    re_path(r'^private-media/', include(private_storage.urls)),
    # Statistics for superusers
    re_path(r'^superuser_stats/', include(('kobo.apps.superuser_stats.urls', 'superuser_stats'))),
]


if settings.STRIPE_ENABLED:
    urlpatterns = [
        re_path(r'^api/v2/stripe/', include('kobo.apps.stripe.urls'))
    ] + urlpatterns


if settings.DEBUG and settings.ENV == 'dev':
    import debug_toolbar
    urlpatterns = [
        path('__debug__/', include(debug_toolbar.urls)),
    ] + urlpatterns<|MERGE_RESOLUTION|>--- conflicted
+++ resolved
@@ -10,15 +10,6 @@
     MfaLoginView,
     MfaTokenView,
 )
-<<<<<<< HEAD
-from kobo.apps.superuser_stats.views import (
-    user_report,
-    user_details_report,
-    country_report,
-    retrieve_reports,
-)
-=======
->>>>>>> 76b3bae7
 from kpi.forms.registration import RegistrationForm
 from kpi.views import authorized_application_authenticate_user
 from kpi.views import home, one_time_login, browser_tests, design_system, modern_browsers
