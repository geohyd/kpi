# coding: utf-8
from django.utils.translation import ugettext_lazy as _
from rest_framework import exceptions


class AbstractMethodError(NotImplementedError):

    def __init__(self, *args, **kwargs):
        super().__init__(
            'This method should be implemented in subclasses', *args, **kwargs
        )


class AbstractPropertyError(NotImplementedError):

    def __init__(self, *args, **kwargs):
        super().__init__(
            'This property should be implemented in subclasses', *args, **kwargs
        )


class BadAssetTypeException(Exception):
    pass


class BadContentTypeException(Exception):
    pass


class BadFormatException(Exception):
    pass


class BadPermissionsException(Exception):
    pass


class DeploymentDataException(Exception):

    def __init__(self, *args, **kwargs):
        super().__init__(
            'Cannot alter `_deployment_data` directly', *args, **kwargs
        )


class DeploymentNotFound(Exception):

    def __init__(self,
                 message=_('Must call `asset.connect_deployment()` first')):
        self.message = message
        super().__init__(self.message)


class ImportAssetException(Exception):
    pass


class ImportAssetException(Exception):
    pass


class InvalidSearchException(exceptions.APIException):
    status_code = 400
    default_detail = _('Invalid search. Please try again')
    default_code = 'invalid_search'


class KobocatBulkUpdateSubmissionsClientException(exceptions.ValidationError):
    # This is message should be overridden with something more specific
    default_detail = _('Invalid payload for bulk updating of submissions')
    default_code = 'bulk_update_submissions_client_error'


class KobocatBulkUpdateSubmissionsException(exceptions.APIException):
    status_code = 500
    default_detail = _(
        'An error occurred trying to bulk update the submissions.')
    default_code = 'bulk_update_submissions_error'


class KobocatDeploymentException(exceptions.APIException):
    def __init__(self, *args, **kwargs):
        if 'response' in kwargs:
            self.response = kwargs.pop('response')
        super().__init__(*args, **kwargs)

    @property
    def invalid_form_id(self):
        # We recognize certain KC API responses as indications of an
        # invalid form id:
        invalid_form_id_responses = (
            'Form with this id or SMS-keyword already exists.',
            'In strict mode, the XForm ID must be a valid slug and '
            'contain no spaces.',
        )
        return self.detail in invalid_form_id_responses


class KobocatDuplicateSubmissionException(exceptions.APIException):
    status_code = 500
    default_detail = _('An error occurred trying to duplicate the submission.')
    default_code = 'submission_duplication_error'


class KobocatProfileException(Exception):
    pass


<<<<<<< HEAD
=======
class ReadOnlyModelError(Exception):

    def __init__(self, msg='This model is read only', *args, **kwargs):
        super().__init__(msg, *args, **kwargs)


class SearchQueryTooShortException(InvalidSearchException):
    default_detail = _('Your query is too short')
    default_code = 'query_too_short'


>>>>>>> 5c8464c3
class ObjectDeploymentDoesNotExist(exceptions.APIException):
    status_code = 400
    default_detail = _('The specified object has not been deployed')
    default_code = 'deployment_does_not_exist'


class PairedParentException(Exception):

    def __init__(self,
                 message=_('Parent is not set. '
                           'Must call `asset.get_paired_data()` first')):
        self.message = message
        super().__init__(self.message)


class SearchQueryTooShortException(InvalidSearchException):
    default_detail = _('Your query is too short')
    default_code = 'query_too_short'<|MERGE_RESOLUTION|>--- conflicted
+++ resolved
@@ -106,20 +106,6 @@
     pass
 
 
-<<<<<<< HEAD
-=======
-class ReadOnlyModelError(Exception):
-
-    def __init__(self, msg='This model is read only', *args, **kwargs):
-        super().__init__(msg, *args, **kwargs)
-
-
-class SearchQueryTooShortException(InvalidSearchException):
-    default_detail = _('Your query is too short')
-    default_code = 'query_too_short'
-
-
->>>>>>> 5c8464c3
 class ObjectDeploymentDoesNotExist(exceptions.APIException):
     status_code = 400
     default_detail = _('The specified object has not been deployed')
@@ -135,6 +121,12 @@
         super().__init__(self.message)
 
 
+class ReadOnlyModelError(Exception):
+
+    def __init__(self, msg='This model is read only', *args, **kwargs):
+        super().__init__(msg, *args, **kwargs)
+
+
 class SearchQueryTooShortException(InvalidSearchException):
     default_detail = _('Your query is too short')
     default_code = 'query_too_short'