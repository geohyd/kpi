# coding: utf-8
from django.utils.translation import gettext_lazy as t
from rest_framework import exceptions


class AbstractMethodError(NotImplementedError):

    def __init__(self, *args, **kwargs):
        super().__init__(
            'This method should be implemented in subclasses', *args, **kwargs
        )


class AbstractPropertyError(NotImplementedError):

    def __init__(self, *args, **kwargs):
        super().__init__(
            'This property should be implemented in subclasses', *args, **kwargs
        )


<<<<<<< HEAD
class AttachmentNotFound(Exception):
    pass
=======
class AttachmentNotFoundException(exceptions.APIException):
    status_code = 404
    default_detail = t('The specified attachment does not exist')
    default_code = 'attachment_does_not_exist'
>>>>>>> 2e948a96


class BadAssetTypeException(Exception):
    pass


class BadContentTypeException(Exception):
    pass


class BadFormatException(Exception):
    pass


class BadPermissionsException(Exception):
    pass


class DeploymentDataException(Exception):

    def __init__(self, *args, **kwargs):
        super().__init__(
            'Cannot alter `_deployment_data` directly', *args, **kwargs
        )


class DeploymentNotFound(Exception):

    def __init__(self,
                 message=t('Must call `asset.connect_deployment()` first')):
        self.message = message
        super().__init__(self.message)


class ImportAssetException(Exception):
    pass


class InvalidSearchException(exceptions.APIException):
    status_code = 400
    default_detail = t('Invalid search. Please try again')
    default_code = 'invalid_search'


class InvalidXPathException(exceptions.APIException):
    status_code = 400
    default_detail = t('The path could not be found in the submission')
    default_code = 'xpath_not_found'


class KobocatBulkUpdateSubmissionsClientException(exceptions.ValidationError):
    # This is message should be overridden with something more specific
    default_detail = t('Invalid payload for bulk updating of submissions')
    default_code = 'bulk_update_submissions_client_error'


class KobocatBulkUpdateSubmissionsException(exceptions.APIException):
    status_code = 500
    default_detail = t(
        'An error occurred trying to bulk update the submissions.')
    default_code = 'bulk_update_submissions_error'


class KobocatDeploymentException(exceptions.APIException):
    def __init__(self, *args, **kwargs):
        if 'response' in kwargs:
            self.response = kwargs.pop('response')
        super().__init__(*args, **kwargs)

    @property
    def invalid_form_id(self):
        # We recognize certain KC API responses as indications of an
        # invalid form id:
        invalid_form_id_responses = (
            'Form with this id or SMS-keyword already exists.',
            'In strict mode, the XForm ID must be a valid slug and '
            'contain no spaces.',
        )
        return self.detail in invalid_form_id_responses


class KobocatDuplicateSubmissionException(exceptions.APIException):
    status_code = 500
    default_detail = t('An error occurred trying to duplicate the submission')
    default_code = 'submission_duplication_error'


class KobocatProfileException(Exception):
    pass


class ObjectDeploymentDoesNotExist(exceptions.APIException):
    status_code = 400
    default_detail = t('The specified object has not been deployed')
    default_code = 'deployment_does_not_exist'


class PairedDataException(Exception):
    pass


class ReadOnlyModelError(Exception):

    def __init__(self, msg='This model is read only', *args, **kwargs):
        super().__init__(msg, *args, **kwargs)


class SubmissionNotFound(Exception):
    pass


class SearchQueryTooShortException(InvalidSearchException):
    default_detail = t('Your query is too short')
    default_code = 'query_too_short'<|MERGE_RESOLUTION|>--- conflicted
+++ resolved
@@ -19,15 +19,8 @@
         )
 
 
-<<<<<<< HEAD
-class AttachmentNotFound(Exception):
+class AttachmentNotFoundException(Exception):
     pass
-=======
-class AttachmentNotFoundException(exceptions.APIException):
-    status_code = 404
-    default_detail = t('The specified attachment does not exist')
-    default_code = 'attachment_does_not_exist'
->>>>>>> 2e948a96
 
 
 class BadAssetTypeException(Exception):
@@ -135,7 +128,7 @@
         super().__init__(msg, *args, **kwargs)
 
 
-class SubmissionNotFound(Exception):
+class SubmissionNotFoundException(Exception):
     pass
 
 
