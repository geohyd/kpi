# coding: utf-8
from django.utils.translation import ugettext_lazy as _
from rest_framework import exceptions


class AbstractMethodError(NotImplementedError):

    def __init__(self, *args, **kwargs):
        super().__init__(
            'This method should be implemented in subclasses', *args, **kwargs
        )


class AbstractPropertyError(NotImplementedError):

    def __init__(self, *args, **kwargs):
        super().__init__(
            'This property should be implemented in subclasses', *args, **kwargs
        )


class BadAssetTypeException(Exception):
    pass


class BadContentTypeException(Exception):
    pass


class BadFormatException(Exception):
    pass


class BadPermissionsException(Exception):
    pass


class DeploymentDataException(Exception):

    def __init__(self, *args, **kwargs):
        super().__init__(
            'Cannot alter `_deployment_data` directly', *args, **kwargs
        )


class DeploymentNotFound(Exception):

    def __init__(self,
                 message=_('Must call `asset.connect_deployment()` first')):
        self.message = message
        super().__init__(self.message)


class ImportAssetException(Exception):
    pass


class ImportAssetException(Exception):
    pass


class InvalidSearchException(exceptions.APIException):
    status_code = 400
    default_detail = _('Invalid search. Please try again')
    default_code = 'invalid_search'


class KobocatBulkUpdateSubmissionsClientException(exceptions.ValidationError):
    # This is message should be overridden with something more specific
    default_detail = _('Invalid payload for bulk updating of submissions')
    default_code = 'bulk_update_submissions_client_error'


class KobocatBulkUpdateSubmissionsException(exceptions.APIException):
    status_code = 500
    default_detail = _(
        'An error occurred trying to bulk update the submissions.')
    default_code = 'bulk_update_submissions_error'


class KobocatDeploymentException(exceptions.APIException):
    def __init__(self, *args, **kwargs):
        if 'response' in kwargs:
            self.response = kwargs.pop('response')
        super().__init__(*args, **kwargs)

    @property
    def invalid_form_id(self):
        # We recognize certain KC API responses as indications of an
        # invalid form id:
        invalid_form_id_responses = (
            'Form with this id or SMS-keyword already exists.',
            'In strict mode, the XForm ID must be a valid slug and '
            'contain no spaces.',
        )
        return self.detail in invalid_form_id_responses


class KobocatDuplicateSubmissionException(exceptions.APIException):
    status_code = 500
    default_detail = _('An error occurred trying to duplicate the submission')
    default_code = 'submission_duplication_error'


<<<<<<< HEAD
class KobocatBulkUpdateSubmissionsException(exceptions.APIException):
    status_code = 500
    default_detail = _('An error occurred trying to bulk update the submissions')
    default_code = 'bulk_update_submissions_error'


class KobocatBulkUpdateSubmissionsClientException(exceptions.ValidationError):
    # This is message should be overridden with something more specific
    default_detail = _('Invalid payload for bulk updating of submissions')
    default_code = 'bulk_update_submissions_client_error'
=======
class KobocatProfileException(Exception):
    pass
>>>>>>> c2a6ff47


class ObjectDeploymentDoesNotExist(exceptions.APIException):
    status_code = 400
    default_detail = _('The specified object has not been deployed')
    default_code = 'deployment_does_not_exist'


class PairedParentException(Exception):

    def __init__(self,
                 message=_('Parent is not set. '
                           'Must call `asset.get_paired_data()` first')):
        self.message = message
        super().__init__(self.message)


class SearchQueryTooShortException(InvalidSearchException):
    default_detail = _('Your query is too short')
    default_code = 'query_too_short'<|MERGE_RESOLUTION|>--- conflicted
+++ resolved
@@ -102,21 +102,8 @@
     default_code = 'submission_duplication_error'
 
 
-<<<<<<< HEAD
-class KobocatBulkUpdateSubmissionsException(exceptions.APIException):
-    status_code = 500
-    default_detail = _('An error occurred trying to bulk update the submissions')
-    default_code = 'bulk_update_submissions_error'
-
-
-class KobocatBulkUpdateSubmissionsClientException(exceptions.ValidationError):
-    # This is message should be overridden with something more specific
-    default_detail = _('Invalid payload for bulk updating of submissions')
-    default_code = 'bulk_update_submissions_client_error'
-=======
 class KobocatProfileException(Exception):
     pass
->>>>>>> c2a6ff47
 
 
 class ObjectDeploymentDoesNotExist(exceptions.APIException):
