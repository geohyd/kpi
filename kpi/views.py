--- conflicted
+++ resolved
@@ -1,43 +1,27 @@
-<<<<<<< HEAD
 # -*- coding: utf-8 -*-
 from __future__ import unicode_literals, absolute_import
 
-from distutils.util import strtobool
-from itertools import chain
-import copy
-from hashlib import md5
-import json
-=======
->>>>>>> c212dc2c
 import base64
 import copy
 import datetime
 import json
-from distutils.util import strtobool
 from hashlib import md5
 from itertools import chain
 
 import constance
+from deployment_backends.backends import DEPLOYMENT_BACKENDS
 from django.conf import settings
 from django.contrib.auth import login
 from django.contrib.auth.decorators import login_required
 from django.contrib.auth.models import User
 from django.db import transaction
-from django.db.models import Count, Q
+from django.db.models import Q
 from django.forms import model_to_dict
 from django.http import Http404, HttpResponseBadRequest, HttpResponseRedirect
 from django.shortcuts import get_object_or_404, resolve_url
 from django.template.response import TemplateResponse
 from django.utils.http import is_safe_url
 from django.utils.translation import ugettext_lazy as _
-<<<<<<< HEAD
-from rest_framework import (
-    viewsets,
-    mixins,
-    renderers,
-    status,
-    exceptions,
-=======
 from django.views.decorators.csrf import csrf_exempt
 from django.views.decorators.http import require_POST
 from private_storage.views import PrivateStorageDetailView
@@ -47,9 +31,7 @@
     api_view,
     authentication_classes,
     detail_route,
-    list_route,
-    renderer_classes
->>>>>>> c212dc2c
+    list_route
 )
 from rest_framework.parsers import MultiPartParser
 from rest_framework.response import Response
@@ -58,23 +40,15 @@
 from rest_framework_extensions.mixins import NestedViewSetMixin
 from taggit.models import Tag
 
-from deployment_backends.backends import DEPLOYMENT_BACKENDS
-from deployment_backends.mixin import KobocatDataProxyViewSetMixin
 from hub.models import SitewideMessage
 from kobo.apps.hook.utils import HookUtils
 from kobo.static_lists import COUNTRIES, LANGUAGES, SECTORS
-
-from .constants import (
-    ASSET_TYPE_ARG_NAME,
-    ASSET_TYPE_SURVEY,
-    ASSET_TYPE_TEMPLATE,
-    ASSET_TYPES,
-    CLONE_ARG_NAME,
-    CLONE_COMPATIBLE_TYPES,
-    CLONE_FROM_VERSION_ID_ARG_NAME,
-    COLLECTION_CLONE_FIELDS
-)
-from .exceptions import BadAssetTypeException
+from kpi.exceptions import BadAssetTypeException
+from kpi.utils.log import logging
+from .constants import CLONE_ARG_NAME, CLONE_FROM_VERSION_ID_ARG_NAME, \
+    COLLECTION_CLONE_FIELDS, ASSET_TYPE_ARG_NAME, CLONE_COMPATIBLE_TYPES, \
+    ASSET_TYPE_TEMPLATE, ASSET_TYPE_SURVEY, ASSET_TYPES
+from .deployment_backends.backends import DEPLOYMENT_BACKENDS
 from .filters import (
     AssetOwnerFilterBackend,
     KpiAssignedObjectPermissionsFilter,
@@ -103,26 +77,17 @@
 from .permissions import (
     IsOwnerOrReadOnly,
     PostMappedToChangePermission,
-<<<<<<< HEAD
     get_perm_name,
     SubmissionsPermissions
-=======
-    get_perm_name
->>>>>>> c212dc2c
 )
 from .renderers import (
     AssetJsonRenderer,
     SSJsonRenderer,
     XFormRenderer,
-<<<<<<< HEAD
     XMLRenderer,
     SubmissionXMLRenderer,
-    XlsRenderer,)
-=======
     XlsRenderer,
-    XMLRenderer
 )
->>>>>>> c212dc2c
 from .serializers import (
     AssetFileSerializer,
     AssetListSerializer,
@@ -147,23 +112,9 @@
     UserCollectionSubscriptionSerializer,
     UserSerializer
 )
-from .tasks import export_in_background, import_in_background
-from .utils.gravatar_url import gravatar_url
+from .tasks import import_in_background, export_in_background
 from .utils.kobo_to_xlsform import to_xlsform_structure
-from .utils.log import logging
 from .utils.ss_structure_to_mdtable import ss_structure_to_mdtable
-<<<<<<< HEAD
-from .tasks import import_in_background, export_in_background
-from .constants import CLONE_ARG_NAME, CLONE_FROM_VERSION_ID_ARG_NAME, \
-    COLLECTION_CLONE_FIELDS, ASSET_TYPE_ARG_NAME, CLONE_COMPATIBLE_TYPES, \
-    ASSET_TYPE_TEMPLATE, ASSET_TYPE_SURVEY, ASSET_TYPES
-from .deployment_backends.backends import DEPLOYMENT_BACKENDS
-
-from kobo.apps.hook.utils import HookUtils
-from kpi.exceptions import BadAssetTypeException
-from kpi.utils.log import logging
-=======
->>>>>>> c212dc2c
 
 
 @login_required
@@ -1645,7 +1596,9 @@
 
 
 class EnvironmentView(APIView):
-    ''' GET-only view for certain server-provided configuration data '''
+    """
+    GET-only view for certain server-provided configuration data
+    """
 
     CONFIGS_TO_EXPOSE = [
         'TERMS_OF_SERVICE_URL',
