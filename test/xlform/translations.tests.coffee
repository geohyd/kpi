--- conflicted
+++ resolved
@@ -130,8 +130,4 @@
         translations: ["L2", null]
       )
     # run()
-<<<<<<< HEAD
-    expect(run).toThrow('translations need to be reordered')
-=======
-    expect(run).toThrow('There is an unnamed translation in your form definition')
->>>>>>> fd59006b
+    expect(run).toThrow('There is an unnamed translation in your form definition')