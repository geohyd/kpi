--- conflicted
+++ resolved
@@ -20,11 +20,7 @@
     "jquery": "^3.5.1",
     "jquery-ui": "1.12.1",
     "jszip": "^3.4.0",
-<<<<<<< HEAD
-    "kobo-common": "https://github.com/kobotoolbox/kobo-common.git#semver:1.27.0",
-=======
     "kobo-common": "https://github.com/kobotoolbox/kobo-common.git#semver:1.28.0",
->>>>>>> 5eaffc49
     "leaflet": "^1.9.2",
     "leaflet.heat": "^0.2.0",
     "leaflet.markercluster": "^1.5.3",
