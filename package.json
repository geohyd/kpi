{
  "name": "kpi",
  "version": "0.1.1",
  "description": "KoBoToolbox frontend interface.",
  "devDependencies": {
    "@babel/core": "^7.9.6",
    "@babel/polyfill": "^7.8.7",
    "@babel/preset-env": "^7.9.6",
    "@babel/preset-react": "^7.9.4",
    "@mapbox/leaflet-omnivore": "^0.3.4",
    "alertifyjs": "^1.13.1",
    "autoprefixer": "^9.8.1",
    "babel-eslint": "^10.1.0",
    "babel-loader": "^8.1.0",
    "backbone": "^1.4.0",
    "backbone-validation": "^0.11.5",
<<<<<<< HEAD
    "chai": "^4.1.2",
    "chart.js": "^2.9.3",
    "classnames": "^2.2.5",
=======
    "chai": "^4.2.0",
    "chart.js": "^2.9.3",
    "classnames": "^2.2.6",
>>>>>>> 3aa2ae35
    "coffee-loader": "^0.9.0",
    "coffeescript": "^1.12.0",
    "css-loader": "^1.0.0",
    "eslint": "^6.2.0",
    "eslint-loader": "^3.0.0",
    "eslint-plugin-react": "^7.20.0",
    "file-loader": "^2.0.0",
    "font-awesome": "^4.7.0",
    "immutable": "^3.8.2",
    "jquery": "^3.5.1",
    "jquery-ui": "1.12.1",
<<<<<<< HEAD
    "jszip": "^3.1.5",
=======
    "jszip": "^3.4.0",
>>>>>>> 3aa2ae35
    "leaflet": "^1.6.0",
    "leaflet.heat": "^0.2.0",
    "leaflet.markercluster": "^1.4.1",
    "lodash.clonedeep": "^4.5.0",
    "lodash.merge": "^4.6.2",
    "mocha": "^7.1.2",
    "mocha-chrome": "^2.2.0",
    "moment": "^2.25.3",
    "node-sass": "^4.14.1",
    "object-assign": "^4.1.1",
    "postcss": "^7.0.30",
    "postcss-loader": "^3.0.0",
<<<<<<< HEAD
    "prop-types": "^15.6.1",
    "react": "^16.12.0",
    "react-autobind": "^1.0.6",
    "react-autosize-textarea": "^4.0.0",
    "react-cookie": "^3.0.4",
    "react-copy-to-clipboard": "^5.0.2",
    "react-debounce-input": "^3.2.2",
    "react-document-title": "^2.0.2",
    "react-dom": "^16.12.0",
=======
    "prop-types": "^15.7.2",
    "react": "^16.13.1",
    "react-autobind": "^1.0.6",
    "react-autosize-textarea": "^7.0.0",
    "react-cookie": "^4.0.3",
    "react-copy-to-clipboard": "^5.0.2",
    "react-debounce-input": "^3.2.2",
    "react-document-title": "^2.0.3",
    "react-dom": "^16.13.1",
>>>>>>> 3aa2ae35
    "react-dropzone": "^5.1.1",
    "react-hot-loader": "3.1.0",
    "react-mixin": "^5.0.0",
    "react-router": "^3.2.5",
    "react-select": "^2.0.0",
    "react-table": "^6.8.1",
    "react-tagsinput": "^3.19.0",
    "reflux": "^6.4.1",
    "reflux-core": "^1.0.0",
    "replace-in-file": "^6.0.0",
    "roboto-fontface": "^0.10.0",
<<<<<<< HEAD
    "sass-loader": "^7.3.1",
=======
    "sass-loader": "^8.0.2",
>>>>>>> 3aa2ae35
    "select2": "3.5.2-browserify",
    "spark-md5": "^3.0.1",
    "style-loader": "^1.2.1",
    "stylelint": "^13.3.3",
    "underscore": "^1.10.2",
    "webfonts-generator": "^0.4.0",
    "webpack": "^4.43.0",
    "webpack-bundle-tracker": "0.4.3",
    "webpack-cli": "^3.3.11",
    "webpack-dev-server": "^3.11.0",
    "webpack-extract-translation-keys-plugin": "^5.0.2",
    "zxcvbn": "^4.4.2"
  },
  "scripts": {
    "build": "webpack --config webpack/prod.config.js",
    "watch": "webpack-dev-server --config webpack/dev.server.js",
    "test": "webpack --config webpack/test.config.js && mocha-chrome test/tests.html",
    "lint": "eslint --ext .es6 \"jsapp/js/**/*\"",
    "show-icons": "opn jsapp/fonts/k-icons.html",
    "generate-icons": "node ./scripts/generate_icons.js",
    "copy-fonts": "python ./scripts/copy_fonts.py && npm run generate-icons",
    "localdev": "rm -rf node_modules && rm -rf jsapp/fonts && npm i && npm run copy-fonts"
  },
  "repository": "https://github.com/kobotoolbox/kpi.git",
  "author": "alex.dorey@kobotoolbox.org, esmail.fadae@kobotoolbox.org, john.milner@kobotoolbox.org",
  "license": "AGPL-3.0",
  "bugs": "https://github.com/kobotoolbox/kpi/issues",
  "homepage": "https://github.com/kobotoolbox/kpi"
}<|MERGE_RESOLUTION|>--- conflicted
+++ resolved
@@ -14,15 +14,9 @@
     "babel-loader": "^8.1.0",
     "backbone": "^1.4.0",
     "backbone-validation": "^0.11.5",
-<<<<<<< HEAD
-    "chai": "^4.1.2",
-    "chart.js": "^2.9.3",
-    "classnames": "^2.2.5",
-=======
     "chai": "^4.2.0",
     "chart.js": "^2.9.3",
     "classnames": "^2.2.6",
->>>>>>> 3aa2ae35
     "coffee-loader": "^0.9.0",
     "coffeescript": "^1.12.0",
     "css-loader": "^1.0.0",
@@ -34,11 +28,7 @@
     "immutable": "^3.8.2",
     "jquery": "^3.5.1",
     "jquery-ui": "1.12.1",
-<<<<<<< HEAD
-    "jszip": "^3.1.5",
-=======
     "jszip": "^3.4.0",
->>>>>>> 3aa2ae35
     "leaflet": "^1.6.0",
     "leaflet.heat": "^0.2.0",
     "leaflet.markercluster": "^1.4.1",
@@ -51,17 +41,6 @@
     "object-assign": "^4.1.1",
     "postcss": "^7.0.30",
     "postcss-loader": "^3.0.0",
-<<<<<<< HEAD
-    "prop-types": "^15.6.1",
-    "react": "^16.12.0",
-    "react-autobind": "^1.0.6",
-    "react-autosize-textarea": "^4.0.0",
-    "react-cookie": "^3.0.4",
-    "react-copy-to-clipboard": "^5.0.2",
-    "react-debounce-input": "^3.2.2",
-    "react-document-title": "^2.0.2",
-    "react-dom": "^16.12.0",
-=======
     "prop-types": "^15.7.2",
     "react": "^16.13.1",
     "react-autobind": "^1.0.6",
@@ -71,7 +50,6 @@
     "react-debounce-input": "^3.2.2",
     "react-document-title": "^2.0.3",
     "react-dom": "^16.13.1",
->>>>>>> 3aa2ae35
     "react-dropzone": "^5.1.1",
     "react-hot-loader": "3.1.0",
     "react-mixin": "^5.0.0",
@@ -83,11 +61,7 @@
     "reflux-core": "^1.0.0",
     "replace-in-file": "^6.0.0",
     "roboto-fontface": "^0.10.0",
-<<<<<<< HEAD
-    "sass-loader": "^7.3.1",
-=======
     "sass-loader": "^8.0.2",
->>>>>>> 3aa2ae35
     "select2": "3.5.2-browserify",
     "spark-md5": "^3.0.1",
     "style-loader": "^1.2.1",
