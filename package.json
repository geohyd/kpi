--- conflicted
+++ resolved
@@ -71,14 +71,9 @@
     "webfonts-generator": "^0.4.0",
     "webpack": "^4.43.0",
     "webpack-bundle-tracker": "0.4.3",
-<<<<<<< HEAD
-    "webpack-cli": "^3.1.1",
-    "webpack-dev-server": "^3.9.0",
-    "webpack-extract-translation-keys-plugin": "^5.0.2",
-=======
     "webpack-cli": "^3.3.11",
     "webpack-dev-server": "^3.11.0",
->>>>>>> 3c11c59e
+    "webpack-extract-translation-keys-plugin": "^5.0.2",
     "zxcvbn": "^4.4.2"
   },
   "scripts": {
