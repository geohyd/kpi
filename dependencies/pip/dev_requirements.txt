#
# This file is autogenerated by pip-compile
# To update, run:
#
#    make pip_compile
#
-e git+https://github.com/dimagi/django-digest@52ba7edeb326efd97d5670273bb6fa8b0539e501#egg=django_digest
    # via -r dependencies/pip/requirements.in
-e git+https://github.com/jnm/django-storages@s3boto3_accurate_tell#egg=django_storages
    # via -r dependencies/pip/requirements.in
<<<<<<< HEAD
-e git+https://github.com/kobotoolbox/formpack.git@2cc3b88390a7b9439fe7b15dde032a20acf749fc#egg=formpack
=======
-e git+https://github.com/kobotoolbox/formpack.git@d8d7a64acd69f6c6fa56638588dbe38c7a97a1e0#egg=formpack
>>>>>>> 42414367
    # via -r dependencies/pip/requirements.in
-e git+https://github.com/dimagi/python-digest@5c94bb74516b977b60180ee832765c0695ff2b56#egg=python_digest
    # via -r dependencies/pip/requirements.in
-e git+https://github.com/kobotoolbox/ssrf-protect@9eec6c4aa37700c6e7ca90540a9407bd20acddb0#egg=ssrf_protect
    # via -r dependencies/pip/requirements.in
amqp==2.5.2
    # via
    #   -r dependencies/pip/requirements.in
    #   kombu
anyjson==0.3.3
    # via -r dependencies/pip/requirements.in
argparse==1.4.0
    # via unittest2
atomicwrites==1.3.0
    # via pytest
attrs==19.3.0
    # via
    #   jsonschema
    #   pytest
backcall==0.1.0
    # via ipython
backports.csv==1.0.7
    # via formpack
bcrypt==3.1.7
    # via paramiko
begins==0.9
    # via formpack
billiard==3.6.1.0
    # via
    #   -r dependencies/pip/requirements.in
    #   celery
boto3==1.10.15
    # via
    #   -r dependencies/pip/requirements.in
    #   django-amazon-ses
botocore==1.13.15
    # via
    #   boto3
    #   s3transfer
celery[redis]==4.3.0
    # via -r dependencies/pip/requirements.in
certifi==2019.9.11
    # via requests
cffi==1.13.2
    # via
    #   bcrypt
    #   cryptography
    #   pynacl
chardet==3.0.4
    # via requests
cryptography==2.8
    # via
    #   paramiko
    #   pyopenssl
cssselect==1.1.0
    # via pyquery
decorator==4.4.1
    # via
    #   ipython
    #   traitlets
defusedxml==0.6.0
    # via djangorestframework-xml
dicttoxml==1.7.4
    # via -r dependencies/pip/requirements.in
dj-database-url==0.5.0
    # via -r dependencies/pip/requirements.in
dj-static==0.0.6
    # via -r dependencies/pip/requirements.in
django-amazon-ses==2.1.1
    # via -r dependencies/pip/requirements.in
django-braces==1.13.0
    # via -r dependencies/pip/requirements.in
django-celery-beat==1.5.0
    # via -r dependencies/pip/requirements.in
django-constance[database]==2.4.0
    # via -r dependencies/pip/requirements.in
django-cors-headers==3.1.1
    # via -r dependencies/pip/requirements.in
django-debug-toolbar==2.1
    # via -r dependencies/pip/requirements.in
django-extensions==2.2.5
    # via -r dependencies/pip/requirements.in
django-js-asset==1.2.2
    # via django-mptt
django-loginas==0.3.6
    # via -r dependencies/pip/requirements.in
django-markdownx==2.0.28
    # via -r dependencies/pip/requirements.in
django-markitup==4.0.0
    # via -r dependencies/pip/requirements.in
django-mptt==0.10.0
    # via -r dependencies/pip/requirements.in
django-oauth-toolkit==1.2.0
    # via -r dependencies/pip/requirements.in
django-picklefield==2.0
    # via django-constance
django-private-storage==2.2.2
    # via -r dependencies/pip/requirements.in
django-redis-sessions==0.6.1
    # via -r dependencies/pip/requirements.in
django-registration-redux==2.6
    # via -r dependencies/pip/requirements.in
django-request-cache==1.2
    # via -r dependencies/pip/requirements.in
django-reversion==3.0.1
    # via -r dependencies/pip/requirements.in
django-taggit==1.1.0
    # via -r dependencies/pip/requirements.in
django-timezone-field==3.1
    # via django-celery-beat
django-userforeignkey==0.3.0
    # via django-request-cache
django-webpack-loader==0.6.0
    # via -r dependencies/pip/requirements.in
django==2.2.7
    # via
    #   -r dependencies/pip/requirements.in
    #   django-amazon-ses
    #   django-cors-headers
    #   django-debug-toolbar
    #   django-markdownx
    #   django-mptt
    #   django-oauth-toolkit
    #   django-picklefield
    #   django-request-cache
    #   django-reversion
    #   django-storages
    #   django-taggit
    #   django-timezone-field
    #   jsonfield
djangorestframework-xml==1.4.0
    # via -r dependencies/pip/requirements.in
djangorestframework==3.10.3
    # via
    #   -r dependencies/pip/requirements.in
    #   drf-extensions
docutils==0.15.2
    # via
    #   botocore
    #   statistics
drf-extensions==0.5.0
    # via -r dependencies/pip/requirements.in
fabric==2.5.0
    # via -r dependencies/pip/dev_requirements.in
formencode==1.3.1
    # via pyxform
future==0.18.2
    # via -r dependencies/pip/requirements.in
geojson-rewind==0.2.0
    # via
    #   -r dependencies/pip/requirements.in
    #   formpack
idna==2.8
    # via requests
importlib-metadata==1.7.0
    # via
    #   jsonschema
    #   kombu
    #   path.py
invoke==1.3.0
    # via fabric
ipython-genutils==0.2.0
    # via traitlets
ipython==7.9.0
    # via -r dependencies/pip/dev_requirements.in
jedi==0.15.1
    # via ipython
jmespath==0.9.4
    # via
    #   boto3
    #   botocore
jsonfield==2.0.2
    # via -r dependencies/pip/requirements.in
jsonschema==3.1.1
    # via formpack
kombu==4.6.6
    # via
    #   -r dependencies/pip/requirements.in
    #   celery
linecache2==1.0.0
    # via traceback2
lxml==4.4.1
    # via
    #   -r dependencies/pip/requirements.in
    #   formpack
    #   pyquery
markdown==3.1.1
    # via
    #   -r dependencies/pip/requirements.in
    #   django-markdownx
mock==3.0.5
    # via -r dependencies/pip/dev_requirements.in
more-itertools==7.2.0
    # via
    #   pytest
    #   zipp
ndg-httpsclient==0.5.1
    # via -r dependencies/pip/requirements.in
oauthlib==3.1.0
    # via
    #   -r dependencies/pip/requirements.in
    #   django-oauth-toolkit
packaging==19.2
    # via pytest
paramiko==2.6.0
    # via fabric
parso==0.5.1
    # via jedi
path.py==12.0.2
    # via formpack
pexpect==4.7.0
    # via ipython
pickleshare==0.7.5
    # via ipython
pillow==6.2.1
    # via django-markdownx
pluggy==0.13.0
    # via pytest
prompt-toolkit==2.0.10
    # via ipython
psycopg2==2.8.4
    # via -r dependencies/pip/requirements.in
ptyprocess==0.6.0
    # via pexpect
py==1.8.0
    # via pytest
pyasn1==0.4.7
    # via
    #   -r dependencies/pip/requirements.in
    #   ndg-httpsclient
pycparser==2.19
    # via cffi
pygments==2.4.2
    # via
    #   -r dependencies/pip/requirements.in
    #   ipython
pymongo==3.9.0
    # via -r dependencies/pip/requirements.in
pynacl==1.3.0
    # via paramiko
pyopenssl==19.0.0
    # via
    #   -r dependencies/pip/requirements.in
    #   ndg-httpsclient
pyparsing==2.4.5
    # via packaging
pyquery==1.4.1
    # via formpack
pyrsistent==0.15.5
    # via jsonschema
pytest-django==3.7.0
    # via -r dependencies/pip/dev_requirements.in
pytest-env==0.6.2
    # via -r dependencies/pip/dev_requirements.in
pytest==5.2.2
    # via
    #   -r dependencies/pip/dev_requirements.in
    #   pytest-django
    #   pytest-env
python-crontab==2.4.0
    # via django-celery-beat
python-dateutil==2.8.0
    # via
    #   -r dependencies/pip/requirements.in
    #   botocore
    #   python-crontab
pytz==2019.3
    # via
    #   -r dependencies/pip/requirements.in
    #   celery
    #   django
    #   django-timezone-field
pyxform==0.15.1
    # via
    #   -r dependencies/pip/requirements.in
    #   formpack
redis==3.3.11
    # via
    #   celery
    #   django-redis-sessions
requests==2.22.0
    # via
    #   -r dependencies/pip/requirements.in
    #   django-oauth-toolkit
    #   responses
responses==0.10.6
    # via -r dependencies/pip/requirements.in
s3transfer==0.2.1
    # via boto3
shortuuid==0.5.0
    # via -r dependencies/pip/requirements.in
six==1.13.0
    # via
    #   bcrypt
    #   cryptography
    #   django-extensions
    #   jsonschema
    #   mock
    #   packaging
    #   prompt-toolkit
    #   pynacl
    #   pyopenssl
    #   pyrsistent
    #   python-dateutil
    #   responses
    #   ssrf-protect
    #   traitlets
    #   unittest2
sqlparse==0.3.0
    # via
    #   -r dependencies/pip/requirements.in
    #   django
    #   django-debug-toolbar
static3==0.7.0
    # via
    #   -r dependencies/pip/requirements.in
    #   dj-static
statistics==1.0.3.5
    # via formpack
tabulate==0.8.5
    # via -r dependencies/pip/requirements.in
traceback2==1.4.0
    # via unittest2
traitlets==4.3.3
    # via ipython
unicodecsv==0.14.1
    # via
    #   -r dependencies/pip/requirements.in
    #   pyxform
unittest2==1.1.0
    # via pyxform
urllib3==1.25.7
    # via
    #   botocore
    #   requests
uwsgi==2.0.18
    # via -r dependencies/pip/requirements.in
vine==1.3.0
    # via
    #   amqp
    #   celery
wcwidth==0.1.7
    # via
    #   prompt-toolkit
    #   pytest
werkzeug==0.16.0
<<<<<<< HEAD
    # via -r dependencies/pip/dev_requirements.in
=======
    # via -r dependencies/pip/requirements.in
>>>>>>> 42414367
xlrd==1.2.0
    # via
    #   -r dependencies/pip/requirements.in
    #   pyxform
    #   xlutils
xlsxwriter==1.2.5
    # via
    #   -r dependencies/pip/requirements.in
    #   formpack
xlutils==2.0.0
    # via -r dependencies/pip/requirements.in
xlwt==1.3.0
    # via
    #   -r dependencies/pip/requirements.in
    #   xlutils
zipp==0.6.0
    # via importlib-metadata

# The following packages are considered to be unsafe in a requirements file:
# pip
# setuptools<|MERGE_RESOLUTION|>--- conflicted
+++ resolved
@@ -8,11 +8,7 @@
     # via -r dependencies/pip/requirements.in
 -e git+https://github.com/jnm/django-storages@s3boto3_accurate_tell#egg=django_storages
     # via -r dependencies/pip/requirements.in
-<<<<<<< HEAD
 -e git+https://github.com/kobotoolbox/formpack.git@2cc3b88390a7b9439fe7b15dde032a20acf749fc#egg=formpack
-=======
--e git+https://github.com/kobotoolbox/formpack.git@d8d7a64acd69f6c6fa56638588dbe38c7a97a1e0#egg=formpack
->>>>>>> 42414367
     # via -r dependencies/pip/requirements.in
 -e git+https://github.com/dimagi/python-digest@5c94bb74516b977b60180ee832765c0695ff2b56#egg=python_digest
     # via -r dependencies/pip/requirements.in
@@ -359,11 +355,7 @@
     #   prompt-toolkit
     #   pytest
 werkzeug==0.16.0
-<<<<<<< HEAD
-    # via -r dependencies/pip/dev_requirements.in
-=======
-    # via -r dependencies/pip/requirements.in
->>>>>>> 42414367
+    # via -r dependencies/pip/requirements.in
 xlrd==1.2.0
     # via
     #   -r dependencies/pip/requirements.in
