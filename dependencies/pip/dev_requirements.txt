#
# This file is autogenerated by pip-compile with python 3.10
# To update, run:
#
#    pip-compile dependencies/pip/dev_requirements.in
#
-e git+https://github.com/kobotoolbox/a1d05eba1.git@f7f61307b3e8011c5b7e040276afbe32388b957c#egg=a1d05eba1-dorey
    # via -r dependencies/pip/requirements.in
-e git+https://github.com/dimagi/django-digest@419f7306443f9a800b07d832b2cc147941062d59#egg=django_digest
    # via -r dependencies/pip/requirements.in
-e git+https://github.com/kobotoolbox/formpack.git@277-additional-fields-exports#egg=formpack
    # via -r dependencies/pip/requirements.in
-e git+https://github.com/dimagi/python-digest@5c94bb74516b977b60180ee832765c0695ff2b56#egg=python_digest
    # via -r dependencies/pip/requirements.in
-e git+https://github.com/kobotoolbox/ssrf-protect@9b97d3f0fd8f737a38dd7a6b64efeffc03ab3cdd#egg=ssrf_protect
    # via -r dependencies/pip/requirements.in
amqp==5.1.1
    # via
    #   -r dependencies/pip/requirements.in
    #   kombu
asgiref==3.5.0
    # via django
asttokens==2.0.5
    # via stack-data
async-timeout==4.0.2
    # via redis
attrs==21.4.0
    # via
    #   jsonschema
    #   pytest
azure-core==1.24.1
    # via
    #   azure-storage-blob
    #   msrest
azure-storage-blob==12.12.0
    # via django-storages
backcall==0.2.0
    # via ipython
bcrypt==3.2.0
    # via paramiko
begins==0.9
    # via formpack
billiard==3.6.4.0
    # via
    #   -r dependencies/pip/requirements.in
    #   celery
boto3==1.22.2
    # via
    #   django-amazon-ses
    #   django-storages
botocore==1.25.2
    # via
    #   boto3
    #   s3transfer
cachetools==5.2.0
    # via google-auth
celery[redis]==5.2.6
    # via
    #   -r dependencies/pip/requirements.in
    #   django-celery-beat
certifi==2021.10.8
    # via
    #   msrest
    #   requests
    #   sentry-sdk
cffi==1.15.0
    # via
    #   bcrypt
    #   cryptography
    #   pynacl
charset-normalizer==2.0.12
    # via requests
click==8.1.2
    # via
    #   celery
    #   click-didyoumean
    #   click-plugins
    #   click-repl
click-didyoumean==0.3.0
    # via celery
click-plugins==1.1.1
    # via celery
click-repl==0.2.0
    # via celery
coverage[toml]==6.3.2
    # via
    #   -r dependencies/pip/dev_requirements.in
    #   coveralls
    #   pytest-cov
coveralls==3.3.1
    # via -r dependencies/pip/dev_requirements.in
cryptography==37.0.1
    # via
    #   azure-storage-blob
    #   jwcrypto
    #   paramiko
    #   pyopenssl
cssselect==1.1.0
    # via pyquery
decorator==5.1.1
    # via ipython
deepmerge==1.0.1
    # via -r dependencies/pip/requirements.in
defusedxml==0.7.1
    # via
    #   djangorestframework-xml
    #   pyxform
deprecated==1.2.13
    # via
    #   jwcrypto
    #   redis
dict2xml==1.7.1
    # via -r dependencies/pip/requirements.in
dj-static==0.0.6
    # via -r dependencies/pip/requirements.in
django==3.2.15
    # via
    #   -r dependencies/pip/requirements.in
    #   django-amazon-ses
    #   django-braces
    #   django-celery-beat
    #   django-cors-headers
    #   django-csp
    #   django-debug-toolbar
    #   django-extensions
    #   django-filter
    #   django-js-asset
    #   django-markdownx
    #   django-oauth-toolkit
    #   django-picklefield
    #   django-redis
    #   django-request-cache
    #   django-reversion
    #   django-storages
    #   django-taggit
    #   django-timezone-field
    #   djangorestframework
    #   jsonfield
django-amazon-ses==4.0.1
    # via -r dependencies/pip/requirements.in
django-braces==1.15.0
    # via -r dependencies/pip/requirements.in
django-celery-beat==2.2.1
    # via -r dependencies/pip/requirements.in
django-constance[database]==2.8.0
    # via -r dependencies/pip/requirements.in
django-cors-headers==3.11.0
    # via -r dependencies/pip/requirements.in
django-csp==3.7
    # via -r dependencies/pip/requirements.in
django-debug-toolbar==3.2.4
    # via -r dependencies/pip/requirements.in
django-environ==0.8.1
    # via -r dependencies/pip/requirements.in
django-extensions==3.1.5
    # via -r dependencies/pip/requirements.in
django-filter==21.1
    # via -r dependencies/pip/requirements.in
django-js-asset==2.0.0
    # via django-mptt
django-loginas==0.3.10
    # via -r dependencies/pip/requirements.in
django-markdownx==3.0.1
    # via -r dependencies/pip/requirements.in
django-markitup==4.0.0
    # via -r dependencies/pip/requirements.in
django-mptt==0.13.4
    # via -r dependencies/pip/requirements.in
django-oauth-toolkit==2.0.0
    # via -r dependencies/pip/requirements.in
django-picklefield==3.0.1
    # via django-constance
django-private-storage==3.0
    # via -r dependencies/pip/requirements.in
django-redis==5.2.0
    # via -r dependencies/pip/requirements.in
django-redis-sessions==0.6.2
    # via -r dependencies/pip/requirements.in
django-registration-redux==2.10
    # via -r dependencies/pip/requirements.in
django-request-cache==1.2
    # via -r dependencies/pip/requirements.in
django-reversion==5.0.0
    # via -r dependencies/pip/requirements.in
django-storages[azure,boto3]==1.12.3
    # via -r dependencies/pip/requirements.in
django-taggit==2.1.0
    # via -r dependencies/pip/requirements.in
django-timezone-field==4.2.3
    # via django-celery-beat
django-trench==0.2.3
    # via -r dependencies/pip/requirements.in
django-userforeignkey==0.4.0
    # via django-request-cache
django-webpack-loader==1.5.0
    # via -r dependencies/pip/requirements.in
djangorestframework==3.13.1
    # via
    #   -r dependencies/pip/requirements.in
    #   drf-extensions
djangorestframework-xml==2.0.0
    # via -r dependencies/pip/requirements.in
docopt==0.6.2
    # via coveralls
docutils==0.18.1
    # via statistics
drf-extensions==0.7.1
    # via -r dependencies/pip/requirements.in
et-xmlfile==1.1.0
    # via openpyxl
executing==0.8.3
    # via stack-data
fabric==2.7.0
    # via -r dependencies/pip/dev_requirements.in
future==0.18.2
    # via -r dependencies/pip/requirements.in
geojson-rewind==1.0.2
    # via
    #   -r dependencies/pip/requirements.in
    #   formpack
google-api-core[grpc]==2.8.2
    # via
    #   google-cloud-core
    #   google-cloud-speech
    #   google-cloud-storage
    #   google-cloud-translate
google-auth==2.8.0
    # via
    #   google-api-core
    #   google-cloud-core
    #   google-cloud-storage
google-cloud-core==2.3.1
    # via
    #   google-cloud-storage
    #   google-cloud-translate
google-cloud-speech==2.14.1
    # via -r dependencies/pip/requirements.in
google-cloud-storage==2.4.0
    # via -r dependencies/pip/requirements.in
google-cloud-translate==3.7.4
    # via -r dependencies/pip/requirements.in
google-crc32c==1.3.0
    # via google-resumable-media
google-resumable-media==2.3.3
    # via google-cloud-storage
googleapis-common-protos==1.56.2
    # via
    #   google-api-core
    #   grpcio-status
grpcio==1.46.3
    # via
    #   google-api-core
    #   grpcio-status
grpcio-status==1.46.3
    # via google-api-core
idna==3.3
    # via requests
iniconfig==1.1.1
    # via pytest
invoke==1.7.0
    # via fabric
ipython==8.2.0
    # via -r dependencies/pip/dev_requirements.in
isodate==0.6.1
    # via msrest
jedi==0.18.1
    # via ipython
jmespath==1.0.0
    # via
    #   boto3
    #   botocore
jsonfield==3.1.0
    # via -r dependencies/pip/requirements.in
<<<<<<< HEAD
jsonschema==3.2.0
    # via
    #   -r dependencies/pip/requirements.in
    #   a1d05eba1-dorey
    #   formpack
jwcrypto==1.0
=======
jsonschema==4.4.0
    # via formpack
jwcrypto==1.2
>>>>>>> 0836257c
    # via django-oauth-toolkit
kombu==5.2.4
    # via
    #   -r dependencies/pip/requirements.in
    #   celery
lxml==4.8.0
    # via
    #   -r dependencies/pip/requirements.in
    #   formpack
    #   pyquery
markdown==3.3.6
    # via
    #   -r dependencies/pip/requirements.in
    #   django-markdownx
matplotlib-inline==0.1.3
    # via ipython
mock==4.0.3
    # via -r dependencies/pip/dev_requirements.in
mongomock==4.0.0
    # via -r dependencies/pip/dev_requirements.in
msrest==0.7.1
    # via azure-storage-blob
ndg-httpsclient==0.5.1
    # via -r dependencies/pip/requirements.in
oauthlib==3.2.0
    # via
    #   -r dependencies/pip/requirements.in
    #   django-oauth-toolkit
    #   requests-oauthlib
openpyxl==3.0.9
    # via
    #   -r dependencies/pip/requirements.in
    #   pyxform
oyaml==0.9
    # via a1d05eba1-dorey
packaging==21.3
    # via
    #   mongomock
    #   pytest
    #   redis
paramiko==2.10.4
    # via fabric
parso==0.8.3
    # via jedi
path==16.4.0
    # via path-py
path-py==12.5.0
    # via formpack
pathlib2==2.3.7.post1
    # via fabric
pexpect==4.8.0
    # via ipython
pickleshare==0.7.5
    # via ipython
pillow==9.1.0
    # via django-markdownx
pluggy==1.0.0
    # via pytest
prompt-toolkit==3.0.29
    # via
    #   click-repl
    #   ipython
<<<<<<< HEAD
proto-plus==1.20.6
    # via
    #   google-cloud-speech
    #   google-cloud-translate
protobuf==3.20.1
    # via
    #   google-api-core
    #   google-cloud-speech
    #   google-cloud-translate
    #   googleapis-common-protos
    #   grpcio-status
    #   proto-plus
psycopg2==2.8.6
=======
psycopg2==2.9.3
>>>>>>> 0836257c
    # via -r dependencies/pip/requirements.in
ptyprocess==0.7.0
    # via pexpect
pure-eval==0.2.2
    # via stack-data
py==1.11.0
    # via pytest
pyasn1==0.4.8
    # via
    #   -r dependencies/pip/requirements.in
    #   ndg-httpsclient
    #   pyasn1-modules
    #   rsa
pyasn1-modules==0.2.8
    # via google-auth
pycparser==2.21
    # via cffi
pygments==2.12.0
    # via
    #   -r dependencies/pip/requirements.in
    #   ipython
pyjwt==2.3.0
    # via twilio
pymongo==3.12.3
    # via -r dependencies/pip/requirements.in
pynacl==1.5.0
    # via paramiko
pyopenssl==22.0.0
    # via
    #   -r dependencies/pip/requirements.in
    #   ndg-httpsclient
pyotp==2.6.0
    # via django-trench
pyparsing==3.0.8
    # via packaging
pyquery==1.4.3
    # via formpack
pyrsistent==0.18.1
    # via jsonschema
pytest==7.1.2
    # via
    #   -r dependencies/pip/dev_requirements.in
    #   pytest-cov
    #   pytest-django
    #   pytest-env
pytest-cov==3.0.0
    # via -r dependencies/pip/dev_requirements.in
pytest-django==4.5.2
    # via -r dependencies/pip/dev_requirements.in
pytest-env==0.6.2
    # via -r dependencies/pip/dev_requirements.in
python-crontab==2.6.0
    # via django-celery-beat
python-dateutil==2.8.2
    # via
    #   -r dependencies/pip/requirements.in
    #   botocore
    #   python-crontab
pytz==2022.1
    # via
    #   celery
    #   django
    #   django-timezone-field
    #   djangorestframework
    #   twilio
pyxform==1.9.0
    # via
    #   -r dependencies/pip/requirements.in
    #   formpack
pyyaml==6.0
    # via oyaml
redis==4.2.2
    # via
    #   celery
    #   django-redis
    #   django-redis-sessions
requests==2.27.1
    # via
    #   -r dependencies/pip/requirements.in
    #   azure-core
    #   coveralls
    #   django-oauth-toolkit
    #   google-api-core
    #   google-cloud-storage
    #   msrest
    #   requests-oauthlib
    #   responses
    #   smsapi-client
    #   twilio
    #   yubico-client
requests-oauthlib==1.3.1
    # via msrest
responses==0.20.0
    # via -r dependencies/pip/requirements.in
rsa==4.8
    # via google-auth
s3transfer==0.5.2
    # via boto3
sentinels==1.0.0
    # via mongomock
sentry-sdk==1.5.12
    # via -r dependencies/pip/requirements.in
shortuuid==1.0.8
    # via -r dependencies/pip/requirements.in
six==1.16.0
    # via
    #   asttokens
    #   azure-core
    #   bcrypt
    #   click-repl
    #   google-auth
    #   grpcio
    #   isodate
    #   jsonschema
    #   mongomock
    #   paramiko
    #   pathlib2
    #   python-dateutil
smsapi-client==2.6.0
    # via django-trench
sqlparse==0.4.2
    # via
    #   -r dependencies/pip/requirements.in
    #   django
    #   django-debug-toolbar
stack-data==0.2.0
    # via ipython
static3==0.7.0
    # via
    #   -r dependencies/pip/requirements.in
    #   dj-static
statistics==1.0.3.5
    # via formpack
tabulate==0.8.9
    # via -r dependencies/pip/requirements.in
tomli==2.0.1
    # via
    #   coverage
    #   pytest
traitlets==5.1.1
    # via
    #   ipython
    #   matplotlib-inline
twilio==7.8.2
    # via django-trench
typing-extensions==4.2.0
    # via azure-core
unicodecsv==0.14.1
    # via -r dependencies/pip/requirements.in
urllib3==1.26.9
    # via
    #   botocore
    #   requests
    #   responses
    #   sentry-sdk
uwsgi==2.0.20
    # via -r dependencies/pip/requirements.in
vine==5.0.0
    # via
    #   amqp
    #   celery
    #   kombu
wcwidth==0.2.5
    # via prompt-toolkit
werkzeug==2.0.3
    # via -r dependencies/pip/requirements.in
wrapt==1.14.0
    # via deprecated
xlrd==2.0.1
    # via
    #   -r dependencies/pip/requirements.in
    #   pyxform
    #   xlutils
xlsxwriter==3.0.3
    # via
    #   -r dependencies/pip/requirements.in
    #   formpack
xlutils==2.0.0
    # via -r dependencies/pip/requirements.in
xlwt==1.3.0
    # via
    #   -r dependencies/pip/requirements.in
    #   xlutils
yubico-client==1.13.0
    # via django-trench

# The following packages are considered to be unsafe in a requirements file:
# setuptools
backports-zoneinfo==0.2.1; python_version < '3.9'<|MERGE_RESOLUTION|>--- conflicted
+++ resolved
@@ -271,18 +271,9 @@
     #   botocore
 jsonfield==3.1.0
     # via -r dependencies/pip/requirements.in
-<<<<<<< HEAD
-jsonschema==3.2.0
-    # via
-    #   -r dependencies/pip/requirements.in
-    #   a1d05eba1-dorey
-    #   formpack
-jwcrypto==1.0
-=======
 jsonschema==4.4.0
     # via formpack
 jwcrypto==1.2
->>>>>>> 0836257c
     # via django-oauth-toolkit
 kombu==5.2.4
     # via
@@ -345,7 +336,6 @@
     # via
     #   click-repl
     #   ipython
-<<<<<<< HEAD
 proto-plus==1.20.6
     # via
     #   google-cloud-speech
@@ -358,10 +348,7 @@
     #   googleapis-common-protos
     #   grpcio-status
     #   proto-plus
-psycopg2==2.8.6
-=======
 psycopg2==2.9.3
->>>>>>> 0836257c
     # via -r dependencies/pip/requirements.in
 ptyprocess==0.7.0
     # via pexpect
