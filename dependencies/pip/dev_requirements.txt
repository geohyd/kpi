#
# This file is autogenerated by pip-compile
# To update, run:
#
#    make pip_compile
#
<<<<<<< HEAD
-e git+https://github.com/dimagi/django-digest@0eb1c921329dd187c343b61acfbec4e98450136e#egg=django_digest
-e git+https://github.com/kobotoolbox/formpack.git@eae87edbcb4ca2b05130e26c99ac81e3437d03c9#egg=formpack
-e git+https://github.com/jnm/geojson-rewind@0.1.1+py2.jnm#egg=geojson-rewind
=======
-e git+https://github.com/dimagi/django-digest@52ba7edeb326efd97d5670273bb6fa8b0539e501#egg=django_digest
-e git+https://github.com/jnm/django-haystack@3a3b04564e189c11fdc20a4be43e360b5396708c#egg=django_haystack
-e git+https://github.com/kobotoolbox/formpack.git@45a49bbcc794c6ac3756afe04a4f851c3da9219d#egg=formpack
>>>>>>> 21ba6a6b
amqp==2.4.0
anyjson==0.3.3
argparse==1.4.0           # via unittest2
asn1crypto==0.24.0        # via cryptography
atomicwrites==1.3.0       # via pytest
<<<<<<< HEAD
attrs==19.1.0             # via pytest
backports.csv==1.0.7
=======
attrs==18.2.0             # via pytest
>>>>>>> 21ba6a6b
backports.os==0.1.1       # via path.py
backports.shutil-get-terminal-size==1.0.0  # via ipython
bcrypt==3.1.6             # via paramiko
begins==0.9
billiard==3.5.0.5
boto3==1.9.80
boto==2.49.0
botocore==1.12.80         # via boto3, s3transfer
celery[redis]==4.2.1
certifi==2018.11.29       # via requests
cffi==1.8.3               # via bcrypt, cryptography, pynacl
chardet==3.0.4            # via requests
configparser==3.7.1       # via importlib-metadata
contextlib2==0.5.5        # via importlib-metadata
cookies==2.2.1            # via responses
cryptography==2.2.2       # via fabric, paramiko, pyopenssl
cssselect==1.0.3          # via pyquery
cyordereddict==1.0.0
decorator==4.3.2          # via ipython, traitlets
defusedxml==0.5.0         # via djangorestframework-xml
dicttoxml==1.7.4
dj-database-url==0.4.1
dj-static==0.0.6
django-braces==1.13.0
django-celery-beat==1.1.1
django-constance[database]==2.2.0
<<<<<<< HEAD
django-cors-headers==2.4.0
django-debug-toolbar==1.4
django-extensions==1.6.7
django-haystack==2.6.0
=======
django-debug-toolbar==1.11
django-extensions==2.1.5
>>>>>>> 21ba6a6b
django-jsonbfield==0.1.0
django-loginas==0.2.3
django-markdownx==2.0.28
django-markitup==3.0.0
django-mptt==0.8.7
django-oauth-toolkit==0.10.0
django-picklefield==1.0.0  # via django-constance
django-private-storage==2.1.2
django-redis-sessions==0.6.1
django-registration-redux==1.3
django-request-cache==1.0.0
django-reversion==2.0.8
django-ses==0.8.9
django-storages==1.6.5
django-taggit==0.22.0
django-toolbelt==0.0.1
django-userforeignkey==0.3.0  # via django-request-cache
django-webpack-loader==0.3.0
django==1.11.20
djangorestframework-xml==1.4.0
djangorestframework==3.9.1
docutils==0.14            # via botocore, statistics
<<<<<<< HEAD
drf-extensions==0.3.1
enum34==1.1.6             # via cryptography, traitlets
fabric==2.4.0
formencode==1.3.1         # via pyxform
funcsigs==1.0.2           # via begins, mock, pytest
functools32==3.2.3.post2  # via jsonschema, pyxform
=======
drf-extensions==0.4.0
enum34==1.1.6             # via cryptography
fabric==2.4.0
formencode==1.3.1         # via pyxform
funcsigs==1.0.2           # via begins, mock, pytest
functools32==3.2.3.post2  # via jsonschema
>>>>>>> 21ba6a6b
future==0.17.1            # via backports.os, django-ses
futures==3.2.0            # via s3transfer
gunicorn==19.4.5
idna==2.8                 # via cryptography, requests
importlib-metadata==0.8   # via path.py
invoke==1.2.0             # via fabric
ipaddress==1.0.17         # via cryptography
ipython-genutils==0.2.0   # via traitlets
ipython==5.8.0
jmespath==0.9.3           # via boto3, botocore
jsonfield==1.0.3
jsonschema==2.6.0
kombu==4.2.2.post1
linecache2==1.0.0         # via traceback2
lxml==4.3.0
markdown==2.6.11
mock==2.0.0
more-itertools==5.0.0     # via pytest
ndg-httpsclient==0.4.2
oauthlib==1.0.3
paramiko==2.4.2           # via fabric
path.py==11.5.0
<<<<<<< HEAD
pathlib2==2.3.3           # via importlib-metadata, ipython, pickleshare, pytest
pbr==4.0.2                # via mock
pexpect==4.6.0            # via ipython
pickleshare==0.7.5        # via ipython
pillow==5.4.1             # via django-markdownx
pluggy==0.9.0             # via pytest
prompt-toolkit==1.0.15    # via ipython
psycopg2==2.7.7           # via django-jsonbfield, django-toolbelt
ptyprocess==0.6.0         # via pexpect
py-gfm==0.1.4
py==1.8.0                 # via pytest
=======
pathlib2==2.3.3           # via importlib-metadata, pytest, pytest-django
pbr==4.0.2                # via mock
pluggy==0.8.1             # via pytest
psycopg2==2.7.7           # via django-jsonbfield, django-toolbelt
py==1.7.0                 # via pytest
>>>>>>> 21ba6a6b
pyasn1==0.1.9
pycparser==2.14           # via cffi
pygments==2.1.3
pymongo==3.7.2
pynacl==1.3.0             # via paramiko
pyopenssl==18.0.0
pyquery==1.4.0
pytest-django==3.1.2
pytest-env==0.6.2
pytest==3.10.0
python-dateutil==2.7.5
python-digest==1.7
pytz==2018.9
pyxform==0.13.1
redis==3.2.0
requests==2.21.0
responses==0.9.0
s3transfer==0.1.13        # via boto3
scandir==1.9.0            # via pathlib2
shortuuid==0.4.3
simplegeneric==0.8.1      # via ipython
six==1.12.0
sqlparse==0.2.4
static3==0.7.0
statistics==1.0.3.5
tabulate==0.8.2
traceback2==1.4.0         # via unittest2
<<<<<<< HEAD
traitlets==4.3.2          # via ipython
=======
typing==3.6.6             # via django-extensions
>>>>>>> 21ba6a6b
unicodecsv==0.14.1
unittest2==1.1.0          # via pyxform
urllib3==1.24.1           # via botocore, requests
uwsgi==2.0.17
vine==1.2.0               # via amqp
wcwidth==0.1.7            # via prompt-toolkit
werkzeug==0.14.1
whitenoise==3.3.1
whoosh==2.7.4
xlrd==1.1.0
xlsxwriter==1.1.2
xlwt==1.3.0
zipp==0.3.3               # via importlib-metadata<|MERGE_RESOLUTION|>--- conflicted
+++ resolved
@@ -4,26 +4,17 @@
 #
 #    make pip_compile
 #
-<<<<<<< HEAD
--e git+https://github.com/dimagi/django-digest@0eb1c921329dd187c343b61acfbec4e98450136e#egg=django_digest
+-e git+https://github.com/dimagi/django-digest@52ba7edeb326efd97d5670273bb6fa8b0539e501#egg=django_digest
+-e git+https://github.com/jnm/django-haystack@3a3b04564e189c11fdc20a4be43e360b5396708c#egg=django_haystack
 -e git+https://github.com/kobotoolbox/formpack.git@eae87edbcb4ca2b05130e26c99ac81e3437d03c9#egg=formpack
 -e git+https://github.com/jnm/geojson-rewind@0.1.1+py2.jnm#egg=geojson-rewind
-=======
--e git+https://github.com/dimagi/django-digest@52ba7edeb326efd97d5670273bb6fa8b0539e501#egg=django_digest
--e git+https://github.com/jnm/django-haystack@3a3b04564e189c11fdc20a4be43e360b5396708c#egg=django_haystack
--e git+https://github.com/kobotoolbox/formpack.git@45a49bbcc794c6ac3756afe04a4f851c3da9219d#egg=formpack
->>>>>>> 21ba6a6b
 amqp==2.4.0
 anyjson==0.3.3
 argparse==1.4.0           # via unittest2
 asn1crypto==0.24.0        # via cryptography
 atomicwrites==1.3.0       # via pytest
-<<<<<<< HEAD
-attrs==19.1.0             # via pytest
+attrs==18.2.0             # via pytest
 backports.csv==1.0.7
-=======
-attrs==18.2.0             # via pytest
->>>>>>> 21ba6a6b
 backports.os==0.1.1       # via path.py
 backports.shutil-get-terminal-size==1.0.0  # via ipython
 bcrypt==3.1.6             # via paramiko
@@ -50,15 +41,9 @@
 django-braces==1.13.0
 django-celery-beat==1.1.1
 django-constance[database]==2.2.0
-<<<<<<< HEAD
 django-cors-headers==2.4.0
-django-debug-toolbar==1.4
-django-extensions==1.6.7
-django-haystack==2.6.0
-=======
 django-debug-toolbar==1.11
 django-extensions==2.1.5
->>>>>>> 21ba6a6b
 django-jsonbfield==0.1.0
 django-loginas==0.2.3
 django-markdownx==2.0.28
@@ -69,7 +54,7 @@
 django-private-storage==2.1.2
 django-redis-sessions==0.6.1
 django-registration-redux==1.3
-django-request-cache==1.0.0
+django-request-cache==1.1.0
 django-reversion==2.0.8
 django-ses==0.8.9
 django-storages==1.6.5
@@ -81,21 +66,12 @@
 djangorestframework-xml==1.4.0
 djangorestframework==3.9.1
 docutils==0.14            # via botocore, statistics
-<<<<<<< HEAD
-drf-extensions==0.3.1
+drf-extensions==0.4.0
 enum34==1.1.6             # via cryptography, traitlets
 fabric==2.4.0
 formencode==1.3.1         # via pyxform
 funcsigs==1.0.2           # via begins, mock, pytest
 functools32==3.2.3.post2  # via jsonschema, pyxform
-=======
-drf-extensions==0.4.0
-enum34==1.1.6             # via cryptography
-fabric==2.4.0
-formencode==1.3.1         # via pyxform
-funcsigs==1.0.2           # via begins, mock, pytest
-functools32==3.2.3.post2  # via jsonschema
->>>>>>> 21ba6a6b
 future==0.17.1            # via backports.os, django-ses
 futures==3.2.0            # via s3transfer
 gunicorn==19.4.5
@@ -118,25 +94,17 @@
 oauthlib==1.0.3
 paramiko==2.4.2           # via fabric
 path.py==11.5.0
-<<<<<<< HEAD
 pathlib2==2.3.3           # via importlib-metadata, ipython, pickleshare, pytest
 pbr==4.0.2                # via mock
 pexpect==4.6.0            # via ipython
 pickleshare==0.7.5        # via ipython
 pillow==5.4.1             # via django-markdownx
-pluggy==0.9.0             # via pytest
+pluggy==0.8.1             # via pytest
 prompt-toolkit==1.0.15    # via ipython
 psycopg2==2.7.7           # via django-jsonbfield, django-toolbelt
 ptyprocess==0.6.0         # via pexpect
 py-gfm==0.1.4
-py==1.8.0                 # via pytest
-=======
-pathlib2==2.3.3           # via importlib-metadata, pytest, pytest-django
-pbr==4.0.2                # via mock
-pluggy==0.8.1             # via pytest
-psycopg2==2.7.7           # via django-jsonbfield, django-toolbelt
 py==1.7.0                 # via pytest
->>>>>>> 21ba6a6b
 pyasn1==0.1.9
 pycparser==2.14           # via cffi
 pygments==2.1.3
@@ -151,7 +119,7 @@
 python-digest==1.7
 pytz==2018.9
 pyxform==0.13.1
-redis==3.2.0
+redis==3.2.0              # via celery, django-redis-sessions
 requests==2.21.0
 responses==0.9.0
 s3transfer==0.1.13        # via boto3
@@ -164,11 +132,8 @@
 statistics==1.0.3.5
 tabulate==0.8.2
 traceback2==1.4.0         # via unittest2
-<<<<<<< HEAD
 traitlets==4.3.2          # via ipython
-=======
 typing==3.6.6             # via django-extensions
->>>>>>> 21ba6a6b
 unicodecsv==0.14.1
 unittest2==1.1.0          # via pyxform
 urllib3==1.24.1           # via botocore, requests
