--- conflicted
+++ resolved
@@ -79,15 +79,9 @@
 path.py==11.5.0
 pathlib2==2.3.3           # via importlib-metadata
 pbr==4.0.2                # via mock
-<<<<<<< HEAD
-psycopg2==2.7.7           # via django-jsonbfield, django-toolbelt
-=======
 pillow==5.4.1             # via django-markdownx
-pluggy==0.9.0             # via pytest
 psycopg2==2.7.7           # via django-jsonbfield, django-toolbelt
 py-gfm==0.1.4
-py==1.8.0                 # via pytest
->>>>>>> 34083fb1
 pyasn1==0.1.9
 pycparser==2.14           # via cffi
 pygments==2.1.3
