# File for use with `pip-compile`; see https://github.com/nvie/pip-tools
# https://github.com/bndr/pipreqs is a handy utility, too.

# formpack
-e git+https://github.com/kobotoolbox/formpack.git@a08b7626507c2ceff35b816f1e1e0845c85cce26#egg=formpack

# More up-to-date version of django-digest than PyPI seems to have.
# Also, python-digest is an unlisted dependency thereof.
-e git+https://github.com/dimagi/python-digest@5c94bb74516b977b60180ee832765c0695ff2b56#egg=python_digest
-e git+https://github.com/dimagi/django-digest@52ba7edeb326efd97d5670273bb6fa8b0539e501#egg=django_digest

# ssrf protect
-e git+https://github.com/kobotoolbox/ssrf-protect@9eec6c4aa37700c6e7ca90540a9407bd20acddb0#egg=ssrf_protect

# Regular PyPI packages
Django>=2.2,<2.3
Markdown
Pygments
amqp
anyjson
billiard
boto3
celery>=4.0,<5.0
celery[redis]
dicttoxml
dj-static
dj-database-url
django-braces
django-celery-beat
django-constance[database]
django-cors-headers
django-debug-toolbar
django-extensions
django-oauth-toolkit
django-registration-redux
django-amazon-ses
django-webpack-loader
django-loginas
django-markdownx
<<<<<<< HEAD
# django-markitup # Not compatible with Django 2.0+ (see above ToDo²)
=======
django-markitup
django-mptt
>>>>>>> 9d89a2bd
django-reversion<3.0.2 # Migration issue with 3.0.2
django-taggit
django-storages
django-private-storage
djangorestframework
djangorestframework-xml
django-redis-sessions
django-request-cache
drf-extensions
future
geojson-rewind
jsonfield
kombu
lxml
oauthlib
#py-gfm # Incompatible with markdown 3.x
psycopg2
pymongo
python-dateutil
pytz
pyxform
requests
responses
shortuuid
sqlparse
static3
tabulate
unicodecsv
uWSGI
xlrd
xlwt
XlsxWriter

# These packages allow `requests` to support SNI
pyopenssl
ndg-httpsclient
pyasn1<|MERGE_RESOLUTION|>--- conflicted
+++ resolved
@@ -37,12 +37,12 @@
 django-webpack-loader
 django-loginas
 django-markdownx
-<<<<<<< HEAD
+
 # django-markitup # Not compatible with Django 2.0+ (see above ToDo²)
-=======
+
 django-markitup
 django-mptt
->>>>>>> 9d89a2bd
+
 django-reversion<3.0.2 # Migration issue with 3.0.2
 django-taggit
 django-storages
