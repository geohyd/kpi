#
# This file is autogenerated by pip-compile with python 3.10
# To update, run:
#
#    make pip_compile
#
-e git+https://github.com/kobotoolbox/a1d05eba1.git@f7f61307b3e8011c5b7e040276afbe32388b957c#egg=a1d05eba1-dorey
    # via -r dependencies/pip/requirements.in
-e git+https://github.com/dimagi/django-digest@419f7306443f9a800b07d832b2cc147941062d59#egg=django_digest
    # via -r dependencies/pip/requirements.in
<<<<<<< HEAD
-e git+https://github.com/jnm/django-storages@s3boto3_accurate_tell#egg=django_storages
    # via -r dependencies/pip/requirements.in
-e git+https://github.com/kobotoolbox/formpack.git@4ea0c16ae4c04c69c8b7da8d8b51ef9d74c7e7d0#egg=formpack
=======
-e git+https://github.com/kobotoolbox/formpack.git@7c5cf0596da54546b67cbb7fd4c486f2a7761c4e#egg=formpack
>>>>>>> 1c22deda
    # via -r dependencies/pip/requirements.in
-e git+https://github.com/dimagi/python-digest@5c94bb74516b977b60180ee832765c0695ff2b56#egg=python_digest
    # via -r dependencies/pip/requirements.in
-e git+https://github.com/kobotoolbox/ssrf-protect@9b97d3f0fd8f737a38dd7a6b64efeffc03ab3cdd#egg=ssrf_protect
    # via -r dependencies/pip/requirements.in
amqp==5.1.0
    # via
    #   -r dependencies/pip/requirements.in
    #   kombu
async-timeout==4.0.2
    # via redis
attrs==21.4.0
    # via jsonschema
azure-core==1.23.1
    # via azure-storage-blob
azure-storage-blob==12.11.0
    # via django-storages
backports-zoneinfo==0.2.1; python_version < '3.9'
    # via -r dependencies/pip/requirements.in
begins==0.9
    # via formpack
billiard==3.6.4.0
    # via
    #   -r dependencies/pip/requirements.in
    #   celery
boto3==1.21.35
    # via
    #   django-amazon-ses
    #   django-storages
botocore==1.24.35
    # via
    #   boto3
    #   s3transfer
cachetools==5.1.0
    # via google-auth
celery[redis]==5.2.6
    # via
    #   -r dependencies/pip/requirements.in
    #   django-celery-beat
certifi==2021.10.8
    # via
    #   msrest
    #   requests
    #   sentry-sdk
cffi==1.15.0
    # via cryptography
charset-normalizer==2.0.12
    # via requests
click==8.1.2
    # via
    #   celery
    #   click-didyoumean
    #   click-plugins
    #   click-repl
click-didyoumean==0.3.0
    # via celery
click-plugins==1.1.1
    # via celery
click-repl==0.2.0
    # via celery
cryptography==36.0.2
    # via
    #   azure-storage-blob
    #   jwcrypto
    #   pyopenssl
cssselect==1.1.0
    # via pyquery
deepmerge==1.0.1
    # via -r dependencies/pip/requirements.in
defusedxml==0.7.1
    # via
    #   djangorestframework-xml
    #   pyxform
deprecated==1.2.13
    # via
    #   jwcrypto
    #   redis
dict2xml==1.7.1
    # via -r dependencies/pip/requirements.in
dj-static==0.0.6
    # via -r dependencies/pip/requirements.in
django==2.2.27
    # via
    #   -r dependencies/pip/requirements.in
    #   django-amazon-ses
    #   django-braces
    #   django-celery-beat
    #   django-cors-headers
    #   django-csp
    #   django-debug-toolbar
    #   django-extensions
    #   django-filter
    #   django-js-asset
    #   django-markdownx
    #   django-oauth-toolkit
    #   django-picklefield
    #   django-request-cache
    #   django-reversion
    #   django-storages
    #   django-taggit
    #   django-timezone-field
    #   djangorestframework
    #   jsonfield
django-amazon-ses==4.0.1
    # via -r dependencies/pip/requirements.in
django-braces==1.15.0
    # via -r dependencies/pip/requirements.in
django-celery-beat==2.2.1
    # via -r dependencies/pip/requirements.in
django-constance[database]==2.8.0
    # via -r dependencies/pip/requirements.in
django-cors-headers==3.11.0
    # via -r dependencies/pip/requirements.in
django-csp==3.7
    # via -r dependencies/pip/requirements.in
django-debug-toolbar==3.2.4
    # via -r dependencies/pip/requirements.in
django-environ==0.8.1
    # via -r dependencies/pip/requirements.in
django-extensions==3.1.5
    # via -r dependencies/pip/requirements.in
django-filter==21.1
    # via -r dependencies/pip/requirements.in
django-js-asset==2.0.0
    # via django-mptt
django-loginas==0.3.10
    # via -r dependencies/pip/requirements.in
django-markdownx==3.0.1
    # via -r dependencies/pip/requirements.in
django-markitup==4.0.0
    # via -r dependencies/pip/requirements.in
django-mptt==0.13.4
    # via -r dependencies/pip/requirements.in
django-oauth-toolkit==1.7.1
    # via -r dependencies/pip/requirements.in
django-picklefield==3.0.1
    # via django-constance
django-private-storage==3.0
    # via -r dependencies/pip/requirements.in
django-redis-sessions==0.6.2
    # via -r dependencies/pip/requirements.in
django-registration-redux==2.10
    # via -r dependencies/pip/requirements.in
django-request-cache==1.2
    # via -r dependencies/pip/requirements.in
django-reversion==3.0.1
    # via -r dependencies/pip/requirements.in
django-storages[azure,boto3]==1.12.3
    # via -r dependencies/pip/requirements.in
django-taggit==2.1.0
    # via -r dependencies/pip/requirements.in
django-timezone-field==4.2.3
    # via django-celery-beat
django-trench==0.2.3
    # via -r dependencies/pip/requirements.in
django-userforeignkey==0.4.0
    # via django-request-cache
django-webpack-loader==1.5.0
    # via -r dependencies/pip/requirements.in
djangorestframework==3.13.1
    # via
    #   -r dependencies/pip/requirements.in
    #   drf-extensions
djangorestframework-xml==2.0.0
    # via -r dependencies/pip/requirements.in
docutils==0.18.1
    # via statistics
drf-extensions==0.7.1
    # via -r dependencies/pip/requirements.in
et-xmlfile==1.1.0
    # via openpyxl
future==0.18.2
    # via -r dependencies/pip/requirements.in
geojson-rewind==1.0.2
    # via
    #   -r dependencies/pip/requirements.in
    #   formpack
google-api-core[grpc]==2.8.0
    # via
    #   google-cloud-core
    #   google-cloud-speech
    #   google-cloud-storage
    #   google-cloud-translate
google-auth==2.6.6
    # via
    #   google-api-core
    #   google-cloud-core
    #   google-cloud-storage
google-cloud-core==2.3.0
    # via
    #   google-cloud-storage
    #   google-cloud-translate
google-cloud-speech==2.14.0
    # via -r dependencies/pip/requirements.in
google-cloud-storage==2.3.0
    # via -r dependencies/pip/requirements.in
google-cloud-translate==3.7.3
    # via -r dependencies/pip/requirements.in
google-crc32c==1.3.0
    # via google-resumable-media
google-resumable-media==2.3.3
    # via google-cloud-storage
googleapis-common-protos==1.56.1
    # via
    #   google-api-core
    #   grpcio-status
grpcio==1.46.1
    # via
    #   google-api-core
    #   grpcio-status
grpcio-status==1.46.1
    # via google-api-core
idna==3.3
    # via requests
importlib-metadata==4.11.3
    # via path-py
isodate==0.6.1
    # via msrest
jmespath==1.0.0
    # via
    #   boto3
    #   botocore
jsonfield==3.1.0
    # via -r dependencies/pip/requirements.in
jsonschema==3.2.0
    # via
    #   -r dependencies/pip/requirements.in
    #   a1d05eba1-dorey
    #   formpack
jwcrypto==1.0
    # via django-oauth-toolkit
kombu==5.2.4
    # via
    #   -r dependencies/pip/requirements.in
    #   celery
lxml==4.8.0
    # via
    #   -r dependencies/pip/requirements.in
    #   formpack
    #   pyquery
markdown==3.3.6
    # via
    #   -r dependencies/pip/requirements.in
    #   django-markdownx
msrest==0.6.21
    # via azure-storage-blob
ndg-httpsclient==0.5.1
    # via -r dependencies/pip/requirements.in
oauthlib==3.2.0
    # via
    #   -r dependencies/pip/requirements.in
    #   django-oauth-toolkit
    #   requests-oauthlib
openpyxl==3.0.9
    # via
    #   -r dependencies/pip/requirements.in
    #   pyxform
oyaml==0.9
    # via a1d05eba1-dorey
packaging==21.3
    # via redis
path-py==12.0.2
    # via formpack
pillow==9.1.0
    # via django-markdownx
prompt-toolkit==3.0.29
    # via click-repl
proto-plus==1.20.4
    # via
    #   google-cloud-speech
    #   google-cloud-translate
protobuf==3.20.1
    # via
    #   google-api-core
    #   google-cloud-storage
    #   googleapis-common-protos
    #   grpcio-status
    #   proto-plus
psycopg2==2.8.6
    # via -r dependencies/pip/requirements.in
pyasn1==0.4.8
    # via
    #   -r dependencies/pip/requirements.in
    #   ndg-httpsclient
    #   pyasn1-modules
    #   rsa
pyasn1-modules==0.2.8
    # via google-auth
pycparser==2.21
    # via cffi
pygments==2.11.2
    # via -r dependencies/pip/requirements.in
pyjwt==2.3.0
    # via twilio
pymongo==3.12.3
    # via -r dependencies/pip/requirements.in
pyopenssl==22.0.0
    # via
    #   -r dependencies/pip/requirements.in
    #   ndg-httpsclient
pyotp==2.6.0
    # via django-trench
pyparsing==3.0.7
    # via packaging
pyquery==1.4.3
    # via formpack
pyrsistent==0.18.1
    # via jsonschema
python-crontab==2.6.0
    # via django-celery-beat
python-dateutil==2.8.2
    # via
    #   -r dependencies/pip/requirements.in
    #   botocore
    #   python-crontab
pytz==2022.1
    # via
    #   celery
    #   django
    #   django-timezone-field
    #   djangorestframework
    #   twilio
pyxform==1.9.0
    # via
    #   -r dependencies/pip/requirements.in
    #   formpack
pyyaml==6.0
    # via oyaml
redis==4.2.2
    # via
    #   celery
    #   django-redis-sessions
requests==2.27.1
    # via
    #   -r dependencies/pip/requirements.in
    #   azure-core
    #   django-oauth-toolkit
<<<<<<< HEAD
    #   google-api-core
    #   google-cloud-storage
=======
    #   msrest
    #   requests-oauthlib
>>>>>>> 1c22deda
    #   responses
    #   smsapi-client
    #   twilio
    #   yubico-client
requests-oauthlib==1.3.1
    # via msrest
responses==0.20.0
    # via -r dependencies/pip/requirements.in
rsa==4.8
    # via google-auth
s3transfer==0.5.2
    # via boto3
sentry-sdk==1.5.8
    # via -r dependencies/pip/external_services.in
shortuuid==1.0.8
    # via -r dependencies/pip/requirements.in
six==1.16.0
    # via
    #   azure-core
    #   click-repl
<<<<<<< HEAD
    #   google-auth
    #   grpcio
    #   jsonschema
=======
    #   isodate
>>>>>>> 1c22deda
    #   python-dateutil
smsapi-client==2.5.0
    # via django-trench
sqlparse==0.4.2
    # via
    #   -r dependencies/pip/requirements.in
    #   django
    #   django-debug-toolbar
static3==0.7.0
    # via
    #   -r dependencies/pip/requirements.in
    #   dj-static
statistics==1.0.3.5
    # via formpack
tabulate==0.8.9
    # via -r dependencies/pip/requirements.in
twilio==7.8.0
    # via django-trench
typing-extensions==4.2.0
    # via azure-core
unicodecsv==0.14.1
    # via -r dependencies/pip/requirements.in
urllib3==1.26.9
    # via
    #   botocore
    #   requests
    #   responses
    #   sentry-sdk
uwsgi==2.0.20
    # via -r dependencies/pip/requirements.in
vine==5.0.0
    # via
    #   amqp
    #   celery
    #   kombu
wcwidth==0.2.5
    # via prompt-toolkit
werkzeug==2.0.3
    # via -r dependencies/pip/requirements.in
wrapt==1.14.0
    # via deprecated
xlrd==2.0.1
    # via
    #   -r dependencies/pip/requirements.in
    #   pyxform
    #   xlutils
xlsxwriter==3.0.3
    # via
    #   -r dependencies/pip/requirements.in
    #   formpack
xlutils==2.0.0
    # via -r dependencies/pip/requirements.in
xlwt==1.3.0
    # via
    #   -r dependencies/pip/requirements.in
    #   xlutils
yubico-client==1.13.0
    # via django-trench
zipp==3.8.0
    # via importlib-metadata

# The following packages are considered to be unsafe in a requirements file:
# setuptools<|MERGE_RESOLUTION|>--- conflicted
+++ resolved
@@ -8,13 +8,7 @@
     # via -r dependencies/pip/requirements.in
 -e git+https://github.com/dimagi/django-digest@419f7306443f9a800b07d832b2cc147941062d59#egg=django_digest
     # via -r dependencies/pip/requirements.in
-<<<<<<< HEAD
--e git+https://github.com/jnm/django-storages@s3boto3_accurate_tell#egg=django_storages
-    # via -r dependencies/pip/requirements.in
 -e git+https://github.com/kobotoolbox/formpack.git@4ea0c16ae4c04c69c8b7da8d8b51ef9d74c7e7d0#egg=formpack
-=======
--e git+https://github.com/kobotoolbox/formpack.git@7c5cf0596da54546b67cbb7fd4c486f2a7761c4e#egg=formpack
->>>>>>> 1c22deda
     # via -r dependencies/pip/requirements.in
 -e git+https://github.com/dimagi/python-digest@5c94bb74516b977b60180ee832765c0695ff2b56#egg=python_digest
     # via -r dependencies/pip/requirements.in
@@ -352,13 +346,10 @@
     #   -r dependencies/pip/requirements.in
     #   azure-core
     #   django-oauth-toolkit
-<<<<<<< HEAD
     #   google-api-core
     #   google-cloud-storage
-=======
     #   msrest
     #   requests-oauthlib
->>>>>>> 1c22deda
     #   responses
     #   smsapi-client
     #   twilio
@@ -379,13 +370,10 @@
     # via
     #   azure-core
     #   click-repl
-<<<<<<< HEAD
     #   google-auth
     #   grpcio
     #   jsonschema
-=======
     #   isodate
->>>>>>> 1c22deda
     #   python-dateutil
 smsapi-client==2.5.0
     # via django-trench
