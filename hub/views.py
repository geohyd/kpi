--- conflicted
+++ resolved
@@ -9,7 +9,6 @@
     def registration_allowed(self, *args, **kwargs):
         return constance.config.REGISTRATION_OPEN and \
                super().registration_allowed(*args, **kwargs)
-<<<<<<< HEAD
 
     def register(self, form):
         """
@@ -23,15 +22,6 @@
             form.instance.user_email = new_user_email
             form.instance.email = os.environ.get('REGISTRATION_DEFAULT_FROM_EMAIL')
             form.cleaned_data['email'] = os.environ.get('REGISTRATION_DEFAULT_FROM_EMAIL')
-
-=======
-
-    def register(self, form):
-        """
-        Save all the fields not included in the standard `RegistrationForm`
-        into the JSON `data` field of an `ExtraUserDetail` object
-        """
->>>>>>> aedad426
         standard_fields = set(RegistrationForm().fields.keys())
         extra_fields = set(form.fields.keys()).difference(standard_fields)
         # Don't save the user unless we successfully store the extra data
