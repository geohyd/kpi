# -*- coding: utf-8 -*-
from __future__ import absolute_import

from .base import *
import ldap
from django_auth_ldap.config import LDAPSearch

# Add specific VARIABLES for production environment here
# So far, all values are declared in `base.py`

AUTH_LDAP_USER_ATTR_MAP = {
    "first_name": "givenName",
    "last_name": "sn",
    "email": "mail",
}

if os.environ.get('AUTH_LDAP_1_ACTIVE') and os.environ.get('AUTH_LDAP_1_ACTIVE').lower() == 'true':
    AUTH_LDAP_1_SERVER_URI = os.environ.get('AUTH_LDAP_1_SERVER_URI', '')
    AUTH_LDAP_1_USER_DN_TEMPLATE = os.environ.get('AUTH_LDAP_1_USER_DN_TEMPLATE', '')
<<<<<<< HEAD
    AUTH_LDAP_1_ALWAYS_UPDATE_USER = os.environ.get('AUTH_LDAP_1_ALWAYS_UPDATE_USER', 'False')
    AUTH_LDAP_1_BIND_AS_AUTHENTICATING_USER = os.environ.get('AUTH_LDAP_1_BIND_AS_AUTHENTICATING_USER', '')
    if(not AUTH_LDAP_1_BIND_AS_AUTHENTICATING_USER):
        AUTH_LDAP_1_BIND_DN = os.environ.get('AUTH_LDAP_1_BIND_DN', '')
        AUTH_LDAP_1_BIND_PASSWORD = os.environ.get('AUTH_LDAP_1_BIND_PASSWORD', '')
=======
    AUTH_LDAP_1_ALWAYS_UPDATE_USER = os.environ.get('AUTH_LDAP_1_ALWAYS_UPDATE_USER', '')
    AUTH_LDAP_1_BIND_AS_AUTHENTICATING_USER = eval(os.environ.get('AUTH_LDAP_1_BIND_AS_AUTHENTICATING_USER', 'False'))
>>>>>>> d287a94c
    AUTH_LDAP_1_USER_ATTR_MAP = AUTH_LDAP_USER_ATTR_MAP
    if os.environ.get('AUTH_LDAP_1_OPT_REFERRALS'):
        AUTH_LDAP_1_CONNECTION_OPTIONS = {ldap.OPT_REFERRALS: os.environ.get('AUTH_LDAP_1_OPT_REFERRALS')}
    AUTHENTICATION_BACKENDS = ("kpi.backends_ldap.LDAPBackend1",) + AUTHENTICATION_BACKENDS

if os.environ.get('AUTH_LDAP_2_ACTIVE') and os.environ.get('AUTH_LDAP_2_ACTIVE').lower() == 'true':
    AUTH_LDAP_2_SERVER_URI = os.environ.get('AUTH_LDAP_2_SERVER_URI', '')
    AUTH_LDAP_2_USER_DN_TEMPLATE = os.environ.get('AUTH_LDAP_2_USER_DN_TEMPLATE', '')
<<<<<<< HEAD
    AUTH_LDAP_2_ALWAYS_UPDATE_USER = os.environ.get('AUTH_LDAP_2_ALWAYS_UPDATE_USER', 'False')
    AUTH_LDAP_2_BIND_AS_AUTHENTICATING_USER = os.environ.get('AUTH_LDAP_2_BIND_AS_AUTHENTICATING_USER', '')
    if (not AUTH_LDAP_2_BIND_AS_AUTHENTICATING_USER):
        AUTH_LDAP_2_BIND_DN = os.environ.get('AUTH_LDAP_2_BIND_DN', '')
        AUTH_LDAP_2_BIND_PASSWORD = os.environ.get('AUTH_LDAP_2_BIND_PASSWORD', '')
=======
    AUTH_LDAP_2_ALWAYS_UPDATE_USER = os.environ.get('AUTH_LDAP_2_ALWAYS_UPDATE_USER', '')
    AUTH_LDAP_2_BIND_AS_AUTHENTICATING_USER = eval(os.environ.get('AUTH_LDAP_2_BIND_AS_AUTHENTICATING_USER', 'False'))
>>>>>>> d287a94c
    AUTH_LDAP_2_USER_ATTR_MAP = AUTH_LDAP_USER_ATTR_MAP
    if os.environ.get('AUTH_LDAP_2_OPT_REFERRALS'):
        AUTH_LDAP_2_CONNECTION_OPTIONS = {ldap.OPT_REFERRALS: os.environ.get('AUTH_LDAP_2_OPT_REFERRALS')}
    AUTHENTICATION_BACKENDS = ("kpi.backends_ldap.LDAPBackend2",) + AUTHENTICATION_BACKENDS

if os.environ.get('AUTH_LDAP_3_ACTIVE') and os.environ.get('AUTH_LDAP_3_ACTIVE').lower() == 'true':
    AUTH_LDAP_3_SERVER_URI = os.environ.get('AUTH_LDAP_3_SERVER_URI', '')
<<<<<<< HEAD
    AUTH_LDAP_3_USER_DN_TEMPLATE = os.environ.get('AUTH_LDAP_3_USER_DN_TEMPLATE', '')
    AUTH_LDAP_3_ALWAYS_UPDATE_USER = os.environ.get('AUTH_LDAP_3_ALWAYS_UPDATE_USER', 'False')
    AUTH_LDAP_3_BIND_AS_AUTHENTICATING_USER = os.environ.get('AUTH_LDAP_3_BIND_AS_AUTHENTICATING_USER', '')
    if (not AUTH_LDAP_3_BIND_AS_AUTHENTICATING_USER):
        AUTH_LDAP_3_BIND_DN = os.environ.get('AUTH_LDAP_3_BIND_DN', '')
        AUTH_LDAP_3_BIND_PASSWORD = os.environ.get('AUTH_LDAP_3_BIND_PASSWORD', '')
    AUTH_LDAP_3_USER_ATTR_MAP = AUTH_LDAP_USER_ATTR_MAP
    AUTHENTICATION_BACKENDS = ("kpi.backends_ldap.LDAPBackend3",) + AUTHENTICATION_BACKENDS



CONSTANCE_CONFIG = {
    'REGISTRATION_OPEN': (True, 'Allow new users to register accounts for '
                                'themselves'),
    'TERMS_OF_SERVICE_URL': (os.environ.get('KPI_URL', ''),
                            'URL for terms of service document'),
    'PRIVACY_POLICY_URL': (os.environ.get('KPI_URL', ''),
                          'URL for privacy policy'),
    'SOURCE_CODE_URL': (os.environ.get('KPI_URL', 'SUPPORT_URL'),
                        'URL of source code repository. When empty, a link '
                        'will not be shown in the user interface'),
    'SUPPORT_URL': (os.environ.get('KOBO_SUPPORT_URL',''),
                    'URL of user support portal. When empty, a link will not '
                    'be shown in the user interface'),
    'SUPPORT_EMAIL': (os.environ.get('KOBO_SUPPORT_EMAIL') or
                        os.environ.get('DEFAULT_FROM_EMAIL',
                                       ''),
                      'Email address for users to contact, e.g. when they '
                      'encounter unhandled errors in the application'),
    'ALLOW_UNSECURED_HOOK_ENDPOINTS': (True,
                                       'Allow the use of unsecured endpoints for hooks. '
                                       '(e.g http://hook.example.com)'),
    'HOOK_MAX_RETRIES': (3,
                         'Number of times the system will retry '
                         'to send data to remote server before giving up')
}
=======
    AUTH_LDAP_3_CONNECTION_OPTIONS = {ldap.OPT_REFERRALS: 0}
    AUTH_LDAP_3_USER_SEARCH = LDAPSearch(
            os.environ.get('AUTH_LDAP_3_BASE_DN', ''), ldap.SCOPE_SUBTREE, os.environ.get('AUTH_LDAP_3_SEARCH_FILTER', '')
        )
    AUTH_LDAP_3_BIND_DN = os.environ.get('AUTH_LDAP_3_BIND_DN', '')
    AUTH_LDAP_3_BIND_PASSWORD = os.environ.get('AUTH_LDAP_3_BIND_PASSWORD', '')
    AUTH_LDAP_3_BIND_AS_AUTHENTICATING_USER = False
    AUTHENTICATION_BACKENDS = ("kpi.backends_ldap.LDAPBackend3",) + AUTHENTICATION_BACKENDS
>>>>>>> d287a94c
<|MERGE_RESOLUTION|>--- conflicted
+++ resolved
@@ -17,16 +17,11 @@
 if os.environ.get('AUTH_LDAP_1_ACTIVE') and os.environ.get('AUTH_LDAP_1_ACTIVE').lower() == 'true':
     AUTH_LDAP_1_SERVER_URI = os.environ.get('AUTH_LDAP_1_SERVER_URI', '')
     AUTH_LDAP_1_USER_DN_TEMPLATE = os.environ.get('AUTH_LDAP_1_USER_DN_TEMPLATE', '')
-<<<<<<< HEAD
     AUTH_LDAP_1_ALWAYS_UPDATE_USER = os.environ.get('AUTH_LDAP_1_ALWAYS_UPDATE_USER', 'False')
     AUTH_LDAP_1_BIND_AS_AUTHENTICATING_USER = os.environ.get('AUTH_LDAP_1_BIND_AS_AUTHENTICATING_USER', '')
     if(not AUTH_LDAP_1_BIND_AS_AUTHENTICATING_USER):
         AUTH_LDAP_1_BIND_DN = os.environ.get('AUTH_LDAP_1_BIND_DN', '')
         AUTH_LDAP_1_BIND_PASSWORD = os.environ.get('AUTH_LDAP_1_BIND_PASSWORD', '')
-=======
-    AUTH_LDAP_1_ALWAYS_UPDATE_USER = os.environ.get('AUTH_LDAP_1_ALWAYS_UPDATE_USER', '')
-    AUTH_LDAP_1_BIND_AS_AUTHENTICATING_USER = eval(os.environ.get('AUTH_LDAP_1_BIND_AS_AUTHENTICATING_USER', 'False'))
->>>>>>> d287a94c
     AUTH_LDAP_1_USER_ATTR_MAP = AUTH_LDAP_USER_ATTR_MAP
     if os.environ.get('AUTH_LDAP_1_OPT_REFERRALS'):
         AUTH_LDAP_1_CONNECTION_OPTIONS = {ldap.OPT_REFERRALS: os.environ.get('AUTH_LDAP_1_OPT_REFERRALS')}
@@ -35,16 +30,11 @@
 if os.environ.get('AUTH_LDAP_2_ACTIVE') and os.environ.get('AUTH_LDAP_2_ACTIVE').lower() == 'true':
     AUTH_LDAP_2_SERVER_URI = os.environ.get('AUTH_LDAP_2_SERVER_URI', '')
     AUTH_LDAP_2_USER_DN_TEMPLATE = os.environ.get('AUTH_LDAP_2_USER_DN_TEMPLATE', '')
-<<<<<<< HEAD
     AUTH_LDAP_2_ALWAYS_UPDATE_USER = os.environ.get('AUTH_LDAP_2_ALWAYS_UPDATE_USER', 'False')
     AUTH_LDAP_2_BIND_AS_AUTHENTICATING_USER = os.environ.get('AUTH_LDAP_2_BIND_AS_AUTHENTICATING_USER', '')
     if (not AUTH_LDAP_2_BIND_AS_AUTHENTICATING_USER):
         AUTH_LDAP_2_BIND_DN = os.environ.get('AUTH_LDAP_2_BIND_DN', '')
         AUTH_LDAP_2_BIND_PASSWORD = os.environ.get('AUTH_LDAP_2_BIND_PASSWORD', '')
-=======
-    AUTH_LDAP_2_ALWAYS_UPDATE_USER = os.environ.get('AUTH_LDAP_2_ALWAYS_UPDATE_USER', '')
-    AUTH_LDAP_2_BIND_AS_AUTHENTICATING_USER = eval(os.environ.get('AUTH_LDAP_2_BIND_AS_AUTHENTICATING_USER', 'False'))
->>>>>>> d287a94c
     AUTH_LDAP_2_USER_ATTR_MAP = AUTH_LDAP_USER_ATTR_MAP
     if os.environ.get('AUTH_LDAP_2_OPT_REFERRALS'):
         AUTH_LDAP_2_CONNECTION_OPTIONS = {ldap.OPT_REFERRALS: os.environ.get('AUTH_LDAP_2_OPT_REFERRALS')}
@@ -52,7 +42,6 @@
 
 if os.environ.get('AUTH_LDAP_3_ACTIVE') and os.environ.get('AUTH_LDAP_3_ACTIVE').lower() == 'true':
     AUTH_LDAP_3_SERVER_URI = os.environ.get('AUTH_LDAP_3_SERVER_URI', '')
-<<<<<<< HEAD
     AUTH_LDAP_3_USER_DN_TEMPLATE = os.environ.get('AUTH_LDAP_3_USER_DN_TEMPLATE', '')
     AUTH_LDAP_3_ALWAYS_UPDATE_USER = os.environ.get('AUTH_LDAP_3_ALWAYS_UPDATE_USER', 'False')
     AUTH_LDAP_3_BIND_AS_AUTHENTICATING_USER = os.environ.get('AUTH_LDAP_3_BIND_AS_AUTHENTICATING_USER', '')
@@ -88,14 +77,4 @@
     'HOOK_MAX_RETRIES': (3,
                          'Number of times the system will retry '
                          'to send data to remote server before giving up')
-}
-=======
-    AUTH_LDAP_3_CONNECTION_OPTIONS = {ldap.OPT_REFERRALS: 0}
-    AUTH_LDAP_3_USER_SEARCH = LDAPSearch(
-            os.environ.get('AUTH_LDAP_3_BASE_DN', ''), ldap.SCOPE_SUBTREE, os.environ.get('AUTH_LDAP_3_SEARCH_FILTER', '')
-        )
-    AUTH_LDAP_3_BIND_DN = os.environ.get('AUTH_LDAP_3_BIND_DN', '')
-    AUTH_LDAP_3_BIND_PASSWORD = os.environ.get('AUTH_LDAP_3_BIND_PASSWORD', '')
-    AUTH_LDAP_3_BIND_AS_AUTHENTICATING_USER = False
-    AUTHENTICATION_BACKENDS = ("kpi.backends_ldap.LDAPBackend3",) + AUTHENTICATION_BACKENDS
->>>>>>> d287a94c
+}