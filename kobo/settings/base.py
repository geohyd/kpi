# coding: utf-8
import logging
import os
import re
import string
import subprocess
from mimetypes import add_type
from urllib.parse import quote_plus

import django.conf.locale
import environ
from celery.schedules import crontab
from django.conf.global_settings import LOGIN_URL
from django.urls import reverse_lazy
from django.utils.translation import get_language_info, gettext_lazy as t
from pymongo import MongoClient

from kpi.utils.json import LazyJSONSerializable
from ..static_lists import EXTRA_LANG_INFO, SECTOR_CHOICE_DEFAULTS

env = environ.Env()

# Build paths inside the project like this: os.path.join(BASE_DIR, ...)
settings_dirname = os.path.dirname(os.path.abspath(__file__))
parent_dirname = os.path.dirname(settings_dirname)
BASE_DIR = os.path.abspath(os.path.dirname(parent_dirname))


# SECURITY WARNING: keep the secret key used in production secret!
SECRET_KEY = env.str('DJANGO_SECRET_KEY', '@25)**hc^rjaiagb4#&q*84hr*uscsxwr-cv#0joiwj$))obyk')

# Optionally treat proxied connections as secure.
# See: https://docs.djangoproject.com/en/1.8/ref/settings/#secure-proxy-ssl-header.
# Example environment: `export SECURE_PROXY_SSL_HEADER='HTTP_X_FORWARDED_PROTO, https'`.
# SECURITY WARNING: If enabled, outer web server must filter out the `X-Forwarded-Proto` header.
SECURE_PROXY_SSL_HEADER = env.tuple("SECURE_PROXY_SSL_HEADER", str, None)

if env.str('PUBLIC_REQUEST_SCHEME', '').lower() == 'https' or SECURE_PROXY_SSL_HEADER:
    SESSION_COOKIE_SECURE = True
    CSRF_COOKIE_SECURE = True

SECURE_HSTS_INCLUDE_SUBDOMAINS = env.bool('SECURE_HSTS_INCLUDE_SUBDOMAINS', False)
SECURE_HSTS_PRELOAD = env.bool('SECURE_HSTS_PRELOAD', False)
SECURE_HSTS_SECONDS = env.int('SECURE_HSTS_SECONDS', 0)

# Make Django use NginX $host. Useful when running with ./manage.py runserver_plus
# It avoids adding the debugger webserver port (i.e. `:8000`) at the end of urls.
USE_X_FORWARDED_HOST = env.bool("USE_X_FORWARDED_HOST", False)

# Domain must not exclude KoBoCAT when sharing sessions
SESSION_COOKIE_DOMAIN = env.str('SESSION_COOKIE_DOMAIN', None)
if SESSION_COOKIE_DOMAIN:
    SESSION_COOKIE_NAME = env.str('SESSION_COOKIE_NAME', 'kobonaut')
    # The trusted CSRF origins must encompass Enketo's subdomain. See
    # https://docs.djangoproject.com/en/2.2/ref/settings/#std:setting-CSRF_TRUSTED_ORIGINS
    CSRF_TRUSTED_ORIGINS = [SESSION_COOKIE_DOMAIN]
ENKETO_CSRF_COOKIE_NAME = env.str('ENKETO_CSRF_COOKIE_NAME', '__csrf')

# Limit sessions to 1 week (the default is 2 weeks)
SESSION_COOKIE_AGE = env.int('DJANGO_SESSION_COOKIE_AGE', 604800)

# SECURITY WARNING: don't run with debug turned on in production!
DEBUG = env.bool("DJANGO_DEBUG", False)

ALLOWED_HOSTS = env.str('DJANGO_ALLOWED_HOSTS', '*').split(' ')

LOGIN_REDIRECT_URL = 'kpi-root'
LOGOUT_REDIRECT_URL = 'kobo_login'  # Use URL pattern instead of hard-coded value

# Application definition

# The order of INSTALLED_APPS is important for template resolution. When two
# apps both define templates for the same view, the first app listed receives
# precedence
INSTALLED_APPS = (
    # Always put `contenttypes` before `auth`; see
    # https://code.djangoproject.com/ticket/10827
    'django.contrib.contenttypes',
    'django.contrib.admin',
    'django.contrib.auth',
    'django.contrib.sessions',
    'django.contrib.messages',
    'django.contrib.staticfiles',
    'django_prometheus',
    'reversion',
    'private_storage',
    'kobo.apps.KpiConfig',
    'kobo.apps.accounts',
    'allauth',
    'allauth.account',
    'allauth.socialaccount',
    'allauth.socialaccount.providers.microsoft',
    'allauth.socialaccount.providers.openid_connect',
    'hub',
    'loginas',
    'webpack_loader',
    'django_extensions',
    'django_filters',
    'taggit',
    'rest_framework',
    'rest_framework.authtoken',
    'oauth2_provider',
    'markitup',
    'django_digest',
    'kobo.apps.organizations',
    'kobo.apps.superuser_stats.SuperuserStatsAppConfig',
    'kobo.apps.service_health',
    'kobo.apps.subsequences',
    'constance',
    'constance.backends.database',
    'kobo.apps.hook',
    'django_celery_beat',
    'corsheaders',
    'kobo.apps.external_integrations.ExternalIntegrationsAppConfig',
    'markdownx',
    'kobo.apps.help',
    'kobo.apps.shadow_model.ShadowModelAppConfig',
    'trench',
    'kobo.apps.accounts.mfa.apps.MfaAppConfig',
    'kobo.apps.languages.LanguageAppConfig',
    'kobo.apps.project_views.ProjectViewAppConfig',
    'kobo.apps.audit_log.AuditLogAppConfig',
    'kobo.apps.trackers.TrackersConfig',
    'kobo.apps.trash_bin.TrashBinAppConfig',
)

MIDDLEWARE = [
    'corsheaders.middleware.CorsMiddleware',
    'django.middleware.security.SecurityMiddleware',
    'django.contrib.sessions.middleware.SessionMiddleware',
    'django.middleware.locale.LocaleMiddleware',
    'django.middleware.common.CommonMiddleware',
    'django.middleware.csrf.CsrfViewMiddleware',
    'django.contrib.auth.middleware.AuthenticationMiddleware',
    'django.contrib.messages.middleware.MessageMiddleware',
    'django.middleware.clickjacking.XFrameOptionsMiddleware',
    'hub.middleware.UsernameInResponseHeaderMiddleware',
    'django_userforeignkey.middleware.UserForeignKeyMiddleware',
    'django_request_cache.middleware.RequestCacheMiddleware',
]

if os.environ.get('DEFAULT_FROM_EMAIL'):
    DEFAULT_FROM_EMAIL = env.str('DEFAULT_FROM_EMAIL')
    SERVER_EMAIL = DEFAULT_FROM_EMAIL

# Configuration options that superusers can modify in the Django admin
# interface. Please note that it's not as simple as moving a setting into the
# `CONSTANCE_CONFIG` dictionary: each place where the setting's value is needed
# must use `constance.config.THE_SETTING` instead of
# `django.conf.settings.THE_SETTING`
CONSTANCE_CONFIG = {
    'REGISTRATION_OPEN': (
        True,
        'Allow new users to register accounts for themselves',
    ),
    'REGISTRATION_ALLOWED_EMAIL_DOMAINS': (
        '',
        'Email domains allowed to register new accounts, one per line, '
        'or blank to allow all email domains'
    ),
    'REGISTRATION_DOMAIN_NOT_ALLOWED_ERROR_MESSAGE': (
        'This email domain is not allowed to create an account',
        'Error message for emails not listed in REGISTRATION_ALLOWED_EMAIL_DOMAINS '
        'if field is not blank'
    ),
    'TERMS_OF_SERVICE_URL': ('', 'URL for terms of service document'),
    'PRIVACY_POLICY_URL': ('', 'URL for privacy policy'),
    'SOURCE_CODE_URL': (
        'https://github.com/kobotoolbox/',
        'URL of source code repository. When empty, a link will not be shown '
        'in the user interface',
    ),
    'SUPPORT_EMAIL': (
        env.str('KOBO_SUPPORT_EMAIL', env.str('DEFAULT_FROM_EMAIL', 'help@kobotoolbox.org')),
        'Email address for users to contact, e.g. when they encounter '
        'unhandled errors in the application',
    ),
    'SUPPORT_URL': (
        env.str('KOBO_SUPPORT_URL', 'https://support.kobotoolbox.org/'),
        'URL for "KoboToolbox Help Center"',
    ),
    'COMMUNITY_URL': (
        env.str(
            'KOBO_COMMUNITY_URL', 'https://community.kobotoolbox.org/'
        ),
        'URL for "KoboToolbox Community Forum"',
    ),
    'SYNCHRONOUS_EXPORT_CACHE_MAX_AGE': (
        300,
        'A synchronous export request will return the last export generated '
        'with the same settings unless it is older than this value (seconds)'
    ),
    'ALLOW_UNSECURED_HOOK_ENDPOINTS': (
        True,
        'Allow the use of unsecured endpoints for hooks. '
        '(e.g http://hook.example.com)',
    ),
    'HOOK_MAX_RETRIES': (
        3,
        'Number of times the system will retry to send data to remote server '
        'before giving up',
    ),
    'SSRF_ALLOWED_IP_ADDRESS': (
        '',
        'Whitelisted IP addresses to bypass SSRF protection\nOne per line',
    ),
    'SSRF_DENIED_IP_ADDRESS': (
        '',
        'Blacklisted IP addresses to bypass SSRF protection\nOne per line',
    ),
    'EXPOSE_GIT_REV': (
        False,
        'Display information about the running commit to non-superusers',
    ),
    'FRONTEND_MIN_RETRY_TIME': (
        2,
        'Minimum number of seconds the front end waits before retrying a '
        'failed request to the back end',
        int,
    ),
    'FRONTEND_MAX_RETRY_TIME': (
        120,
        'Maximum number of seconds the front end waits before retrying a '
        'failed request to the back end',
        int,
    ),
    'MFA_ISSUER_NAME': (
        'KoboToolbox',
        'Issuer name displayed in multi-factor applications'
    ),
    'MFA_ENABLED': (
        True,
        'Enable two-factor authentication'
    ),
    'MFA_LOCALIZED_HELP_TEXT': (
        LazyJSONSerializable({
            'default': t(
                'If you cannot access your authenticator app, please enter one '
                'of your backup codes instead. If you cannot access those '
                'either, then you will need to request assistance by '
                'contacting [##support email##](mailto:##support email##).'
            ),
            'some-other-language': (
                'This will never appear because `some-other-language` is not '
                'a valid language code, but this entry is here to show you '
                'an example of adding another message in a different language.'
            )
        }),
        (
            'JSON object of guidance messages presented to users when they '
            'click the "Problems with the token" link after being prompted for '
            'their verification token. Markdown syntax is supported, and '
            '`##support email##` will be replaced with the value of the '
            '`SUPPORT_EMAIL` setting on this page.\n'
            'To add messages in other languages, follow the example of '
            '`some-other-language`, but use a valid language code (e.g. `fr` '
            'for French).'
        ),
        # Use custom field for schema validation
        'i18n_text_jsonfield_schema'
    ),
    'ASR_MT_INVITEE_USERNAMES': (
        '',
        'List of invited usernames, one per line, who will have access to NLP '
        'ASR/MT processing via external (costly) APIs. Enter * to invite '
        'all users'
    ),
    'ASR_MT_GOOGLE_CREDENTIALS': (
        '',
        'The JSON content of a private key file generated by the Google Cloud '
        'IAM & Admin console. Leave blank to use a different Google '
        'authentication mechanism'
    ),
    'USER_METADATA_FIELDS': (
<<<<<<< HEAD
        json.dumps([
            {'name': 'full_name', 'required': False},
=======
        LazyJSONSerializable([
>>>>>>> e0cbbd1e
            {'name': 'organization', 'required': False},
            {'name': 'organization_website', 'required': False},
            {'name': 'sector', 'required': False},
            {'name': 'gender', 'required': False},
            {'name': 'bio', 'required': False},
            {'name': 'city', 'required': False},
            {'name': 'country', 'required': False},
            {'name': 'twitter', 'required': False},
            {'name': 'linkedin', 'required': False},
            {'name': 'instagram', 'required': False},
        ]),
        # The available fields are hard-coded in the front end
        'Display (and optionally require) these metadata fields for users. '
        "Possible fields are 'full_name', 'organization', 'organization_website', "
        "'sector', 'gender', 'bio', 'city', 'country', 'twitter', 'linkedin', "
        "and 'instagram'.\n\n"
        "To add another language, use 'some-other-language' as an example.",
        # Use custom field for schema validation
        'long_metadata_fields_jsonschema'
    ),
    'PROJECT_METADATA_FIELDS': (
<<<<<<< HEAD
        json.dumps([
            {'name': 'sector', 'required': False,},
            {'name': 'country', 'required': False,},
            {'name': 'description', 'required': False},
=======
        LazyJSONSerializable([
            {'name': 'sector', 'required': False},
            {'name': 'country', 'required': False},
>>>>>>> e0cbbd1e
            # {'name': 'operational_purpose', 'required': False},
            # {'name': 'collects_pii', 'required': False},
        ]),
        # The available fields are hard-coded in the front end
        'Display (and optionally require) these metadata fields for projects. '
        "Possible fields are 'sector', 'country', 'operational_purpose', "
        "'collects_pii', and 'description'\n\n"
        'To add another language, follow the example below.\n\n'
        "{'name': 'sector', 'required': False, 'label': {default: 'Sector', 'fr': 'Secteur'}}\n"
        "'default' is a required field within the 'label' dict, but 'label' is optional.",
        # Use custom field for schema validation
        'metadata_fields_jsonschema'
    ),
    'SECTOR_CHOICES': (
        '\n'.join((s[0] for s in SECTOR_CHOICE_DEFAULTS)),
        "Options available for the 'sector' metadata field, one per line.",
        'long_textfield'
    ),
    'OPERATIONAL_PURPOSE_CHOICES': (
        '',
        "Options available for the 'operational purpose of data' metadata "
        'field, one per line.'
    ),
    'ASSET_SNAPSHOT_DAYS_RETENTION': (
        30,
        'Number of days to keep asset snapshots',
        'positive_int'
    ),
    'FREE_TIER_THRESHOLDS': (
        LazyJSONSerializable({
            'storage': None,
            'data': None,
            'transcription_minutes': None,
            'translation_chars': None,
        }),
        'Free tier thresholds: storage in kilobytes, '
        'data (number of submissions), '
        'minutes of transcription, '
        'number of translation characters',
        # Use custom field for schema validation
        'free_tier_threshold_jsonschema',
    ),
    'FREE_TIER_DISPLAY': (
        LazyJSONSerializable({
            'name': None,
            'feature_list': [],
        }),
        'Free tier frontend settings: name to use for the free tier, '
        'array of text strings to display on the feature list of the Plans page',
        'free_tier_display_jsonschema',
    ),
    'PROJECT_TRASH_GRACE_PERIOD': (
        7,
        'Number of days to keep projects in trash after users (soft-)deleted '
        'them and before automatically hard-deleting them by the system',
        'positive_int',
    ),
    'ACCOUNT_TRASH_GRACE_PERIOD': (
        30 * 6,
        'Number of days to keep deactivated accounts in trash before '
        'automatically hard-deleting all their projects and data. '
        'Use -1 to require a superuser to empty the trash manually instead of '
        'having the system empty it automatically.',
        'positive_int_minus_one',
    ),
}

CONSTANCE_ADDITIONAL_FIELDS = {
    'free_tier_threshold_jsonschema': [
        'kpi.fields.jsonschema_form_field.FreeTierThresholdField',
        {'widget': 'django.forms.Textarea'},
    ],
    'free_tier_display_jsonschema': [
        'kpi.fields.jsonschema_form_field.FreeTierDisplayField',
        {'widget': 'django.forms.Textarea'},
    ],
    'i18n_text_jsonfield_schema': [
        'kpi.fields.jsonschema_form_field.I18nTextJSONField',
        {'widget': 'django.forms.Textarea'},
    ],
    'metadata_fields_jsonschema': [
        'kpi.fields.jsonschema_form_field.MetadataFieldsListField',
        {'widget': 'django.forms.Textarea'},
    ],
    'long_metadata_fields_jsonschema': [
        'kpi.fields.jsonschema_form_field.MetadataFieldsListField',
        {
            'widget': 'django.forms.Textarea',
            'widget_kwargs': {
                'attrs': {'rows': 45}
            }
        },
    ],
    'long_textfield': [
        'django.forms.fields.CharField',
        {
            'widget': 'django.forms.Textarea',
            'widget_kwargs': {
                'attrs': {'rows': 30}
            }
        },
    ],
    'positive_int': ['django.forms.fields.IntegerField', {
        'min_value': 0
    }],
    'positive_int_minus_one': ['django.forms.fields.IntegerField', {
        'min_value': -1
    }],
}

CONSTANCE_CONFIG_FIELDSETS = {
    'General Options': (
        'REGISTRATION_OPEN',
        'REGISTRATION_ALLOWED_EMAIL_DOMAINS',
        'REGISTRATION_DOMAIN_NOT_ALLOWED_ERROR_MESSAGE',
        'TERMS_OF_SERVICE_URL',
        'PRIVACY_POLICY_URL',
        'SOURCE_CODE_URL',
        'SUPPORT_EMAIL',
        'SUPPORT_URL',
        'COMMUNITY_URL',
        'SYNCHRONOUS_EXPORT_CACHE_MAX_AGE',
        'EXPOSE_GIT_REV',
        'FRONTEND_MIN_RETRY_TIME',
        'FRONTEND_MAX_RETRY_TIME',
    ),
    'Rest Services': (
        'ALLOW_UNSECURED_HOOK_ENDPOINTS',
        'HOOK_MAX_RETRIES',
    ),
    'Natural language processing': (
        'ASR_MT_INVITEE_USERNAMES',
        'ASR_MT_GOOGLE_CREDENTIALS',
    ),
    'Security': (
        'SSRF_ALLOWED_IP_ADDRESS',
        'SSRF_DENIED_IP_ADDRESS',
        'MFA_ISSUER_NAME',
        'MFA_ENABLED',
        'MFA_LOCALIZED_HELP_TEXT',
    ),
    'Metadata options': (
        'USER_METADATA_FIELDS',
        'PROJECT_METADATA_FIELDS',
        'SECTOR_CHOICES',
        'OPERATIONAL_PURPOSE_CHOICES',
    ),
    'Trash bin': (
        'ASSET_SNAPSHOT_DAYS_RETENTION',
        'ACCOUNT_TRASH_GRACE_PERIOD',
        'PROJECT_TRASH_GRACE_PERIOD',
    ),
    'Tier settings': (
        'FREE_TIER_THRESHOLDS',
        'FREE_TIER_DISPLAY',
    ),
}

# Tell django-constance to use a database model instead of Redis
CONSTANCE_BACKEND = 'kobo.apps.constance_backends.database.DatabaseBackend'
CONSTANCE_DATABASE_CACHE_BACKEND = 'default'


# Warn developers to use `pytest` instead of `./manage.py test`
class DoNotUseRunner:
    def __init__(self, *args, **kwargs):
        raise NotImplementedError('Please run tests with `pytest` instead')


TEST_RUNNER = __name__ + '.DoNotUseRunner'

# used in kpi.models.sitewide_messages
MARKITUP_FILTER = ('markdown.markdown', {'safe_mode': False})

# The backend that handles user authentication must match KoBoCAT's when
# sharing sessions. ModelBackend does not interfere with object-level
# permissions: it always denies object-specific requests (see
# https://github.com/django/django/blob/1.7/django/contrib/auth/backends.py#L44).
# KoBoCAT also lists ModelBackend before
# guardian.backends.ObjectPermissionBackend.
AUTHENTICATION_BACKENDS = (
    'django.contrib.auth.backends.ModelBackend',
    'kpi.backends.ObjectPermissionBackend',
    'allauth.account.auth_backends.AuthenticationBackend',
)

ROOT_URLCONF = 'kobo.urls'

WSGI_APPLICATION = 'kobo.wsgi.application'

# What User object should be mapped to AnonymousUser?
ANONYMOUS_USER_ID = -1
# Permissions assigned to AnonymousUser are restricted to the following
ALLOWED_ANONYMOUS_PERMISSIONS = (
    'kpi.view_asset',
    'kpi.discover_asset',
    'kpi.view_submissions',
)

# run heavy migration scripts by default
# NOTE: this should be set to False for major deployments. This can take a long time
SKIP_HEAVY_MIGRATIONS = env.bool('SKIP_HEAVY_MIGRATIONS', False)

# Database
# https://docs.djangoproject.com/en/1.7/ref/settings/#databases
DATABASES = {
    'default': env.db_url(
        'KPI_DATABASE_URL' if 'KPI_DATABASE_URL' in os.environ else 'DATABASE_URL',
        default='sqlite:///%s/db.sqlite3' % BASE_DIR
    ),
}

if 'KC_DATABASE_URL' in os.environ:
    DATABASES['kobocat'] = env.db_url('KC_DATABASE_URL')

DATABASE_ROUTERS = ['kpi.db_routers.DefaultDatabaseRouter']

# Internationalization
# https://docs.djangoproject.com/en/1.8/topics/i18n/

django.conf.locale.LANG_INFO.update(EXTRA_LANG_INFO)

DJANGO_LANGUAGE_CODES = env.str(
    'DJANGO_LANGUAGE_CODES',
    default=(
        'am '  # Amharic
        'ar '  # Arabic
        'bn '  # Bengali
        'cs '  # Czech
        'de '  # German
        'en '  # English
        'es '  # Spanish
        'fa '  # Persian/Farsi
        'fr '  # French
        'hi '  # Hindi
        'hu '  # Hungarian
        'ja '  # Japanese
        'ku '  # Kurdish
        'ln '  # Lingala
        'my '  # Burmese/Myanmar
        'ny '  # Nyanja/Chewa
        'pl '  # Polish
        'pt '  # Portuguese
        'ru '  # Russian
        'tr '  # Turkish
        'uk '  # Ukrainian
        'zh-hans'  # Chinese Simplified
    )
)
LANGUAGES = [
    (lang_code, get_language_info(lang_code)['name_local'])
    for lang_code in DJANGO_LANGUAGE_CODES.split(' ')
]

LANGUAGE_CODE = 'en-us'

TIME_ZONE = 'UTC'

LOCALE_PATHS = (os.path.join(BASE_DIR, 'locale'),)

USE_I18N = True

USE_L10N = True

USE_TZ = True

CAN_LOGIN_AS = lambda request, target_user: request.user.is_superuser

# Impose a limit on the number of records returned by the submission list
# endpoint. This overrides any `?limit=` query parameter sent by a client
SUBMISSION_LIST_LIMIT = 30000

# uWSGI, NGINX, etc. allow only a limited amount of time to process a request.
# Set this value to match their limits
SYNCHRONOUS_REQUEST_TIME_LIMIT = 120  # seconds

# REMOVE the oldest if a user exceeds this many exports for a particular form
MAXIMUM_EXPORTS_PER_USER_PER_FORM = 10

# Private media file configuration
PRIVATE_STORAGE_ROOT = os.path.join(BASE_DIR, 'media')
PRIVATE_STORAGE_AUTH_FUNCTION = \
    'kpi.utils.private_storage.superuser_or_username_matches_prefix'

# django-markdownx, for in-app messages
MARKDOWNX_UPLOAD_URLS_PATH = reverse_lazy('in-app-message-image-upload')
# Github-flavored Markdown from `py-gfm`,
# ToDo Uncomment when it's compatible with Markdown 3.x
# MARKDOWNX_MARKDOWN_EXTENSIONS = ['mdx_gfm']

# Static files (CSS, JavaScript, Images)
# https://docs.djangoproject.com/en/1.7/howto/static-files/

STATIC_ROOT = os.path.join(BASE_DIR, 'staticfiles')
STATIC_URL = '/static/'
MEDIA_ROOT = os.path.join(BASE_DIR, 'media')
MEDIA_URL = '/' + os.environ.get('KPI_MEDIA_URL', 'media').strip('/') + '/'

# `PUBLIC_MEDIA_PATH` sets the `upload_to` attribute of explicitly-public
# `FileField`s, e.g. in `ConfigurationFile`. The corresponding location on the
# file system (usually `MEDIA_ROOT + PUBLIC_MEDIA_PATH`) should be exposed to
# everyone via NGINX. For more information, see
# https://docs.djangoproject.com/en/2.2/ref/models/fields/#django.db.models.FileField.upload_to
PUBLIC_MEDIA_PATH = '__public/'

# Following the uWSGI mountpoint convention, this should have a leading slash
# but no trailing slash
KPI_PREFIX = env.str('KPI_PREFIX', 'False')
if KPI_PREFIX.lower() == 'false':
    KPI_PREFIX = False
else:
    KPI_PREFIX = '/' + KPI_PREFIX.strip('/')

# KPI_PREFIX should be set in the environment when running in a subdirectory
if KPI_PREFIX and KPI_PREFIX != '/':
    STATIC_URL = KPI_PREFIX + '/' + STATIC_URL.lstrip('/')
    MEDIA_URL = KPI_PREFIX + '/' + MEDIA_URL.lstrip('/')
    LOGIN_URL = KPI_PREFIX + '/' + LOGIN_URL.lstrip('/')
    LOGIN_REDIRECT_URL = KPI_PREFIX + '/' + LOGIN_REDIRECT_URL.lstrip('/')

STATICFILES_DIRS = (
    os.path.join(BASE_DIR, 'jsapp'),
    os.path.join(BASE_DIR, 'static'),
    ('mocha', os.path.join(BASE_DIR, 'node_modules', 'mocha'),),
    ('chai', os.path.join(BASE_DIR, 'node_modules', 'chai'),),
)

if os.path.exists(os.path.join(BASE_DIR, 'dkobo', 'jsapp')):
    STATICFILES_DIRS = STATICFILES_DIRS + (
        os.path.join(BASE_DIR, 'dkobo', 'jsapp'),
        os.path.join(BASE_DIR, 'dkobo', 'dkobo', 'static'),
    )

REST_FRAMEWORK = {
    'URL_FIELD_NAME': 'url',
    'DEFAULT_PAGINATION_CLASS': 'kpi.paginators.Paginated',
    'PAGE_SIZE': 100,
    'DEFAULT_AUTHENTICATION_CLASSES': [
        # SessionAuthentication and BasicAuthentication would be included by
        # default
        'rest_framework.authentication.SessionAuthentication',
        'kpi.authentication.BasicAuthentication',
        'kpi.authentication.TokenAuthentication',
        'oauth2_provider.contrib.rest_framework.OAuth2Authentication',
    ],
    'DEFAULT_RENDERER_CLASSES': [
       'rest_framework.renderers.JSONRenderer',
       'rest_framework.renderers.BrowsableAPIRenderer',
       'kpi.renderers.XMLRenderer',
    ],
    'DEFAULT_VERSIONING_CLASS': 'kpi.versioning.APIVersioning',
    # Cannot be placed in kpi.exceptions.py because of circular imports
    'EXCEPTION_HANDLER': 'kpi.utils.drf_exceptions.custom_exception_handler',
}

TEMPLATES = [
    {
        'BACKEND': 'django.template.backends.django.DjangoTemplates',
        'DIRS': [],
        'APP_DIRS': True,
        'OPTIONS': {
            'context_processors': [
                # Default processors per
                # https://docs.djangoproject.com/en/1.8/ref/templates/upgrading/#the-templates-settings
                'django.contrib.auth.context_processors.auth',
                'django.template.context_processors.debug',
                'django.template.context_processors.i18n',
                'django.template.context_processors.media',
                'django.template.context_processors.static',
                'django.template.context_processors.tz',
                'django.template.context_processors.request',
                'django.contrib.messages.context_processors.messages',
                # Additional processors
                'kpi.context_processors.external_service_tokens',
                'kpi.context_processors.email',
                'kpi.context_processors.sitewide_messages',
                'kpi.context_processors.config',
                'kpi.context_processors.mfa',
                'kpi.context_processors.django_settings',
            ],
            'debug': os.environ.get('TEMPLATE_DEBUG', 'False') == 'True',
        },
    },
]

DEFAULT_SUBMISSIONS_COUNT_NUMBER_OF_DAYS = 31
GOOGLE_ANALYTICS_TOKEN = os.environ.get('GOOGLE_ANALYTICS_TOKEN')
RAVEN_JS_DSN_URL = env.url('RAVEN_JS_DSN', default=None)
RAVEN_JS_DSN = None
if RAVEN_JS_DSN_URL:
    RAVEN_JS_DSN = RAVEN_JS_DSN_URL.geturl()

# replace this with the pointer to the kobocat server, if it exists
KOBOCAT_URL = os.environ.get('KOBOCAT_URL', 'http://kobocat')
KOBOCAT_INTERNAL_URL = os.environ.get('KOBOCAT_INTERNAL_URL',
                                      'http://kobocat')

KOBOFORM_URL = os.environ.get('KOBOFORM_URL', 'http://kpi')
KOBOFORM_INTERNAL_URL = os.environ.get('KOBOFORM_INTERNAL_URL', 'http://kpi')

if 'KOBOCAT_URL' in os.environ:
    DEFAULT_DEPLOYMENT_BACKEND = 'kobocat'
else:
    DEFAULT_DEPLOYMENT_BACKEND = 'mock'


''' Stripe configuration intended for kf.kobotoolbox.org only, tracks usage limit exceptions '''
STRIPE_ENABLED = False
if env.str('STRIPE_TEST_SECRET_KEY', None) or env.str('STRIPE_LIVE_SECRET_KEY', None):
    STRIPE_ENABLED = True


def dj_stripe_request_callback_method():
    # This method exists because dj-stripe's documentation doesn't reflect reality.
    # It claims that DJSTRIPE_SUBSCRIBER_MODEL no longer needs a request callback but
    # this error occurs without it: `DJSTRIPE_SUBSCRIBER_MODEL_REQUEST_CALLBACK must
    # be implemented if a DJSTRIPE_SUBSCRIBER_MODEL is defined`
    # It doesn't need to do anything other than exist
    # https://github.com/dj-stripe/dj-stripe/issues/1900
    pass


DJSTRIPE_SUBSCRIBER_MODEL = "organizations.Organization"
DJSTRIPE_SUBSCRIBER_MODEL_REQUEST_CALLBACK = dj_stripe_request_callback_method
DJSTRIPE_FOREIGN_KEY_TO_FIELD = 'id'
DJSTRIPE_USE_NATIVE_JSONFIELD = True
STRIPE_LIVE_MODE = env.bool('STRIPE_LIVE_MODE', False)
STRIPE_TEST_PUBLIC_KEY = env.str('STRIPE_TEST_PUBLIC_KEY', "pk_test_qliDXQRyVGPWmsYR69tB1NPx00ndTrJfVM")
STRIPE_LIVE_PUBLIC_KEY = "pk_live_7JRQ5elvhnmz4YuWdlSRNmMj00lhvqZz8P"
if STRIPE_ENABLED:
    INSTALLED_APPS += ('djstripe', "kobo.apps.stripe")
    STRIPE_LIVE_SECRET_KEY = env.str('STRIPE_LIVE_SECRET_KEY', None)
    STRIPE_TEST_SECRET_KEY = env.str('STRIPE_TEST_SECRET_KEY', None)
    DJSTRIPE_WEBHOOK_SECRET = env.str('DJSTRIPE_WEBHOOK_SECRET', None)
    DJSTRIPE_WEBHOOK_VALIDATION = env.str('DJSTRIPE_WEBHOOK_VALIDATION', 'verify_signature')
STRIPE_PUBLIC_KEY = STRIPE_LIVE_PUBLIC_KEY if STRIPE_LIVE_MODE else STRIPE_TEST_PUBLIC_KEY


''' Enketo configuration '''
ENKETO_URL = os.environ.get('ENKETO_URL') or os.environ.get('ENKETO_SERVER', 'https://enketo.org')
ENKETO_URL = ENKETO_URL.rstrip('/')  # Remove any trailing slashes
ENKETO_VERSION = os.environ.get('ENKETO_VERSION', 'Legacy').lower()
ENKETO_INTERNAL_URL = os.environ.get('ENKETO_INTERNAL_URL', ENKETO_URL)
ENKETO_INTERNAL_URL = ENKETO_INTERNAL_URL.rstrip('/')  # Remove any trailing slashes

ENKETO_API_TOKEN = os.environ.get('ENKETO_API_TOKEN', 'enketorules')
# http://apidocs.enketo.org/v2/
ENKETO_SURVEY_ENDPOINT = 'api/v2/survey/all'
ENKETO_PREVIEW_ENDPOINT = 'api/v2/survey/preview/iframe'
ENKETO_EDIT_INSTANCE_ENDPOINT = 'api/v2/instance'
ENKETO_VIEW_INSTANCE_ENDPOINT = 'api/v2/instance/view'
ENKETO_FLUSH_CACHE_ENDPOINT = 'api/v2/survey/cache'
# How long to wait before flushing an individual preview from Enketo's cache
ENKETO_FLUSH_CACHED_PREVIEW_DELAY = 1800  # seconds

# Content Security Policy (CSP)
# CSP should "just work" by allowing any possible configuration
# however CSP_EXTRA_DEFAULT_SRC is provided to allow for custom additions
if env.bool("ENABLE_CSP", False):
    MIDDLEWARE.append('csp.middleware.CSPMiddleware')
local_unsafe_allows = [
    "'unsafe-eval'",
    'http://localhost:3000',
    'http://kf.kobo.local:3000',
    'ws://kf.kobo.local:3000'
]
CSP_DEFAULT_SRC = env.list('CSP_EXTRA_DEFAULT_SRC', str, []) + ["'self'", KOBOCAT_URL, ENKETO_URL]
if env.str("FRONTEND_DEV_MODE", None) == "host":
    CSP_DEFAULT_SRC += local_unsafe_allows
CSP_CONNECT_SRC = CSP_DEFAULT_SRC
CSP_SCRIPT_SRC = CSP_DEFAULT_SRC
CSP_STYLE_SRC = CSP_DEFAULT_SRC + ["'unsafe-inline'"]
CSP_IMG_SRC = CSP_DEFAULT_SRC + [
    'data:',
    'https://*.openstreetmap.org',
    'https://*.openstreetmap.fr',  # Humanitarian OpenStreetMap Team
    'https://*.opentopomap.org',
    'https://*.arcgisonline.com'
]
CSP_FRAME_SRC = CSP_DEFAULT_SRC

if GOOGLE_ANALYTICS_TOKEN:
    google_domain = '*.google-analytics.com'
    CSP_SCRIPT_SRC.append(google_domain)
    CSP_CONNECT_SRC.append(google_domain)
    CSP_IMG_SRC.append(google_domain)
if RAVEN_JS_DSN_URL and RAVEN_JS_DSN_URL.scheme:
    raven_js_url = RAVEN_JS_DSN_URL.scheme + '://' + RAVEN_JS_DSN_URL.hostname
    CSP_SCRIPT_SRC.append('https://cdn.ravenjs.com')
    CSP_SCRIPT_SRC.append(raven_js_url)
    CSP_CONNECT_SRC.append(raven_js_url)
if STRIPE_ENABLED:
    stripe_domain = "https://js.stripe.com"
    CSP_SCRIPT_SRC.append(stripe_domain)
    CSP_FRAME_SRC.append(stripe_domain)

csp_report_uri = env.url('CSP_REPORT_URI', None)
if csp_report_uri:  # Let environ validate uri, but set as string
    CSP_REPORT_URI = csp_report_uri.geturl()
CSP_REPORT_ONLY = env.bool("CSP_REPORT_ONLY", False)

''' Celery configuration '''
# Celery 4.0 New lowercase settings.
# Uppercase settings can be used when using a PREFIX
# http://docs.celeryproject.org/en/latest/userguide/configuration.html#new-lowercase-settings
# http://docs.celeryproject.org/en/4.0/whatsnew-4.0.html#step-2-update-your-configuration-with-the-new-setting-names

CELERY_TIMEZONE = "UTC"

if os.environ.get('SKIP_CELERY', 'False') == 'True':
    # helpful for certain debugging
    CELERY_TASK_ALWAYS_EAGER = True

# Replace a worker after it completes 7 tasks by default. This allows the OS to
# reclaim memory allocated during large tasks
CELERY_WORKER_MAX_TASKS_PER_CHILD = int(os.environ.get(
    'CELERYD_MAX_TASKS_PER_CHILD', 7))

# Default to a 30-minute soft time limit and a 35-minute hard time limit
CELERY_TASK_TIME_LIMIT = int(
    os.environ.get('CELERYD_TASK_TIME_LIMIT', 2100)  # seconds
)

CELERY_TASK_SOFT_TIME_LIMIT = int(
    os.environ.get('CELERYD_TASK_SOFT_TIME_LIMIT', 1800)  # seconds
)

CELERY_BEAT_SCHEDULE = {
    # Schedule every day at midnight UTC. Can be customized in admin section
    'send-hooks-failures-reports': {
        'task': 'kobo.apps.hook.tasks.failures_reports',
        'schedule': crontab(hour=0, minute=0),
        'options': {'queue': 'kpi_low_priority_queue'}
    },
    # Schedule every 30 minutes
    'trash-bin-garbage-collector': {
        'task': 'kobo.apps.trash_bin.tasks.garbage_collector',
        'schedule': crontab(minute=30),
        'options': {'queue': 'kpi_low_priority_queue'}
    },
}

CELERY_BROKER_TRANSPORT_OPTIONS = {
    "fanout_patterns": True,
    "fanout_prefix": True,
    # http://docs.celeryproject.org/en/latest/getting-started/brokers/redis.html#redis-visibility-timeout
    # TODO figure out how to pass `Constance.HOOK_MAX_RETRIES` or `HookLog.get_remaining_seconds()
    # Otherwise hardcode `HOOK_MAX_RETRIES` in Settings
    "visibility_timeout": 60 * (10 ** 3)  # Longest ETA for RestService (seconds)
}

CELERY_TASK_DEFAULT_QUEUE = "kpi_queue"

if 'KOBOCAT_URL' in os.environ:
    SYNC_KOBOCAT_PERMISSIONS = (
        os.environ.get('SYNC_KOBOCAT_PERMISSIONS', 'True') == 'True')

CELERY_BROKER_URL = os.environ.get('KPI_BROKER_URL', 'redis://localhost:6379/1')
CELERY_RESULT_BACKEND = CELERY_BROKER_URL

# Increase limits for long-running tasks
# Notes: They are custom name, not part of `CELERY_*` namespace.
CELERY_LONG_RUNNING_TASK_TIME_LIMIT = int(
    os.environ.get('CELERY_LONG_RUNNING_TASK_TIME_LIMIT', 4260)  # seconds
)

CELERY_LONG_RUNNING_TASK_SOFT_TIME_LIMIT = int(
    os.environ.get('CELERY_LONG_RUNNING_TASK_SOFT_TIME_LIMIT', 4200)  # seconds
)

''' Django allauth configuration '''
# User.email should continue to be used instead of the EmailAddress model
ACCOUNT_ADAPTER = 'kobo.apps.accounts.adapter.AccountAdapter'
ACCOUNT_USERNAME_VALIDATORS = 'kobo.apps.accounts.validators.username_validators'
ACCOUNT_EMAIL_REQUIRED = True
ACCOUNT_EMAIL_VERIFICATION = env.str('ACCOUNT_EMAIL_VERIFICATION', 'mandatory')
ACCOUNT_FORMS = {
    'login': 'kobo.apps.accounts.mfa.forms.MfaLoginForm',
    'signup': 'kobo.apps.accounts.forms.SignupForm',
}
ACCOUNT_LOGIN_ON_EMAIL_CONFIRMATION = True
ACCOUNT_AUTHENTICATED_LOGIN_REDIRECTS = False
ACCOUNT_UNIQUE_EMAIL = False
ACCOUNT_SESSION_REMEMBER = True
SOCIALACCOUNT_EMAIL_VERIFICATION = env.str('SOCIALACCOUNT_EMAIL_VERIFICATION', 'none')
SOCIALACCOUNT_AUTO_SIGNUP = False
SOCIALACCOUNT_FORMS = {
    'signup': 'kobo.apps.accounts.forms.SocialSignupForm',
}
# For SSO, the signup form is prepopulated with the account email
# If set True, the email field in the SSO signup form will be readonly
UNSAFE_SSO_REGISTRATION_EMAIL_DISABLE = env.bool(
    "UNSAFE_SSO_REGISTRATION_EMAIL_DISABLE", False
)

# See https://django-allauth.readthedocs.io/en/latest/configuration.html
# Map env vars to upstream dict values, include exact case. Underscores for delimiter.
# Example: SOCIALACCOUNT_PROVIDERS_provider_SETTING
# Use numbers for arrays such as _1_FOO, _1_BAR, _2_FOO, _2_BAR
SOCIALACCOUNT_PROVIDERS = {}
if MICROSOFT_TENANT := env.str('SOCIALACCOUNT_PROVIDERS_microsoft_TENANT', None):
    SOCIALACCOUNT_PROVIDERS['microsoft'] = {'TENANT': MICROSOFT_TENANT}
# Parse oidc settings as nested dict in array. Example:
# SOCIALACCOUNT_PROVIDERS_openid_connect_SERVERS_0_id: "google" # Must be unique
# SOCIALACCOUNT_PROVIDERS_openid_connect_SERVERS_0_server_url: "https://accounts.google.com"
# SOCIALACCOUNT_PROVIDERS_openid_connect_SERVERS_0_name: "Kobo Google Apps"
# Only OIDC supports multiple providers. For example, to add two Google Apps sign ins - use
# OIDC and assign them a different server number. Do not use the allauth google provider.
oidc_prefix = "SOCIALACCOUNT_PROVIDERS_openid_connect_SERVERS_"
oidc_pattern = re.compile(r"{prefix}\w+".format(prefix=oidc_prefix))
oidc_servers = {}
oidc_nested_keys = ['APP', 'SCOPE', 'AUTH_PARAMS']

for key, value in {
    key.replace(oidc_prefix, ""): val
    for key, val in os.environ.items()
    if oidc_pattern.match(key)
}.items():
    number, setting = key.split("_", 1)
    parsed_key = None
    nested_key = filter(lambda setting_key : setting.startswith(setting_key), oidc_nested_keys)
    nested_key = list(nested_key)
    if len(nested_key):
        _, parsed_key = setting.split(nested_key[0] + "_", 1)
        setting = nested_key[0]
    if number in oidc_servers:
        if parsed_key:
            if setting in oidc_servers[number]:
                if parsed_key.isdigit():
                    oidc_servers[number][setting].append(value)
                else:
                    oidc_servers[number][setting][parsed_key] = value
            else:
                if parsed_key.isdigit():
                    oidc_servers[number][setting] = [value]
                else:
                    oidc_servers[number][setting] = {parsed_key: value}
        else:
            oidc_servers[number][setting] = value
    else:
        if parsed_key:
            if parsed_key.isdigit():
                oidc_servers[number] = {setting: [value]}
            else:
                oidc_servers[number] = {setting: {parsed_key: value}}
        else:
            oidc_servers[number] = {setting: value}
oidc_servers = [x for x in oidc_servers.values()]
SOCIALACCOUNT_PROVIDERS["openid_connect"] = {"SERVERS": oidc_servers}

WEBPACK_LOADER = {
    'DEFAULT': {
        'BUNDLE_DIR_NAME': 'jsapp/compiled/',
        'POLL_INTERVAL': 0.5,  # seconds
        'TIMEOUT': 5,  # seconds
    }
}


''' Email configuration '''
# This setting sets the prefix in the subject line of the account activation email
# The default is the URL of the server. Set to blank to fit the email requirements
ACCOUNT_EMAIL_SUBJECT_PREFIX = ''

EMAIL_BACKEND = os.environ.get('EMAIL_BACKEND',
                               'django.core.mail.backends.filebased.EmailBackend')

if EMAIL_BACKEND == 'django.core.mail.backends.filebased.EmailBackend':
    EMAIL_FILE_PATH = os.environ.get(
        'EMAIL_FILE_PATH', os.path.join(BASE_DIR, 'emails'))
    if not os.path.isdir(EMAIL_FILE_PATH):
        os.mkdir(EMAIL_FILE_PATH)

if os.environ.get('EMAIL_HOST'):
    EMAIL_HOST = os.environ.get('EMAIL_HOST')

if os.environ.get('EMAIL_HOST_USER'):
    EMAIL_HOST_USER = os.environ.get('EMAIL_HOST_USER')
    EMAIL_HOST_PASSWORD = os.environ.get('EMAIL_HOST_PASSWORD')

if os.environ.get('EMAIL_PORT'):
    EMAIL_PORT = os.environ.get('EMAIL_PORT')

if os.environ.get('EMAIL_USE_TLS'):
    EMAIL_USE_TLS = os.environ.get('EMAIL_USE_TLS')


''' AWS configuration (email and storage) '''
if env.str('AWS_ACCESS_KEY_ID', False):
    AWS_ACCESS_KEY_ID = env.str('AWS_ACCESS_KEY_ID')
    AWS_SECRET_ACCESS_KEY = env.str('AWS_SECRET_ACCESS_KEY')
    AWS_SES_REGION_NAME = env.str('AWS_SES_REGION_NAME', None)
    AWS_SES_REGION_ENDPOINT = env.str('AWS_SES_REGION_ENDPOINT', None)

    AWS_S3_SIGNATURE_VERSION = env.str('AWS_S3_SIGNATURE_VERSION', 's3v4')
    # Only set the region if it is present in environment.
    if region := env.str('AWS_S3_REGION_NAME', False):
        AWS_S3_REGION_NAME = region


''' Storage configuration '''
if 'KPI_DEFAULT_FILE_STORAGE' in os.environ:
    # To use S3 storage, set this to `kobo.apps.storage_backends.s3boto3.S3Boto3Storage`
    DEFAULT_FILE_STORAGE = os.environ.get('KPI_DEFAULT_FILE_STORAGE')
    if DEFAULT_FILE_STORAGE == 'storages.backends.s3boto3.S3Boto3Storage':
        # Force usage of custom S3 tellable Storage
        DEFAULT_FILE_STORAGE = 'kobo.apps.storage_backends.s3boto3.S3Boto3Storage'
    if 'KPI_AWS_STORAGE_BUCKET_NAME' in os.environ:
        AWS_STORAGE_BUCKET_NAME = os.environ.get('KPI_AWS_STORAGE_BUCKET_NAME')
        AWS_DEFAULT_ACL = 'private'
        # django-private-storage needs its own S3 configuration
        PRIVATE_STORAGE_CLASS = \
            'private_storage.storage.s3boto3.PrivateS3BotoStorage'
            # NB.........There's intentionally no 3 here! ^
        AWS_PRIVATE_STORAGE_BUCKET_NAME = AWS_STORAGE_BUCKET_NAME
        # Proxy S3 through our application instead of redirecting to bucket
        # URLs with query parameter authentication
        PRIVATE_STORAGE_S3_REVERSE_PROXY = True
    if DEFAULT_FILE_STORAGE.endswith("AzureStorage"):
        PRIVATE_STORAGE_CLASS = \
            'kobo.apps.storage_backends.private_azure_storage.PrivateAzureStorage'
        PRIVATE_STORAGE_S3_REVERSE_PROXY = True  # Yes S3
        AZURE_ACCOUNT_NAME = env.str('AZURE_ACCOUNT_NAME')
        AZURE_ACCOUNT_KEY = env.str('AZURE_ACCOUNT_KEY')
        AZURE_CONTAINER = env.str('AZURE_CONTAINER')
        AZURE_URL_EXPIRATION_SECS = env.int('AZURE_URL_EXPIRATION_SECS', None)


if 'KOBOCAT_DEFAULT_FILE_STORAGE' in os.environ:
    # To use S3 storage, set this to `storages.backends.s3boto3.S3Boto3Storage`
    KOBOCAT_DEFAULT_FILE_STORAGE = os.environ.get('KOBOCAT_DEFAULT_FILE_STORAGE')
    if 'KOBOCAT_AWS_STORAGE_BUCKET_NAME' in os.environ:
        KOBOCAT_AWS_STORAGE_BUCKET_NAME = os.environ.get('KOBOCAT_AWS_STORAGE_BUCKET_NAME')
else:
    KOBOCAT_DEFAULT_FILE_STORAGE = 'django.core.files.storage.FileSystemStorage'
    KOBOCAT_MEDIA_PATH = os.environ.get('KOBOCAT_MEDIA_PATH', '/srv/src/kobocat/media')


# Google Cloud Storage
# Not fully supported as a generic storage backend
GS_BUCKET_NAME = env.str('GS_BUCKET_NAME', None)


''' Django error logging configuration '''
LOGGING = {
    'version': 1,
    'disable_existing_loggers': False,
    'formatters': {
        'verbose': {
            'format': '%(levelname)s %(asctime)s %(module)s' +
                      ' %(process)d %(thread)d %(message)s'
        },
        'simple': {
            'format': '%(levelname)s %(message)s'
        },
    },
    'handlers': {
        'console': {
            'level': 'DEBUG',
            'class': 'logging.StreamHandler',
            'formatter': 'verbose'
        }
    },
    'loggers': {
        'console_logger': {
            'handlers': ['console'],
            'level': 'DEBUG',
            'propagate': True
        },
        'django.db.backends': {
            'level': 'ERROR',
            'handlers': ['console'],
            'propagate': True
        },
    }
}


################################
# Sentry settings              #
################################
sentry_dsn = env.str('SENTRY_DSN', env.str('RAVEN_DSN', None))
if sentry_dsn:
    import sentry_sdk
    from sentry_sdk.integrations.celery import CeleryIntegration
    from sentry_sdk.integrations.django import DjangoIntegration
    from sentry_sdk.integrations.logging import LoggingIntegration

    # All of this is already happening by default!
    sentry_logging = LoggingIntegration(
        level=logging.INFO,  # Capture info and above as breadcrumbs
        event_level=logging.WARNING  # Send warnings as events
    )
    sentry_sdk.init(
        dsn=sentry_dsn,
        integrations=[
            DjangoIntegration(),
            CeleryIntegration(),
            sentry_logging
        ],
        traces_sample_rate=env.float('SENTRY_TRACES_SAMPLE_RATE', 0.01),
        send_default_pii=True
    )


if ENABLE_METRICS := env.bool('ENABLE_METRICS', False):
    MIDDLEWARE.insert(0, 'django_prometheus.middleware.PrometheusBeforeMiddleware')
    MIDDLEWARE.append('django_prometheus.middleware.PrometheusAfterMiddleware')
# Workaround https://github.com/korfuri/django-prometheus/issues/34
PROMETHEUS_EXPORT_MIGRATIONS = False
# https://github.com/korfuri/django-prometheus/blob/master/documentation/exports.md#exporting-metrics-in-a-wsgi-application-with-multiple-processes-per-process
if start_port := env.int('METRICS_START_PORT', None):
    PROMETHEUS_METRICS_EXPORT_PORT_RANGE = range(
        start_port, env.int('METRICS_END_PORT', start_port + 10)
    )


''' Try to identify the running codebase for informational purposes '''
# Based upon https://github.com/tblobaum/git-rev/blob/master/index.js
GIT_REV = {}
for git_rev_key, git_command in (
        ('short', ('git', 'rev-parse', '--short', 'HEAD')),
        ('long', ('git', 'rev-parse', 'HEAD')),
        ('branch', ('git', 'rev-parse', '--abbrev-ref', 'HEAD')),
        ('tag', ('git', 'describe', '--exact-match', '--tags')),
):
    try:
        GIT_REV[git_rev_key] = subprocess.check_output(
            git_command, stderr=subprocess.STDOUT).strip()
    except (OSError, subprocess.CalledProcessError) as e:
        GIT_REV[git_rev_key] = False
if GIT_REV['branch'] == 'HEAD':
    GIT_REV['branch'] = False


'''
Since this project handles user creation, we must handle the model-level
permission assignment that would've been done by KoBoCAT's user post_save
signal handler. Here we record the content types of the models listed in KC's
set_api_permissions_for_user(). Verify that this list still matches that
function if you experience permission-related problems. See
https://github.com/kobotoolbox/kobocat/blob/master/onadata/libs/utils/user_auth.py.
'''
KOBOCAT_DEFAULT_PERMISSION_CONTENT_TYPES = [
    # Each tuple must be (app_label, model_name)
    ('main', 'userprofile'),
    ('logger', 'xform'),
    ('logger', 'note'),
]

# A flag set by unit tests to bypass KoBoCAT user syncing
TESTING = False


''' Auxiliary database configuration '''
if not (MONGO_DB_URL := env.str('MONGO_DB_URL', False)):
    # ToDo Remove all this block by the end of 2022.
    #   Update kobo-install accordingly
    logging.warning(
        '`MONGO_DB_URL` is not found. '
        '`KPI_MONGO_HOST`, `KPI_MONGO_PORT`, `KPI_MONGO_NAME`, '
        '`KPI_MONGO_USER`, `KPI_MONGO_PASS` '
        'are deprecated and will not be supported anymore soon.'
    )

    MONGO_DATABASE = {
        'HOST': os.environ.get('KPI_MONGO_HOST', 'mongo'),
        'PORT': int(os.environ.get('KPI_MONGO_PORT', 27017)),
        'NAME': os.environ.get('KPI_MONGO_NAME', 'formhub'),
        'USER': os.environ.get('KPI_MONGO_USER', ''),
        'PASSWORD': os.environ.get('KPI_MONGO_PASS', '')
    }

    if MONGO_DATABASE.get('USER') and MONGO_DATABASE.get('PASSWORD'):
        MONGO_DB_URL = "mongodb://{user}:{password}@{host}:{port}/{db_name}".\
            format(
                user=MONGO_DATABASE['USER'],
                password=quote_plus(MONGO_DATABASE['PASSWORD']),
                host=MONGO_DATABASE['HOST'],
                port=MONGO_DATABASE['PORT'],
                db_name=MONGO_DATABASE['NAME']
            )
    else:
        MONGO_DB_URL = "mongodb://%(HOST)s:%(PORT)s/%(NAME)s" % MONGO_DATABASE
    mongo_db_name = MONGO_DATABASE['NAME']
else:
    # Attempt to get collection name from the connection string
    # fallback on MONGO_DB_NAME or 'formhub' if it is empty or None or unable to parse
    try:
        mongo_db_name = env.db_url('MONGO_DB_URL').get('NAME') or env.str('MONGO_DB_NAME', 'formhub')
    except ValueError:  # db_url is unable to parse replica set strings
        mongo_db_name = env.str('MONGO_DB_NAME', 'formhub')

mongo_client = MongoClient(
    MONGO_DB_URL, connect=False, journal=True, tz_aware=True
)
MONGO_DB = mongo_client[mongo_db_name]

# If a request or task makes a database query and then times out, the database
# server should not spin forever attempting to fulfill that query.
MONGO_QUERY_TIMEOUT = SYNCHRONOUS_REQUEST_TIME_LIMIT + 5  # seconds
MONGO_CELERY_QUERY_TIMEOUT = CELERY_TASK_TIME_LIMIT + 10  # seconds

SESSION_ENGINE = 'redis_sessions.session'
# django-redis-session expects a dictionary with `url`
redis_session_url = env.cache_url(
    'REDIS_SESSION_URL', default='redis://redis_cache:6380/2'
)
SESSION_REDIS = {
    'url': redis_session_url['LOCATION'],
    'prefix': env.str('REDIS_SESSION_PREFIX', 'session'),
    'socket_timeout': env.int('REDIS_SESSION_SOCKET_TIMEOUT', 1),
}

CACHES = {
    # Set CACHE_URL to override
    'default': env.cache(default='redis://redis_cache:6380/3'),
}

ENV = None

# The maximum size in bytes that a request body may be before a
# SuspiciousOperation (RequestDataTooBig) is raised
DATA_UPLOAD_MAX_MEMORY_SIZE = 10485760

# The maximum size (in bytes) that an upload will be before it gets streamed
# to the file system
FILE_UPLOAD_MAX_MEMORY_SIZE = 10485760

# OpenRosa setting in bytes
OPEN_ROSA_DEFAULT_CONTENT_LENGTH = 10000000

# Expiration time in sec. after which paired data xml file must be regenerated
# Should match KoBoCAT setting
PAIRED_DATA_EXPIRATION = 300  # seconds

# Minimum size (in bytes) of files to allow fast calculation of hashes
# Should match KoBoCAT setting
HASH_BIG_FILE_SIZE_THRESHOLD = 0.5 * 1024 * 1024  # 512 kB

# Chunk size in bytes to read per iteration when hash of a file is calculated
# Should match KoBoCAT setting
HASH_BIG_FILE_CHUNK = 16 * 1024  # 16 kB

# add some mimetype
add_type('application/wkt', '.wkt')
add_type('application/geo+json', '.geojson')

KOBOCAT_MEDIA_URL = f'{KOBOCAT_URL}/media/'
KOBOCAT_THUMBNAILS_SUFFIX_MAPPING = {
    'original': '',
    'large': '_large',
    'medium': '_medium',
    'small': '_small',
}

TRENCH_AUTH = {
    'USER_MFA_MODEL': 'mfa.MfaMethod',
    'USER_ACTIVE_FIELD': 'is_active',
    'BACKUP_CODES_QUANTITY': 5,
    'BACKUP_CODES_LENGTH': 12,  # keep (quantity * length) under 200
    'BACKUP_CODES_CHARACTERS': (string.ascii_letters + string.digits),
    'DEFAULT_VALIDITY_PERIOD': 30,
    'ENCRYPT_BACKUP_CODES': True,
    'SECRET_KEY_LENGTH': 32,
    'CONFIRM_DISABLE_WITH_CODE': True,
    'CONFIRM_BACKUP_CODES_REGENERATION_WITH_CODE': True,
    'ALLOW_BACKUP_CODES_REGENERATION': True,
    'MFA_METHODS': {
        'app': {
            'VERBOSE_NAME': 'app',
            'VALIDITY_PERIOD': env.int(
                'MFA_CODE_VALIDITY_PERIOD', 30  # seconds
            ),
            'USES_THIRD_PARTY_CLIENT': True,
            'HANDLER': 'kobo.apps.accounts.mfa.backends.application.ApplicationBackend',
        },
    },
    'CODE_LENGTH': env.int('MFA_CODE_LENGTH', 6),
}

# Session Authentication is supported by default.
MFA_SUPPORTED_AUTH_CLASSES = [
    'kpi.authentication.TokenAuthentication',
]

MINIMUM_DEFAULT_SEARCH_CHARACTERS = 3

# Django 3.2 required settings
DEFAULT_AUTO_FIELD = 'django.db.models.AutoField'

SERVICE_ACCOUNT = {
    'BACKEND': env.cache_url(
        'SERVICE_ACCOUNT_BACKEND_URL', default='redis://redis_cache:6380/6'
    ),
    'WHITELISTED_HOSTS': env.list('SERVICE_ACCOUNT_WHITELISTED_HOSTS', default=[]),
}<|MERGE_RESOLUTION|>--- conflicted
+++ resolved
@@ -272,12 +272,9 @@
         'authentication mechanism'
     ),
     'USER_METADATA_FIELDS': (
-<<<<<<< HEAD
-        json.dumps([
+        LazyJSONSerializable([
+
             {'name': 'full_name', 'required': False},
-=======
-        LazyJSONSerializable([
->>>>>>> e0cbbd1e
             {'name': 'organization', 'required': False},
             {'name': 'organization_website', 'required': False},
             {'name': 'sector', 'required': False},
@@ -299,18 +296,10 @@
         'long_metadata_fields_jsonschema'
     ),
     'PROJECT_METADATA_FIELDS': (
-<<<<<<< HEAD
-        json.dumps([
+        LazyJSONSerializable([
             {'name': 'sector', 'required': False,},
             {'name': 'country', 'required': False,},
             {'name': 'description', 'required': False},
-=======
-        LazyJSONSerializable([
-            {'name': 'sector', 'required': False},
-            {'name': 'country', 'required': False},
->>>>>>> e0cbbd1e
-            # {'name': 'operational_purpose', 'required': False},
-            # {'name': 'collects_pii', 'required': False},
         ]),
         # The available fields are hard-coded in the front end
         'Display (and optionally require) these metadata fields for projects. '
