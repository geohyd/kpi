# coding: utf-8
import logging
import os
import re
import string
import subprocess
from mimetypes import add_type
from urllib.parse import quote_plus

import django.conf.locale
import environ
from celery.schedules import crontab
from django.conf.global_settings import LOGIN_URL
from django.urls import reverse_lazy
from django.utils.translation import get_language_info, gettext_lazy as t
from pymongo import MongoClient

from kpi.utils.json import LazyJSONSerializable
from ..static_lists import EXTRA_LANG_INFO, SECTOR_CHOICE_DEFAULTS

env = environ.Env()

# Build paths inside the project like this: os.path.join(BASE_DIR, ...)
settings_dirname = os.path.dirname(os.path.abspath(__file__))
parent_dirname = os.path.dirname(settings_dirname)
BASE_DIR = os.path.abspath(os.path.dirname(parent_dirname))


# SECURITY WARNING: keep the secret key used in production secret!
SECRET_KEY = env.str('DJANGO_SECRET_KEY', '@25)**hc^rjaiagb4#&q*84hr*uscsxwr-cv#0joiwj$))obyk')

# Optionally treat proxied connections as secure.
# See: https://docs.djangoproject.com/en/1.8/ref/settings/#secure-proxy-ssl-header.
# Example environment: `export SECURE_PROXY_SSL_HEADER='HTTP_X_FORWARDED_PROTO, https'`.
# SECURITY WARNING: If enabled, outer web server must filter out the `X-Forwarded-Proto` header.
SECURE_PROXY_SSL_HEADER = env.tuple("SECURE_PROXY_SSL_HEADER", str, None)

if env.str('PUBLIC_REQUEST_SCHEME', '').lower() == 'https' or SECURE_PROXY_SSL_HEADER:
    SESSION_COOKIE_SECURE = True
    CSRF_COOKIE_SECURE = True

SECURE_HSTS_INCLUDE_SUBDOMAINS = env.bool('SECURE_HSTS_INCLUDE_SUBDOMAINS', False)
SECURE_HSTS_PRELOAD = env.bool('SECURE_HSTS_PRELOAD', False)
SECURE_HSTS_SECONDS = env.int('SECURE_HSTS_SECONDS', 0)

# Make Django use NginX $host. Useful when running with ./manage.py runserver_plus
# It avoids adding the debugger webserver port (i.e. `:8000`) at the end of urls.
USE_X_FORWARDED_HOST = env.bool("USE_X_FORWARDED_HOST", False)

# Domain must not exclude KoBoCAT when sharing sessions
SESSION_COOKIE_DOMAIN = env.str('SESSION_COOKIE_DOMAIN', None)
if SESSION_COOKIE_DOMAIN:
    SESSION_COOKIE_NAME = env.str('SESSION_COOKIE_NAME', 'kobonaut')
    # The trusted CSRF origins must encompass Enketo's subdomain. See
    # https://docs.djangoproject.com/en/2.2/ref/settings/#std:setting-CSRF_TRUSTED_ORIGINS
    CSRF_TRUSTED_ORIGINS = [SESSION_COOKIE_DOMAIN]
ENKETO_CSRF_COOKIE_NAME = env.str('ENKETO_CSRF_COOKIE_NAME', '__csrf')

# Limit sessions to 1 week (the default is 2 weeks)
SESSION_COOKIE_AGE = env.int('DJANGO_SESSION_COOKIE_AGE', 604800)

# SECURITY WARNING: don't run with debug turned on in production!
DEBUG = env.bool("DJANGO_DEBUG", False)

ALLOWED_HOSTS = env.str('DJANGO_ALLOWED_HOSTS', '*').split(' ')

LOGIN_REDIRECT_URL = 'kpi-root'
LOGOUT_REDIRECT_URL = 'kobo_login'  # Use URL pattern instead of hard-coded value

# Application definition

# The order of INSTALLED_APPS is important for template resolution. When two
# apps both define templates for the same view, the first app listed receives
# precedence
INSTALLED_APPS = (
    # Always put `contenttypes` before `auth`; see
    # https://code.djangoproject.com/ticket/10827
    'django.contrib.contenttypes',
    'django.contrib.admin',
    'django.contrib.auth',
    'django.contrib.sessions',
    'django.contrib.messages',
    'django.contrib.staticfiles',
    'django_prometheus',
    'reversion',
    'private_storage',
    'kobo.apps.KpiConfig',
    'kobo.apps.accounts',
    'allauth',
    'allauth.account',
    'allauth.socialaccount',
    'allauth.socialaccount.providers.microsoft',
    'allauth.socialaccount.providers.openid_connect',
    'hub',
    'loginas',
    'webpack_loader',
    'django_extensions',
    'django_filters',
    'taggit',
    'rest_framework',
    'rest_framework.authtoken',
    'oauth2_provider',
    'markitup',
    'django_digest',
    'kobo.apps.organizations',
    'kobo.apps.superuser_stats.SuperuserStatsAppConfig',
    'kobo.apps.service_health',
    'kobo.apps.subsequences',
    'constance',
    'constance.backends.database',
    'kobo.apps.hook',
    'django_celery_beat',
    'corsheaders',
    'kobo.apps.external_integrations.ExternalIntegrationsAppConfig',
    'markdownx',
    'kobo.apps.help',
    'kobo.apps.shadow_model.ShadowModelAppConfig',
    'trench',
    'kobo.apps.accounts.mfa.apps.MfaAppConfig',
    'kobo.apps.languages.LanguageAppConfig',
    'kobo.apps.project_views.ProjectViewAppConfig',
    'kobo.apps.audit_log.AuditLogAppConfig',
    'kobo.apps.trackers.TrackersConfig',
    'kobo.apps.trash_bin.TrashBinAppConfig',
)

MIDDLEWARE = [
    'corsheaders.middleware.CorsMiddleware',
    'django.middleware.security.SecurityMiddleware',
    'django.contrib.sessions.middleware.SessionMiddleware',
    'django.middleware.locale.LocaleMiddleware',
    'django.middleware.common.CommonMiddleware',
    'django.middleware.csrf.CsrfViewMiddleware',
    'django.contrib.auth.middleware.AuthenticationMiddleware',
    'django.contrib.messages.middleware.MessageMiddleware',
    'django.middleware.clickjacking.XFrameOptionsMiddleware',
    'hub.middleware.UsernameInResponseHeaderMiddleware',
    'django_userforeignkey.middleware.UserForeignKeyMiddleware',
    'django_request_cache.middleware.RequestCacheMiddleware',
]

if os.environ.get('DEFAULT_FROM_EMAIL'):
    DEFAULT_FROM_EMAIL = env.str('DEFAULT_FROM_EMAIL')
    SERVER_EMAIL = DEFAULT_FROM_EMAIL

# Configuration options that superusers can modify in the Django admin
# interface. Please note that it's not as simple as moving a setting into the
# `CONSTANCE_CONFIG` dictionary: each place where the setting's value is needed
# must use `constance.config.THE_SETTING` instead of
# `django.conf.settings.THE_SETTING`
CONSTANCE_CONFIG = {
    'REGISTRATION_OPEN': (
        True,
        'Allow new users to register accounts for themselves',
    ),
    'REGISTRATION_ALLOWED_EMAIL_DOMAINS': (
        '',
        'Email domains allowed to register new accounts, one per line, '
        'or blank to allow all email domains'
    ),
    'REGISTRATION_DOMAIN_NOT_ALLOWED_ERROR_MESSAGE': (
        'This email domain is not allowed to create an account',
        'Error message for emails not listed in REGISTRATION_ALLOWED_EMAIL_DOMAINS '
        'if field is not blank'
    ),
    'TERMS_OF_SERVICE_URL': ('', 'URL for terms of service document'),
    'PRIVACY_POLICY_URL': ('', 'URL for privacy policy'),
    'SOURCE_CODE_URL': (
        'https://github.com/kobotoolbox/',
        'URL of source code repository. When empty, a link will not be shown '
        'in the user interface',
    ),
    'SUPPORT_EMAIL': (
        env.str('KOBO_SUPPORT_EMAIL', env.str('DEFAULT_FROM_EMAIL', 'help@kobotoolbox.org')),
        'Email address for users to contact, e.g. when they encounter '
        'unhandled errors in the application',
    ),
    'SUPPORT_URL': (
        env.str('KOBO_SUPPORT_URL', 'https://support.kobotoolbox.org/'),
        'URL for "KoboToolbox Help Center"',
    ),
    'COMMUNITY_URL': (
        env.str(
            'KOBO_COMMUNITY_URL', 'https://community.kobotoolbox.org/'
        ),
        'URL for "KoboToolbox Community Forum"',
    ),
    'SYNCHRONOUS_EXPORT_CACHE_MAX_AGE': (
        300,
        'A synchronous export request will return the last export generated '
        'with the same settings unless it is older than this value (seconds)'
    ),
    'ALLOW_UNSECURED_HOOK_ENDPOINTS': (
        True,
        'Allow the use of unsecured endpoints for hooks. '
        '(e.g http://hook.example.com)',
    ),
    'HOOK_MAX_RETRIES': (
        3,
        'Number of times the system will retry to send data to remote server '
        'before giving up',
    ),
    'SSRF_ALLOWED_IP_ADDRESS': (
        '',
        'Whitelisted IP addresses to bypass SSRF protection\nOne per line',
    ),
    'SSRF_DENIED_IP_ADDRESS': (
        '',
        'Blacklisted IP addresses to bypass SSRF protection\nOne per line',
    ),
    'EXPOSE_GIT_REV': (
        False,
        'Display information about the running commit to non-superusers',
    ),
    'FRONTEND_MIN_RETRY_TIME': (
        2,
        'Minimum number of seconds the front end waits before retrying a '
        'failed request to the back end',
        int,
    ),
    'FRONTEND_MAX_RETRY_TIME': (
        120,
        'Maximum number of seconds the front end waits before retrying a '
        'failed request to the back end',
        int,
    ),
    'MFA_ISSUER_NAME': (
        'KoboToolbox',
        'Issuer name displayed in multi-factor applications'
    ),
    'MFA_ENABLED': (
        True,
        'Enable two-factor authentication'
    ),
    'MFA_LOCALIZED_HELP_TEXT': (
        LazyJSONSerializable({
            'default': t(
                'If you cannot access your authenticator app, please enter one '
                'of your backup codes instead. If you cannot access those '
                'either, then you will need to request assistance by '
                'contacting [##support email##](mailto:##support email##).'
            ),
            'some-other-language': (
                'This will never appear because `some-other-language` is not '
                'a valid language code, but this entry is here to show you '
                'an example of adding another message in a different language.'
            )
<<<<<<< HEAD
        }, indent=2),
=======
        }),
>>>>>>> ef5a307d
        (
            'JSON object of guidance messages presented to users when they '
            'click the "Problems with the token" link after being prompted for '
            'their verification token. Markdown syntax is supported, and '
            '`##support email##` will be replaced with the value of the '
            '`SUPPORT_EMAIL` setting on this page.\n'
            'To add messages in other languages, follow the example of '
            '`some-other-language`, but use a valid language code (e.g. `fr` '
            'for French).'
        ),
        # Use custom field for schema validation
        'i18n_text_jsonfield_schema'
    ),
    'ASR_MT_INVITEE_USERNAMES': (
        '',
        'List of invited usernames, one per line, who will have access to NLP '
        'ASR/MT processing via external (costly) APIs.\nEnter * to invite '
        'all users.'
    ),
    'ASR_MT_GOOGLE_CREDENTIALS': (
        '',
        'The JSON content of a private key file generated by the Google Cloud '
        'IAM & Admin console.\nLeave blank to use a different Google '
        'authentication mechanism.'
    ),
    'USER_METADATA_FIELDS': (
        LazyJSONSerializable([
            {'name': 'organization', 'required': False},
            {'name': 'organization_website', 'required': False},
            {'name': 'sector', 'required': False},
            {'name': 'gender', 'required': False},
            {'name': 'bio', 'required': False},
            {'name': 'city', 'required': False},
            {'name': 'country', 'required': False},
            {'name': 'twitter', 'required': False},
            {'name': 'linkedin', 'required': False},
            {'name': 'instagram', 'required': False},
        ], indent=2),
        # The available fields are hard-coded in the front end
        'Display (and optionally require) these metadata fields for users.\n'
        "Possible fields are 'organization', 'organization_website', "
        "'sector', 'gender', 'bio', 'city', 'country', 'twitter', 'linkedin', "
        "and 'instagram'",
        # Use custom field for schema validation
        'long_metadata_fields_jsonschema'
    ),
    'PROJECT_METADATA_FIELDS': (
        LazyJSONSerializable([
            {'name': 'sector', 'required': False},
            {'name': 'country', 'required': False},
            # {'name': 'operational_purpose', 'required': False},
            # {'name': 'collects_pii', 'required': False},
        ], indent=2),
        # The available fields are hard-coded in the front end
        'Display (and optionally require) these metadata fields for projects.\n'
        "Possible fields are 'sector', 'country', 'operational_purpose', and "
        "'collects_pii'.",
        # Use custom field for schema validation
        'metadata_fields_jsonschema'
    ),
    'SECTOR_CHOICES': (
        '\n'.join((s[0] for s in SECTOR_CHOICE_DEFAULTS)),
        "Options available for the 'sector' metadata field, one per line.",
        'long_textfield'
    ),
    'OPERATIONAL_PURPOSE_CHOICES': (
        '',
        "Options available for the 'operational purpose of data' metadata "
        'field, one per line.'
    ),
    'ASSET_SNAPSHOT_DAYS_RETENTION': (
        30,
        'Number of days to keep asset snapshots',
        'positive_int'
    ),
    'FREE_TIER_THRESHOLDS': (
        LazyJSONSerializable({
            'storage': None,
            'data': None,
            'transcription_minutes': None,
            'translation_chars': None,
        }, indent=2),
        'Free tier thresholds: storage in kilobytes, '
        'data (number of submissions), '
        'minutes of transcription, '
        'number of translation characters',
        # Use custom field for schema validation
        'free_tier_threshold_jsonschema',
    ),
    'FREE_TIER_DISPLAY': (
        LazyJSONSerializable({
            'name': None,
            'feature_list': [],
        }),
        'Free tier frontend settings: name to use for the free tier, '
        'array of text strings to display on the feature list of the Plans page',
        'free_tier_display_jsonschema',
    ),
    'PROJECT_TRASH_GRACE_PERIOD': (
        7,
        'Number of days to keep projects in trash after users (soft-)deleted '
        'them and before automatically hard-deleting them by the system',
        'positive_int',
    ),
    'ACCOUNT_TRASH_GRACE_PERIOD': (
        30 * 6,
        'Number of days to keep deactivated accounts in trash before '
        'automatically hard-deleting all their projects and data.\n'
        'Use -1 to require a superuser to empty the trash manually instead of '
        'having the system empty it automatically.',
        'positive_int_minus_one',
    ),
    # Toggle for ZXCVBN
    'ENABLE_ZXCVBN_PASSWORD_VALIDATION': (
        True,
        'Enables the dropbox library zxcvbn for password validation.',
    ),
    'ENABLE_PASSWORD_MINIMUM_LENGTH_VALIDATION': (
        True,
        'Enable minimum length validation',
    ),
    'MINIMUM_PASSWORD_LENGTH': (
        10,
        'Minimum length for all passwords.',
        int,
    ),
    'ENABLE_PASSWORD_USER_ATTRIBUTE_SIMILARITY_VALIDATION': (
        True,
        'Enable user attribute similarity validation. '
        'See `PASSWORD_USER_ATTRIBUTES` below for customization.',
    ),
    'PASSWORD_USER_ATTRIBUTES': (
        (
            'username\n'
            'full_name\n'
            'email'
        ),
        'List (one per line) all user attributes for similarity validation.\n'
        "Possible attributes are 'username', 'full_name', 'email', 'organization'."
    ),
    'ENABLE_COMMON_PASSWORD_VALIDATION': (
        True,
        'Enable common password validation.\n'
        'To customize the list, go to Configuration file section and add common password file.\n'
        'Django default list is based on https://tinyurl.com/django3-2-common-passwords.',
    ),
    'ENABLE_PASSWORD_CUSTOM_CHARACTER_RULES_VALIDATION': (
        True,
        'Enable custom character rules',
    ),
    'PASSWORD_CUSTOM_CHARACTER_RULES': (
        (
            '[[:lower:]]\n'
            '[[:upper:]]\n'
            '\d\n'
            '[\W_]'
        ),
        'List all custom character rules as regular expressions supported '
        'by `regex` python library.\n'
        'One per line.'
        ,
    ),
    'PASSWORD_CUSTOM_CHARACTER_RULES_REQUIRED_TO_PASS': (
        3,
        'The minimum number of character rules to pass.',
        int,
    ),
    'ENABLE_MOST_RECENT_PASSWORD_VALIDATION': (
        True,
        'Enable most recent password validation which will prevent the user from '
        'reusing the most recent password.',
    ),
}

CONSTANCE_ADDITIONAL_FIELDS = {
    'free_tier_threshold_jsonschema': [
        'kpi.fields.jsonschema_form_field.FreeTierThresholdField',
        {'widget': 'django.forms.Textarea'},
    ],
    'free_tier_display_jsonschema': [
        'kpi.fields.jsonschema_form_field.FreeTierDisplayField',
        {'widget': 'django.forms.Textarea'},
    ],
    'i18n_text_jsonfield_schema': [
        'kpi.fields.jsonschema_form_field.I18nTextJSONField',
        {'widget': 'django.forms.Textarea'},
    ],
    'metadata_fields_jsonschema': [
        'kpi.fields.jsonschema_form_field.MetadataFieldsListField',
        {'widget': 'django.forms.Textarea'},
    ],
    'long_metadata_fields_jsonschema': [
        'kpi.fields.jsonschema_form_field.MetadataFieldsListField',
        {
            'widget': 'django.forms.Textarea',
            'widget_kwargs': {
                'attrs': {'rows': 45}
            }
        },
    ],
    'long_textfield': [
        'django.forms.fields.CharField',
        {
            'widget': 'django.forms.Textarea',
            'widget_kwargs': {
                'attrs': {'rows': 30}
            }
        },
    ],
    'positive_int': ['django.forms.fields.IntegerField', {
        'min_value': 0
    }],
    'positive_int_minus_one': ['django.forms.fields.IntegerField', {
        'min_value': -1
    }],
    'lazy_gettext': [
        'django.forms.fields.CharField',
        {'widget': 'django.forms.Textarea'}
    ],
}

CONSTANCE_CONFIG_FIELDSETS = {
    'General Options': (
        'REGISTRATION_OPEN',
        'REGISTRATION_ALLOWED_EMAIL_DOMAINS',
        'REGISTRATION_DOMAIN_NOT_ALLOWED_ERROR_MESSAGE',
        'TERMS_OF_SERVICE_URL',
        'PRIVACY_POLICY_URL',
        'SOURCE_CODE_URL',
        'SUPPORT_EMAIL',
        'SUPPORT_URL',
        'COMMUNITY_URL',
        'SYNCHRONOUS_EXPORT_CACHE_MAX_AGE',
        'EXPOSE_GIT_REV',
        'FRONTEND_MIN_RETRY_TIME',
        'FRONTEND_MAX_RETRY_TIME',
    ),
    'Rest Services': (
        'ALLOW_UNSECURED_HOOK_ENDPOINTS',
        'HOOK_MAX_RETRIES',
    ),
    'Natural language processing': (
        'ASR_MT_INVITEE_USERNAMES',
        'ASR_MT_GOOGLE_CREDENTIALS',
    ),
    'Security': (
        'SSRF_ALLOWED_IP_ADDRESS',
        'SSRF_DENIED_IP_ADDRESS',
        'MFA_ISSUER_NAME',
        'MFA_ENABLED',
        'MFA_LOCALIZED_HELP_TEXT',
    ),
    'Metadata options': (
        'USER_METADATA_FIELDS',
        'PROJECT_METADATA_FIELDS',
        'SECTOR_CHOICES',
        'OPERATIONAL_PURPOSE_CHOICES',
    ),
    'Password Validation': (
        'ENABLE_ZXCVBN_PASSWORD_VALIDATION',
        'ENABLE_PASSWORD_MINIMUM_LENGTH_VALIDATION',
        'ENABLE_PASSWORD_USER_ATTRIBUTE_SIMILARITY_VALIDATION',
        'ENABLE_COMMON_PASSWORD_VALIDATION',
        'ENABLE_PASSWORD_CUSTOM_CHARACTER_RULES_VALIDATION',
        'ENABLE_MOST_RECENT_PASSWORD_VALIDATION',
        'MINIMUM_PASSWORD_LENGTH',
        'PASSWORD_USER_ATTRIBUTES',
        'PASSWORD_CUSTOM_CHARACTER_RULES',
        'PASSWORD_CUSTOM_CHARACTER_RULES_REQUIRED_TO_PASS',
    ),
    'Trash bin': (
        'ASSET_SNAPSHOT_DAYS_RETENTION',
        'ACCOUNT_TRASH_GRACE_PERIOD',
        'PROJECT_TRASH_GRACE_PERIOD',
    ),
    'Tier settings': (
        'FREE_TIER_THRESHOLDS',
        'FREE_TIER_DISPLAY',
    ),
}

# Tell django-constance to use a database model instead of Redis
CONSTANCE_BACKEND = 'kobo.apps.constance_backends.database.DatabaseBackend'
CONSTANCE_DATABASE_CACHE_BACKEND = 'default'


# Warn developers to use `pytest` instead of `./manage.py test`
class DoNotUseRunner:
    def __init__(self, *args, **kwargs):
        raise NotImplementedError('Please run tests with `pytest` instead')


TEST_RUNNER = __name__ + '.DoNotUseRunner'

# used in kpi.models.sitewide_messages
MARKITUP_FILTER = ('markdown.markdown', {'safe_mode': False})

# The backend that handles user authentication must match KoBoCAT's when
# sharing sessions. ModelBackend does not interfere with object-level
# permissions: it always denies object-specific requests (see
# https://github.com/django/django/blob/1.7/django/contrib/auth/backends.py#L44).
# KoBoCAT also lists ModelBackend before
# guardian.backends.ObjectPermissionBackend.
AUTHENTICATION_BACKENDS = (
    'django.contrib.auth.backends.ModelBackend',
    'kpi.backends.ObjectPermissionBackend',
    'allauth.account.auth_backends.AuthenticationBackend',
)

ROOT_URLCONF = 'kobo.urls'

WSGI_APPLICATION = 'kobo.wsgi.application'

# What User object should be mapped to AnonymousUser?
ANONYMOUS_USER_ID = -1
# Permissions assigned to AnonymousUser are restricted to the following
ALLOWED_ANONYMOUS_PERMISSIONS = (
    'kpi.view_asset',
    'kpi.discover_asset',
    'kpi.view_submissions',
)

# run heavy migration scripts by default
# NOTE: this should be set to False for major deployments. This can take a long time
SKIP_HEAVY_MIGRATIONS = env.bool('SKIP_HEAVY_MIGRATIONS', False)

# Database
# https://docs.djangoproject.com/en/1.7/ref/settings/#databases
DATABASES = {
    'default': env.db_url(
        'KPI_DATABASE_URL' if 'KPI_DATABASE_URL' in os.environ else 'DATABASE_URL',
        default='sqlite:///%s/db.sqlite3' % BASE_DIR
    ),
}

if 'KC_DATABASE_URL' in os.environ:
    DATABASES['kobocat'] = env.db_url('KC_DATABASE_URL')

DATABASE_ROUTERS = ['kpi.db_routers.DefaultDatabaseRouter']

# Internationalization
# https://docs.djangoproject.com/en/1.8/topics/i18n/

django.conf.locale.LANG_INFO.update(EXTRA_LANG_INFO)

DJANGO_LANGUAGE_CODES = env.str(
    'DJANGO_LANGUAGE_CODES',
    default=(
        'am '  # Amharic
        'ar '  # Arabic
        'bn '  # Bengali
        'cs '  # Czech
        'de '  # German
        'en '  # English
        'es '  # Spanish
        'fa '  # Persian/Farsi
        'fr '  # French
        'hi '  # Hindi
        'hu '  # Hungarian
        'ja '  # Japanese
        'ku '  # Kurdish
        'ln '  # Lingala
        'my '  # Burmese/Myanmar
        'ny '  # Nyanja/Chewa
        'pl '  # Polish
        'pt '  # Portuguese
        'ru '  # Russian
        'tr '  # Turkish
        'uk '  # Ukrainian
        'zh-hans'  # Chinese Simplified
    )
)
LANGUAGES = [
    (lang_code, get_language_info(lang_code)['name_local'])
    for lang_code in DJANGO_LANGUAGE_CODES.split(' ')
]

LANGUAGE_CODE = 'en-us'

TIME_ZONE = 'UTC'

LOCALE_PATHS = (os.path.join(BASE_DIR, 'locale'),)

USE_I18N = True

USE_L10N = True

USE_TZ = True

CAN_LOGIN_AS = lambda request, target_user: request.user.is_superuser

# Impose a limit on the number of records returned by the submission list
# endpoint. This overrides any `?limit=` query parameter sent by a client
SUBMISSION_LIST_LIMIT = 30000

# uWSGI, NGINX, etc. allow only a limited amount of time to process a request.
# Set this value to match their limits
SYNCHRONOUS_REQUEST_TIME_LIMIT = 120  # seconds

# REMOVE the oldest if a user exceeds this many exports for a particular form
MAXIMUM_EXPORTS_PER_USER_PER_FORM = 10

# Private media file configuration
PRIVATE_STORAGE_ROOT = os.path.join(BASE_DIR, 'media')
PRIVATE_STORAGE_AUTH_FUNCTION = \
    'kpi.utils.private_storage.superuser_or_username_matches_prefix'

# django-markdownx, for in-app messages
MARKDOWNX_UPLOAD_URLS_PATH = reverse_lazy('in-app-message-image-upload')
# Github-flavored Markdown from `py-gfm`,
# ToDo Uncomment when it's compatible with Markdown 3.x
# MARKDOWNX_MARKDOWN_EXTENSIONS = ['mdx_gfm']

# Static files (CSS, JavaScript, Images)
# https://docs.djangoproject.com/en/1.7/howto/static-files/

STATIC_ROOT = os.path.join(BASE_DIR, 'staticfiles')
STATIC_URL = '/static/'
MEDIA_ROOT = os.path.join(BASE_DIR, 'media')
MEDIA_URL = '/' + os.environ.get('KPI_MEDIA_URL', 'media').strip('/') + '/'

# `PUBLIC_MEDIA_PATH` sets the `upload_to` attribute of explicitly-public
# `FileField`s, e.g. in `ConfigurationFile`. The corresponding location on the
# file system (usually `MEDIA_ROOT + PUBLIC_MEDIA_PATH`) should be exposed to
# everyone via NGINX. For more information, see
# https://docs.djangoproject.com/en/2.2/ref/models/fields/#django.db.models.FileField.upload_to
PUBLIC_MEDIA_PATH = '__public/'

# Following the uWSGI mountpoint convention, this should have a leading slash
# but no trailing slash
KPI_PREFIX = env.str('KPI_PREFIX', 'False')
if KPI_PREFIX.lower() == 'false':
    KPI_PREFIX = False
else:
    KPI_PREFIX = '/' + KPI_PREFIX.strip('/')

# KPI_PREFIX should be set in the environment when running in a subdirectory
if KPI_PREFIX and KPI_PREFIX != '/':
    STATIC_URL = KPI_PREFIX + '/' + STATIC_URL.lstrip('/')
    MEDIA_URL = KPI_PREFIX + '/' + MEDIA_URL.lstrip('/')
    LOGIN_URL = KPI_PREFIX + '/' + LOGIN_URL.lstrip('/')
    LOGIN_REDIRECT_URL = KPI_PREFIX + '/' + LOGIN_REDIRECT_URL.lstrip('/')

STATICFILES_DIRS = (
    os.path.join(BASE_DIR, 'jsapp'),
    os.path.join(BASE_DIR, 'static'),
    ('mocha', os.path.join(BASE_DIR, 'node_modules', 'mocha'),),
    ('chai', os.path.join(BASE_DIR, 'node_modules', 'chai'),),
)

if os.path.exists(os.path.join(BASE_DIR, 'dkobo', 'jsapp')):
    STATICFILES_DIRS = STATICFILES_DIRS + (
        os.path.join(BASE_DIR, 'dkobo', 'jsapp'),
        os.path.join(BASE_DIR, 'dkobo', 'dkobo', 'static'),
    )

REST_FRAMEWORK = {
    'URL_FIELD_NAME': 'url',
    'DEFAULT_PAGINATION_CLASS': 'kpi.paginators.Paginated',
    'PAGE_SIZE': 100,
    'DEFAULT_AUTHENTICATION_CLASSES': [
        # SessionAuthentication and BasicAuthentication would be included by
        # default
        'rest_framework.authentication.SessionAuthentication',
        'kpi.authentication.BasicAuthentication',
        'kpi.authentication.TokenAuthentication',
        'oauth2_provider.contrib.rest_framework.OAuth2Authentication',
    ],
    'DEFAULT_RENDERER_CLASSES': [
       'rest_framework.renderers.JSONRenderer',
       'rest_framework.renderers.BrowsableAPIRenderer',
       'kpi.renderers.XMLRenderer',
    ],
    'DEFAULT_VERSIONING_CLASS': 'kpi.versioning.APIVersioning',
    # Cannot be placed in kpi.exceptions.py because of circular imports
    'EXCEPTION_HANDLER': 'kpi.utils.drf_exceptions.custom_exception_handler',
}

TEMPLATES = [
    {
        'BACKEND': 'django.template.backends.django.DjangoTemplates',
        'DIRS': [],
        'APP_DIRS': True,
        'OPTIONS': {
            'context_processors': [
                # Default processors per
                # https://docs.djangoproject.com/en/1.8/ref/templates/upgrading/#the-templates-settings
                'django.contrib.auth.context_processors.auth',
                'django.template.context_processors.debug',
                'django.template.context_processors.i18n',
                'django.template.context_processors.media',
                'django.template.context_processors.static',
                'django.template.context_processors.tz',
                'django.template.context_processors.request',
                'django.contrib.messages.context_processors.messages',
                # Additional processors
                'kpi.context_processors.external_service_tokens',
                'kpi.context_processors.email',
                'kpi.context_processors.sitewide_messages',
                'kpi.context_processors.config',
                'kpi.context_processors.mfa',
                'kpi.context_processors.django_settings',
            ],
            'debug': os.environ.get('TEMPLATE_DEBUG', 'False') == 'True',
        },
    },
]

DEFAULT_SUBMISSIONS_COUNT_NUMBER_OF_DAYS = 31
GOOGLE_ANALYTICS_TOKEN = os.environ.get('GOOGLE_ANALYTICS_TOKEN')
RAVEN_JS_DSN_URL = env.url('RAVEN_JS_DSN', default=None)
RAVEN_JS_DSN = None
if RAVEN_JS_DSN_URL:
    RAVEN_JS_DSN = RAVEN_JS_DSN_URL.geturl()

# replace this with the pointer to the kobocat server, if it exists
KOBOCAT_URL = os.environ.get('KOBOCAT_URL', 'http://kobocat')
KOBOCAT_INTERNAL_URL = os.environ.get('KOBOCAT_INTERNAL_URL',
                                      'http://kobocat')

KOBOFORM_URL = os.environ.get('KOBOFORM_URL', 'http://kpi')
KOBOFORM_INTERNAL_URL = os.environ.get('KOBOFORM_INTERNAL_URL', 'http://kpi')

if 'KOBOCAT_URL' in os.environ:
    DEFAULT_DEPLOYMENT_BACKEND = 'kobocat'
else:
    DEFAULT_DEPLOYMENT_BACKEND = 'mock'


''' Stripe configuration intended for kf.kobotoolbox.org only, tracks usage limit exceptions '''
STRIPE_ENABLED = False
if env.str('STRIPE_TEST_SECRET_KEY', None) or env.str('STRIPE_LIVE_SECRET_KEY', None):
    STRIPE_ENABLED = True


def dj_stripe_request_callback_method():
    # This method exists because dj-stripe's documentation doesn't reflect reality.
    # It claims that DJSTRIPE_SUBSCRIBER_MODEL no longer needs a request callback but
    # this error occurs without it: `DJSTRIPE_SUBSCRIBER_MODEL_REQUEST_CALLBACK must
    # be implemented if a DJSTRIPE_SUBSCRIBER_MODEL is defined`
    # It doesn't need to do anything other than exist
    # https://github.com/dj-stripe/dj-stripe/issues/1900
    pass


DJSTRIPE_SUBSCRIBER_MODEL = "organizations.Organization"
DJSTRIPE_SUBSCRIBER_MODEL_REQUEST_CALLBACK = dj_stripe_request_callback_method
DJSTRIPE_FOREIGN_KEY_TO_FIELD = 'id'
DJSTRIPE_USE_NATIVE_JSONFIELD = True
STRIPE_LIVE_MODE = env.bool('STRIPE_LIVE_MODE', False)
STRIPE_TEST_PUBLIC_KEY = env.str('STRIPE_TEST_PUBLIC_KEY', "pk_test_qliDXQRyVGPWmsYR69tB1NPx00ndTrJfVM")
STRIPE_LIVE_PUBLIC_KEY = "pk_live_7JRQ5elvhnmz4YuWdlSRNmMj00lhvqZz8P"
if STRIPE_ENABLED:
    INSTALLED_APPS += ('djstripe', "kobo.apps.stripe")
    STRIPE_LIVE_SECRET_KEY = env.str('STRIPE_LIVE_SECRET_KEY', None)
    STRIPE_TEST_SECRET_KEY = env.str('STRIPE_TEST_SECRET_KEY', None)
    DJSTRIPE_WEBHOOK_SECRET = env.str('DJSTRIPE_WEBHOOK_SECRET', None)
    DJSTRIPE_WEBHOOK_VALIDATION = env.str('DJSTRIPE_WEBHOOK_VALIDATION', 'verify_signature')
STRIPE_PUBLIC_KEY = STRIPE_LIVE_PUBLIC_KEY if STRIPE_LIVE_MODE else STRIPE_TEST_PUBLIC_KEY


''' Enketo configuration '''
ENKETO_URL = os.environ.get('ENKETO_URL') or os.environ.get('ENKETO_SERVER', 'https://enketo.org')
ENKETO_URL = ENKETO_URL.rstrip('/')  # Remove any trailing slashes
ENKETO_VERSION = os.environ.get('ENKETO_VERSION', 'Legacy').lower()
ENKETO_INTERNAL_URL = os.environ.get('ENKETO_INTERNAL_URL', ENKETO_URL)
ENKETO_INTERNAL_URL = ENKETO_INTERNAL_URL.rstrip('/')  # Remove any trailing slashes

ENKETO_API_TOKEN = os.environ.get('ENKETO_API_TOKEN', 'enketorules')
# http://apidocs.enketo.org/v2/
ENKETO_SURVEY_ENDPOINT = 'api/v2/survey/all'
ENKETO_PREVIEW_ENDPOINT = 'api/v2/survey/preview/iframe'
ENKETO_EDIT_INSTANCE_ENDPOINT = 'api/v2/instance'
ENKETO_VIEW_INSTANCE_ENDPOINT = 'api/v2/instance/view'
ENKETO_FLUSH_CACHE_ENDPOINT = 'api/v2/survey/cache'
# How long to wait before flushing an individual preview from Enketo's cache
ENKETO_FLUSH_CACHED_PREVIEW_DELAY = 1800  # seconds

# Content Security Policy (CSP)
# CSP should "just work" by allowing any possible configuration
# however CSP_EXTRA_DEFAULT_SRC is provided to allow for custom additions
if env.bool("ENABLE_CSP", False):
    MIDDLEWARE.append('csp.middleware.CSPMiddleware')
local_unsafe_allows = [
    "'unsafe-eval'",
    'http://localhost:3000',
    'http://kf.kobo.local:3000',
    'ws://kf.kobo.local:3000'
]
CSP_DEFAULT_SRC = env.list('CSP_EXTRA_DEFAULT_SRC', str, []) + ["'self'", KOBOCAT_URL, ENKETO_URL]
if env.str("FRONTEND_DEV_MODE", None) == "host":
    CSP_DEFAULT_SRC += local_unsafe_allows
CSP_CONNECT_SRC = CSP_DEFAULT_SRC
CSP_SCRIPT_SRC = CSP_DEFAULT_SRC
CSP_STYLE_SRC = CSP_DEFAULT_SRC + ["'unsafe-inline'"]
CSP_IMG_SRC = CSP_DEFAULT_SRC + [
    'data:',
    'https://*.openstreetmap.org',
    'https://*.openstreetmap.fr',  # Humanitarian OpenStreetMap Team
    'https://*.opentopomap.org',
    'https://*.arcgisonline.com'
]
CSP_FRAME_SRC = CSP_DEFAULT_SRC

if GOOGLE_ANALYTICS_TOKEN:
    google_domain = '*.google-analytics.com'
    CSP_SCRIPT_SRC.append(google_domain)
    CSP_CONNECT_SRC.append(google_domain)
    CSP_IMG_SRC.append(google_domain)
if RAVEN_JS_DSN_URL and RAVEN_JS_DSN_URL.scheme:
    raven_js_url = RAVEN_JS_DSN_URL.scheme + '://' + RAVEN_JS_DSN_URL.hostname
    CSP_SCRIPT_SRC.append('https://cdn.ravenjs.com')
    CSP_SCRIPT_SRC.append(raven_js_url)
    CSP_CONNECT_SRC.append(raven_js_url)
if STRIPE_ENABLED:
    stripe_domain = "https://js.stripe.com"
    CSP_SCRIPT_SRC.append(stripe_domain)
    CSP_FRAME_SRC.append(stripe_domain)

csp_report_uri = env.url('CSP_REPORT_URI', None)
if csp_report_uri:  # Let environ validate uri, but set as string
    CSP_REPORT_URI = csp_report_uri.geturl()
CSP_REPORT_ONLY = env.bool("CSP_REPORT_ONLY", False)

''' Celery configuration '''
# Celery 4.0 New lowercase settings.
# Uppercase settings can be used when using a PREFIX
# http://docs.celeryproject.org/en/latest/userguide/configuration.html#new-lowercase-settings
# http://docs.celeryproject.org/en/4.0/whatsnew-4.0.html#step-2-update-your-configuration-with-the-new-setting-names

CELERY_TIMEZONE = "UTC"

if os.environ.get('SKIP_CELERY', 'False') == 'True':
    # helpful for certain debugging
    CELERY_TASK_ALWAYS_EAGER = True

# Replace a worker after it completes 7 tasks by default. This allows the OS to
# reclaim memory allocated during large tasks
CELERY_WORKER_MAX_TASKS_PER_CHILD = int(os.environ.get(
    'CELERYD_MAX_TASKS_PER_CHILD', 7))

# Default to a 30-minute soft time limit and a 35-minute hard time limit
CELERY_TASK_TIME_LIMIT = int(
    os.environ.get('CELERYD_TASK_TIME_LIMIT', 2100)  # seconds
)

CELERY_TASK_SOFT_TIME_LIMIT = int(
    os.environ.get('CELERYD_TASK_SOFT_TIME_LIMIT', 1800)  # seconds
)

CELERY_BEAT_SCHEDULE = {
    # Schedule every day at midnight UTC. Can be customized in admin section
    'send-hooks-failures-reports': {
        'task': 'kobo.apps.hook.tasks.failures_reports',
        'schedule': crontab(hour=0, minute=0),
        'options': {'queue': 'kpi_low_priority_queue'}
    },
    # Schedule every 30 minutes
    'trash-bin-garbage-collector': {
        'task': 'kobo.apps.trash_bin.tasks.garbage_collector',
        'schedule': crontab(minute=30),
        'options': {'queue': 'kpi_low_priority_queue'}
    },
}

CELERY_BROKER_TRANSPORT_OPTIONS = {
    "fanout_patterns": True,
    "fanout_prefix": True,
    # http://docs.celeryproject.org/en/latest/getting-started/brokers/redis.html#redis-visibility-timeout
    # TODO figure out how to pass `Constance.HOOK_MAX_RETRIES` or `HookLog.get_remaining_seconds()
    # Otherwise hardcode `HOOK_MAX_RETRIES` in Settings
    "visibility_timeout": 60 * (10 ** 3)  # Longest ETA for RestService (seconds)
}

CELERY_TASK_DEFAULT_QUEUE = "kpi_queue"

if 'KOBOCAT_URL' in os.environ:
    SYNC_KOBOCAT_PERMISSIONS = (
        os.environ.get('SYNC_KOBOCAT_PERMISSIONS', 'True') == 'True')

CELERY_BROKER_URL = os.environ.get('KPI_BROKER_URL', 'redis://localhost:6379/1')
CELERY_RESULT_BACKEND = CELERY_BROKER_URL

# Increase limits for long-running tasks
# Notes: They are custom name, not part of `CELERY_*` namespace.
CELERY_LONG_RUNNING_TASK_TIME_LIMIT = int(
    os.environ.get('CELERY_LONG_RUNNING_TASK_TIME_LIMIT', 4260)  # seconds
)

CELERY_LONG_RUNNING_TASK_SOFT_TIME_LIMIT = int(
    os.environ.get('CELERY_LONG_RUNNING_TASK_SOFT_TIME_LIMIT', 4200)  # seconds
)

''' Django allauth configuration '''
# User.email should continue to be used instead of the EmailAddress model
ACCOUNT_ADAPTER = 'kobo.apps.accounts.adapter.AccountAdapter'
ACCOUNT_USERNAME_VALIDATORS = 'kobo.apps.accounts.validators.username_validators'
ACCOUNT_EMAIL_REQUIRED = True
ACCOUNT_EMAIL_VERIFICATION = env.str('ACCOUNT_EMAIL_VERIFICATION', 'mandatory')
ACCOUNT_FORMS = {
    'login': 'kobo.apps.accounts.mfa.forms.MfaLoginForm',
    'signup': 'kobo.apps.accounts.forms.SignupForm',
}
ACCOUNT_LOGIN_ON_EMAIL_CONFIRMATION = True
ACCOUNT_AUTHENTICATED_LOGIN_REDIRECTS = False
ACCOUNT_UNIQUE_EMAIL = False
ACCOUNT_SESSION_REMEMBER = True
SOCIALACCOUNT_EMAIL_VERIFICATION = env.str('SOCIALACCOUNT_EMAIL_VERIFICATION', 'none')
SOCIALACCOUNT_AUTO_SIGNUP = False
SOCIALACCOUNT_FORMS = {
    'signup': 'kobo.apps.accounts.forms.SocialSignupForm',
}
# For SSO, the signup form is prepopulated with the account email
# If set True, the email field in the SSO signup form will be readonly
UNSAFE_SSO_REGISTRATION_EMAIL_DISABLE = env.bool(
    "UNSAFE_SSO_REGISTRATION_EMAIL_DISABLE", False
)

# See https://django-allauth.readthedocs.io/en/latest/configuration.html
# Map env vars to upstream dict values, include exact case. Underscores for delimiter.
# Example: SOCIALACCOUNT_PROVIDERS_provider_SETTING
# Use numbers for arrays such as _1_FOO, _1_BAR, _2_FOO, _2_BAR
SOCIALACCOUNT_PROVIDERS = {}
if MICROSOFT_TENANT := env.str('SOCIALACCOUNT_PROVIDERS_microsoft_TENANT', None):
    SOCIALACCOUNT_PROVIDERS['microsoft'] = {'TENANT': MICROSOFT_TENANT}
# Parse oidc settings as nested dict in array. Example:
# SOCIALACCOUNT_PROVIDERS_openid_connect_SERVERS_0_id: "google" # Must be unique
# SOCIALACCOUNT_PROVIDERS_openid_connect_SERVERS_0_server_url: "https://accounts.google.com"
# SOCIALACCOUNT_PROVIDERS_openid_connect_SERVERS_0_name: "Kobo Google Apps"
# Only OIDC supports multiple providers. For example, to add two Google Apps sign ins - use
# OIDC and assign them a different server number. Do not use the allauth google provider.
oidc_prefix = "SOCIALACCOUNT_PROVIDERS_openid_connect_SERVERS_"
oidc_pattern = re.compile(r"{prefix}\w+".format(prefix=oidc_prefix))
oidc_servers = {}
oidc_nested_keys = ['APP', 'SCOPE', 'AUTH_PARAMS']

for key, value in {
    key.replace(oidc_prefix, ""): val
    for key, val in os.environ.items()
    if oidc_pattern.match(key)
}.items():
    number, setting = key.split("_", 1)
    parsed_key = None
    nested_key = filter(lambda setting_key : setting.startswith(setting_key), oidc_nested_keys)
    nested_key = list(nested_key)
    if len(nested_key):
        _, parsed_key = setting.split(nested_key[0] + "_", 1)
        setting = nested_key[0]
    if number in oidc_servers:
        if parsed_key:
            if setting in oidc_servers[number]:
                if parsed_key.isdigit():
                    oidc_servers[number][setting].append(value)
                else:
                    oidc_servers[number][setting][parsed_key] = value
            else:
                if parsed_key.isdigit():
                    oidc_servers[number][setting] = [value]
                else:
                    oidc_servers[number][setting] = {parsed_key: value}
        else:
            oidc_servers[number][setting] = value
    else:
        if parsed_key:
            if parsed_key.isdigit():
                oidc_servers[number] = {setting: [value]}
            else:
                oidc_servers[number] = {setting: {parsed_key: value}}
        else:
            oidc_servers[number] = {setting: value}
oidc_servers = [x for x in oidc_servers.values()]
SOCIALACCOUNT_PROVIDERS["openid_connect"] = {"SERVERS": oidc_servers}

WEBPACK_LOADER = {
    'DEFAULT': {
        'BUNDLE_DIR_NAME': 'jsapp/compiled/',
        'POLL_INTERVAL': 0.5,  # seconds
        'TIMEOUT': 5,  # seconds
    }
}


''' Email configuration '''
# This setting sets the prefix in the subject line of the account activation email
# The default is the URL of the server. Set to blank to fit the email requirements
ACCOUNT_EMAIL_SUBJECT_PREFIX = ''

EMAIL_BACKEND = os.environ.get('EMAIL_BACKEND',
                               'django.core.mail.backends.filebased.EmailBackend')

if EMAIL_BACKEND == 'django.core.mail.backends.filebased.EmailBackend':
    EMAIL_FILE_PATH = os.environ.get(
        'EMAIL_FILE_PATH', os.path.join(BASE_DIR, 'emails'))
    if not os.path.isdir(EMAIL_FILE_PATH):
        os.mkdir(EMAIL_FILE_PATH)

if os.environ.get('EMAIL_HOST'):
    EMAIL_HOST = os.environ.get('EMAIL_HOST')

if os.environ.get('EMAIL_HOST_USER'):
    EMAIL_HOST_USER = os.environ.get('EMAIL_HOST_USER')
    EMAIL_HOST_PASSWORD = os.environ.get('EMAIL_HOST_PASSWORD')

if os.environ.get('EMAIL_PORT'):
    EMAIL_PORT = os.environ.get('EMAIL_PORT')

if os.environ.get('EMAIL_USE_TLS'):
    EMAIL_USE_TLS = os.environ.get('EMAIL_USE_TLS')


''' AWS configuration (email and storage) '''
if env.str('AWS_ACCESS_KEY_ID', False):
    AWS_ACCESS_KEY_ID = env.str('AWS_ACCESS_KEY_ID')
    AWS_SECRET_ACCESS_KEY = env.str('AWS_SECRET_ACCESS_KEY')
    AWS_SES_REGION_NAME = env.str('AWS_SES_REGION_NAME', None)
    AWS_SES_REGION_ENDPOINT = env.str('AWS_SES_REGION_ENDPOINT', None)

    AWS_S3_SIGNATURE_VERSION = env.str('AWS_S3_SIGNATURE_VERSION', 's3v4')
    # Only set the region if it is present in environment.
    if region := env.str('AWS_S3_REGION_NAME', False):
        AWS_S3_REGION_NAME = region


''' Storage configuration '''
if 'KPI_DEFAULT_FILE_STORAGE' in os.environ:
    # To use S3 storage, set this to `kobo.apps.storage_backends.s3boto3.S3Boto3Storage`
    DEFAULT_FILE_STORAGE = os.environ.get('KPI_DEFAULT_FILE_STORAGE')
    if DEFAULT_FILE_STORAGE == 'storages.backends.s3boto3.S3Boto3Storage':
        # Force usage of custom S3 tellable Storage
        DEFAULT_FILE_STORAGE = 'kobo.apps.storage_backends.s3boto3.S3Boto3Storage'
    if 'KPI_AWS_STORAGE_BUCKET_NAME' in os.environ:
        AWS_STORAGE_BUCKET_NAME = os.environ.get('KPI_AWS_STORAGE_BUCKET_NAME')
        AWS_DEFAULT_ACL = 'private'
        # django-private-storage needs its own S3 configuration
        PRIVATE_STORAGE_CLASS = \
            'private_storage.storage.s3boto3.PrivateS3BotoStorage'
            # NB.........There's intentionally no 3 here! ^
        AWS_PRIVATE_STORAGE_BUCKET_NAME = AWS_STORAGE_BUCKET_NAME
        # Proxy S3 through our application instead of redirecting to bucket
        # URLs with query parameter authentication
        PRIVATE_STORAGE_S3_REVERSE_PROXY = True
    if DEFAULT_FILE_STORAGE.endswith("AzureStorage"):
        PRIVATE_STORAGE_CLASS = \
            'kobo.apps.storage_backends.private_azure_storage.PrivateAzureStorage'
        PRIVATE_STORAGE_S3_REVERSE_PROXY = True  # Yes S3
        AZURE_ACCOUNT_NAME = env.str('AZURE_ACCOUNT_NAME')
        AZURE_ACCOUNT_KEY = env.str('AZURE_ACCOUNT_KEY')
        AZURE_CONTAINER = env.str('AZURE_CONTAINER')
        AZURE_URL_EXPIRATION_SECS = env.int('AZURE_URL_EXPIRATION_SECS', None)


if 'KOBOCAT_DEFAULT_FILE_STORAGE' in os.environ:
    # To use S3 storage, set this to `storages.backends.s3boto3.S3Boto3Storage`
    KOBOCAT_DEFAULT_FILE_STORAGE = os.environ.get('KOBOCAT_DEFAULT_FILE_STORAGE')
    if 'KOBOCAT_AWS_STORAGE_BUCKET_NAME' in os.environ:
        KOBOCAT_AWS_STORAGE_BUCKET_NAME = os.environ.get('KOBOCAT_AWS_STORAGE_BUCKET_NAME')
else:
    KOBOCAT_DEFAULT_FILE_STORAGE = 'django.core.files.storage.FileSystemStorage'
    KOBOCAT_MEDIA_PATH = os.environ.get('KOBOCAT_MEDIA_PATH', '/srv/src/kobocat/media')


# Google Cloud Storage
# Not fully supported as a generic storage backend
GS_BUCKET_NAME = env.str('GS_BUCKET_NAME', None)


''' Django error logging configuration '''
LOGGING = {
    'version': 1,
    'disable_existing_loggers': False,
    'formatters': {
        'verbose': {
            'format': '%(levelname)s %(asctime)s %(module)s' +
                      ' %(process)d %(thread)d %(message)s'
        },
        'simple': {
            'format': '%(levelname)s %(message)s'
        },
    },
    'handlers': {
        'console': {
            'level': 'DEBUG',
            'class': 'logging.StreamHandler',
            'formatter': 'verbose'
        }
    },
    'loggers': {
        'console_logger': {
            'handlers': ['console'],
            'level': 'DEBUG',
            'propagate': True
        },
        'django.db.backends': {
            'level': 'ERROR',
            'handlers': ['console'],
            'propagate': True
        },
    }
}


################################
# Sentry settings              #
################################
sentry_dsn = env.str('SENTRY_DSN', env.str('RAVEN_DSN', None))
if sentry_dsn:
    import sentry_sdk
    from sentry_sdk.integrations.celery import CeleryIntegration
    from sentry_sdk.integrations.django import DjangoIntegration
    from sentry_sdk.integrations.logging import LoggingIntegration

    # All of this is already happening by default!
    sentry_logging = LoggingIntegration(
        level=logging.INFO,  # Capture info and above as breadcrumbs
        event_level=logging.WARNING  # Send warnings as events
    )
    sentry_sdk.init(
        dsn=sentry_dsn,
        integrations=[
            DjangoIntegration(),
            CeleryIntegration(),
            sentry_logging
        ],
        traces_sample_rate=env.float('SENTRY_TRACES_SAMPLE_RATE', 0.01),
        send_default_pii=True
    )


if ENABLE_METRICS := env.bool('ENABLE_METRICS', False):
    MIDDLEWARE.insert(0, 'django_prometheus.middleware.PrometheusBeforeMiddleware')
    MIDDLEWARE.append('django_prometheus.middleware.PrometheusAfterMiddleware')
# Workaround https://github.com/korfuri/django-prometheus/issues/34
PROMETHEUS_EXPORT_MIGRATIONS = False
# https://github.com/korfuri/django-prometheus/blob/master/documentation/exports.md#exporting-metrics-in-a-wsgi-application-with-multiple-processes-per-process
if start_port := env.int('METRICS_START_PORT', None):
    PROMETHEUS_METRICS_EXPORT_PORT_RANGE = range(
        start_port, env.int('METRICS_END_PORT', start_port + 10)
    )


''' Try to identify the running codebase for informational purposes '''
# Based upon https://github.com/tblobaum/git-rev/blob/master/index.js
GIT_REV = {}
for git_rev_key, git_command in (
        ('short', ('git', 'rev-parse', '--short', 'HEAD')),
        ('long', ('git', 'rev-parse', 'HEAD')),
        ('branch', ('git', 'rev-parse', '--abbrev-ref', 'HEAD')),
        ('tag', ('git', 'describe', '--exact-match', '--tags')),
):
    try:
        GIT_REV[git_rev_key] = subprocess.check_output(
            git_command, stderr=subprocess.STDOUT).strip()
    except (OSError, subprocess.CalledProcessError) as e:
        GIT_REV[git_rev_key] = False
if GIT_REV['branch'] == 'HEAD':
    GIT_REV['branch'] = False


'''
Since this project handles user creation, we must handle the model-level
permission assignment that would've been done by KoBoCAT's user post_save
signal handler. Here we record the content types of the models listed in KC's
set_api_permissions_for_user(). Verify that this list still matches that
function if you experience permission-related problems. See
https://github.com/kobotoolbox/kobocat/blob/master/onadata/libs/utils/user_auth.py.
'''
KOBOCAT_DEFAULT_PERMISSION_CONTENT_TYPES = [
    # Each tuple must be (app_label, model_name)
    ('main', 'userprofile'),
    ('logger', 'xform'),
    ('logger', 'note'),
]

# A flag set by unit tests to bypass KoBoCAT user syncing
TESTING = False


''' Auxiliary database configuration '''
if not (MONGO_DB_URL := env.str('MONGO_DB_URL', False)):
    # ToDo Remove all this block by the end of 2022.
    #   Update kobo-install accordingly
    logging.warning(
        '`MONGO_DB_URL` is not found. '
        '`KPI_MONGO_HOST`, `KPI_MONGO_PORT`, `KPI_MONGO_NAME`, '
        '`KPI_MONGO_USER`, `KPI_MONGO_PASS` '
        'are deprecated and will not be supported anymore soon.'
    )

    MONGO_DATABASE = {
        'HOST': os.environ.get('KPI_MONGO_HOST', 'mongo'),
        'PORT': int(os.environ.get('KPI_MONGO_PORT', 27017)),
        'NAME': os.environ.get('KPI_MONGO_NAME', 'formhub'),
        'USER': os.environ.get('KPI_MONGO_USER', ''),
        'PASSWORD': os.environ.get('KPI_MONGO_PASS', '')
    }

    if MONGO_DATABASE.get('USER') and MONGO_DATABASE.get('PASSWORD'):
        MONGO_DB_URL = "mongodb://{user}:{password}@{host}:{port}/{db_name}".\
            format(
                user=MONGO_DATABASE['USER'],
                password=quote_plus(MONGO_DATABASE['PASSWORD']),
                host=MONGO_DATABASE['HOST'],
                port=MONGO_DATABASE['PORT'],
                db_name=MONGO_DATABASE['NAME']
            )
    else:
        MONGO_DB_URL = "mongodb://%(HOST)s:%(PORT)s/%(NAME)s" % MONGO_DATABASE
    mongo_db_name = MONGO_DATABASE['NAME']
else:
    # Attempt to get collection name from the connection string
    # fallback on MONGO_DB_NAME or 'formhub' if it is empty or None or unable to parse
    try:
        mongo_db_name = env.db_url('MONGO_DB_URL').get('NAME') or env.str('MONGO_DB_NAME', 'formhub')
    except ValueError:  # db_url is unable to parse replica set strings
        mongo_db_name = env.str('MONGO_DB_NAME', 'formhub')

mongo_client = MongoClient(
    MONGO_DB_URL, connect=False, journal=True, tz_aware=True
)
MONGO_DB = mongo_client[mongo_db_name]

# If a request or task makes a database query and then times out, the database
# server should not spin forever attempting to fulfill that query.
MONGO_QUERY_TIMEOUT = SYNCHRONOUS_REQUEST_TIME_LIMIT + 5  # seconds
MONGO_CELERY_QUERY_TIMEOUT = CELERY_TASK_TIME_LIMIT + 10  # seconds

SESSION_ENGINE = 'redis_sessions.session'
# django-redis-session expects a dictionary with `url`
redis_session_url = env.cache_url(
    'REDIS_SESSION_URL', default='redis://redis_cache:6380/2'
)
SESSION_REDIS = {
    'url': redis_session_url['LOCATION'],
    'prefix': env.str('REDIS_SESSION_PREFIX', 'session'),
    'socket_timeout': env.int('REDIS_SESSION_SOCKET_TIMEOUT', 1),
}

CACHES = {
    # Set CACHE_URL to override
    'default': env.cache(default='redis://redis_cache:6380/3'),
}

ENV = None

# The maximum size in bytes that a request body may be before a
# SuspiciousOperation (RequestDataTooBig) is raised
DATA_UPLOAD_MAX_MEMORY_SIZE = 10485760

# The maximum size (in bytes) that an upload will be before it gets streamed
# to the file system
FILE_UPLOAD_MAX_MEMORY_SIZE = 10485760

# OpenRosa setting in bytes
OPEN_ROSA_DEFAULT_CONTENT_LENGTH = 10000000

# Expiration time in sec. after which paired data xml file must be regenerated
# Should match KoBoCAT setting
PAIRED_DATA_EXPIRATION = 300  # seconds

# Minimum size (in bytes) of files to allow fast calculation of hashes
# Should match KoBoCAT setting
HASH_BIG_FILE_SIZE_THRESHOLD = 0.5 * 1024 * 1024  # 512 kB

# Chunk size in bytes to read per iteration when hash of a file is calculated
# Should match KoBoCAT setting
HASH_BIG_FILE_CHUNK = 16 * 1024  # 16 kB

# add some mimetype
add_type('application/wkt', '.wkt')
add_type('application/geo+json', '.geojson')

KOBOCAT_MEDIA_URL = f'{KOBOCAT_URL}/media/'
KOBOCAT_THUMBNAILS_SUFFIX_MAPPING = {
    'original': '',
    'large': '_large',
    'medium': '_medium',
    'small': '_small',
}

TRENCH_AUTH = {
    'USER_MFA_MODEL': 'mfa.MfaMethod',
    'USER_ACTIVE_FIELD': 'is_active',
    'BACKUP_CODES_QUANTITY': 5,
    'BACKUP_CODES_LENGTH': 12,  # keep (quantity * length) under 200
    'BACKUP_CODES_CHARACTERS': (string.ascii_letters + string.digits),
    'DEFAULT_VALIDITY_PERIOD': 30,
    'ENCRYPT_BACKUP_CODES': True,
    'SECRET_KEY_LENGTH': 32,
    'CONFIRM_DISABLE_WITH_CODE': True,
    'CONFIRM_BACKUP_CODES_REGENERATION_WITH_CODE': True,
    'ALLOW_BACKUP_CODES_REGENERATION': True,
    'MFA_METHODS': {
        'app': {
            'VERBOSE_NAME': 'app',
            'VALIDITY_PERIOD': env.int(
                'MFA_CODE_VALIDITY_PERIOD', 30  # seconds
            ),
            'USES_THIRD_PARTY_CLIENT': True,
            'HANDLER': 'kobo.apps.accounts.mfa.backends.application.ApplicationBackend',
        },
    },
    'CODE_LENGTH': env.int('MFA_CODE_LENGTH', 6),
}

# Session Authentication is supported by default.
MFA_SUPPORTED_AUTH_CLASSES = [
    'kpi.authentication.TokenAuthentication',
]

MINIMUM_DEFAULT_SEARCH_CHARACTERS = 3

# Django 3.2 required settings
DEFAULT_AUTO_FIELD = 'django.db.models.AutoField'

SERVICE_ACCOUNT = {
    'BACKEND': env.cache_url(
        'SERVICE_ACCOUNT_BACKEND_URL', default='redis://redis_cache:6380/6'
    ),
    'WHITELISTED_HOSTS': env.list('SERVICE_ACCOUNT_WHITELISTED_HOSTS', default=[]),
}

AUTH_PASSWORD_VALIDATORS = [
    {
        'NAME': 'kpi.password_validation.UserAttributeSimilarityValidator',
    },
    {
        'NAME': 'kpi.password_validation.MinimumLengthValidator',
    },
    {
        'NAME': 'kpi.password_validation.CommonPasswordValidator',
    },
    {
        'NAME': 'kpi.password_validation.CustomRulesValidator',
    },
    {
        'NAME': 'kpi.password_validation.MostRecentPasswordValidator',
    },
]<|MERGE_RESOLUTION|>--- conflicted
+++ resolved
@@ -245,11 +245,7 @@
                 'a valid language code, but this entry is here to show you '
                 'an example of adding another message in a different language.'
             )
-<<<<<<< HEAD
-        }, indent=2),
-=======
         }),
->>>>>>> ef5a307d
         (
             'JSON object of guidance messages presented to users when they '
             'click the "Problems with the token" link after being prompted for '
@@ -287,7 +283,7 @@
             {'name': 'twitter', 'required': False},
             {'name': 'linkedin', 'required': False},
             {'name': 'instagram', 'required': False},
-        ], indent=2),
+        ]),
         # The available fields are hard-coded in the front end
         'Display (and optionally require) these metadata fields for users.\n'
         "Possible fields are 'organization', 'organization_website', "
@@ -302,7 +298,7 @@
             {'name': 'country', 'required': False},
             # {'name': 'operational_purpose', 'required': False},
             # {'name': 'collects_pii', 'required': False},
-        ], indent=2),
+        ]),
         # The available fields are hard-coded in the front end
         'Display (and optionally require) these metadata fields for projects.\n'
         "Possible fields are 'sector', 'country', 'operational_purpose', and "
@@ -331,7 +327,7 @@
             'data': None,
             'transcription_minutes': None,
             'translation_chars': None,
-        }, indent=2),
+        }),
         'Free tier thresholds: storage in kilobytes, '
         'data (number of submissions), '
         'minutes of transcription, '
