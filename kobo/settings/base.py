--- conflicted
+++ resolved
@@ -108,12 +108,8 @@
     'kobo.apps.help',
     'kobo.apps.shadow_model.ShadowModelAppConfig',
     'trench',
-<<<<<<< HEAD
-    'kobo.apps.mfa.MfaAppConfig',
+    'kobo.apps.mfa.apps.MfaAppConfig',
     'kobo.apps.languages.LanguageAppConfig',
-=======
-    'kobo.apps.mfa.apps.MfaAppConfig',
->>>>>>> d7bd868a
 )
 
 MIDDLEWARE = [
