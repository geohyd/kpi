--- conflicted
+++ resolved
@@ -50,16 +50,11 @@
     SESSION_COOKIE_DOMAIN = os.environ['SESSION_COOKIE_DOMAIN']
     SESSION_COOKIE_NAME = 'kobonaut'
 
-<<<<<<< HEAD
-# Limit sessions to 1 week (the default is 2 weeks)
-SESSION_COOKIE_AGE = 604800
-=======
 # "Although the setting offers little practical benefit, it's sometimes
 # required by security auditors."
 # -- https://docs.djangoproject.com/en/2.2/ref/settings/#csrf-cookie-httponly
 CSRF_COOKIE_HTTPONLY = True
 # SESSION_COOKIE_HTTPONLY is more useful, but it defaults to True.
->>>>>>> ccbd30c8
 
 # SECURITY WARNING: don't run with debug turned on in production!
 DEBUG = (os.environ.get('DJANGO_DEBUG', 'True') == 'True')
