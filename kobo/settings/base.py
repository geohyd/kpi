# coding: utf-8
import multiprocessing
import os
import subprocess
from mimetypes import add_type
from datetime import timedelta
from urllib.parse import quote_plus

import dj_database_url
import django.conf.locale
from celery.schedules import crontab
from django.conf.global_settings import LOGIN_URL
from django.urls import reverse_lazy
from django.utils.translation import get_language_info
from pymongo import MongoClient

from kpi.utils.redis_helper import RedisHelper
from ..static_lists import EXTRA_LANG_INFO

# Build paths inside the project like this: os.path.join(BASE_DIR, ...)
settings_dirname = os.path.dirname(os.path.abspath(__file__))
parent_dirname = os.path.dirname(settings_dirname)
BASE_DIR = os.path.abspath(os.path.dirname(parent_dirname))


# SECURITY WARNING: keep the secret key used in production secret!
SECRET_KEY = os.environ.get('DJANGO_SECRET_KEY', '@25)**hc^rjaiagb4#&q*84hr*uscsxwr-cv#0joiwj$))obyk')

# Optionally treat proxied connections as secure.
# See: https://docs.djangoproject.com/en/1.8/ref/settings/#secure-proxy-ssl-header.
# Example environment: `export SECURE_PROXY_SSL_HEADER='HTTP_X_FORWARDED_PROTO, https'`.
# SECURITY WARNING: If enabled, outer web server must filter out the `X-Forwarded-Proto` header.
if 'SECURE_PROXY_SSL_HEADER' in os.environ:
    SECURE_PROXY_SSL_HEADER = tuple((substring.strip() for substring in
                                     os.environ['SECURE_PROXY_SSL_HEADER'].split(',')))

if (
    os.environ.get('PUBLIC_REQUEST_SCHEME', '').lower() == 'https'
    or 'SECURE_PROXY_SSL_HEADER' in os.environ
):
    SESSION_COOKIE_SECURE = True
    CSRF_COOKIE_SECURE = True

# Make Django use NginX $host. Useful when running with ./manage.py runserver_plus
# It avoids adding the debugger webserver port (i.e. `:8000`) at the end of urls.
if os.getenv("USE_X_FORWARDED_HOST", "False") == "True":
    USE_X_FORWARDED_HOST = True

# Domain must not exclude KoBoCAT when sharing sessions
if os.environ.get('SESSION_COOKIE_DOMAIN'):
    SESSION_COOKIE_DOMAIN = os.environ['SESSION_COOKIE_DOMAIN']
    SESSION_COOKIE_NAME = 'kobonaut'

# Limit sessions to 1 week (the default is 2 weeks)
SESSION_COOKIE_AGE = 604800

# SECURITY WARNING: don't run with debug turned on in production!
DEBUG = (os.environ.get('DJANGO_DEBUG', 'False') == 'True')

ALLOWED_HOSTS = os.environ.get('DJANGO_ALLOWED_HOSTS', '*').split(' ')

LOGIN_REDIRECT_URL = '/'

# Application definition

# The order of INSTALLED_APPS is important for template resolution. When two
# apps both define templates for the same view, the first app listed receives
# precedence
INSTALLED_APPS = (
    # Always put `contenttypes` before `auth`; see
    # https://code.djangoproject.com/ticket/10827
    'django.contrib.contenttypes',
    'django.contrib.auth',
    'django.contrib.sessions',
    'django.contrib.messages',
    'django.contrib.staticfiles',
    'reversion',
    'private_storage',
    'kobo.apps.KpiConfig',
    'hub',
    'loginas',
    'webpack_loader',
    'registration',         # Order is important
    'django.contrib.admin', # Must come AFTER registration
    'django_extensions',
    'taggit',
    'rest_framework',
    'rest_framework.authtoken',
    'oauth2_provider',
    'markitup',
    'django_digest',
    'kobo.apps.superuser_stats',
    'kobo.apps.service_health',
    'constance',
    'constance.backends.database',
    'kobo.apps.hook',
    'django_celery_beat',
    'corsheaders',
    'kobo.apps.external_integrations.ExternalIntegrationsAppConfig',
    'markdownx',
    'kobo.apps.help',
)

MIDDLEWARE = [
    'corsheaders.middleware.CorsMiddleware',
    'django.contrib.sessions.middleware.SessionMiddleware',
    'django.middleware.locale.LocaleMiddleware',
    'django.middleware.common.CommonMiddleware',
    'django.middleware.csrf.CsrfViewMiddleware',
    'django.contrib.auth.middleware.AuthenticationMiddleware',
    'django.contrib.messages.middleware.MessageMiddleware',
    'django.middleware.clickjacking.XFrameOptionsMiddleware',
    'hub.middleware.UsernameInResponseHeaderMiddleware',
    'django_userforeignkey.middleware.UserForeignKeyMiddleware',
    'django_request_cache.middleware.RequestCacheMiddleware',
]

if os.environ.get('DEFAULT_FROM_EMAIL'):
    DEFAULT_FROM_EMAIL = os.environ.get('DEFAULT_FROM_EMAIL')
    SERVER_EMAIL = DEFAULT_FROM_EMAIL

# Configuration options that superusers can modify in the Django admin
# interface. Please note that it's not as simple as moving a setting into the
# `CONSTANCE_CONFIG` dictionary: each place where the setting's value is needed
# must use `constance.config.THE_SETTING` instead of
# `django.conf.settings.THE_SETTING`
CONSTANCE_CONFIG = {
    'REGISTRATION_OPEN': (
        True,
        'Allow new users to register accounts for themselves',
    ),
    'TERMS_OF_SERVICE_URL': ('', 'URL for terms of service document'),
    'PRIVACY_POLICY_URL': ('', 'URL for privacy policy'),
    'SOURCE_CODE_URL': (
        'https://github.com/kobotoolbox/',
        'URL of source code repository. When empty, a link will not be shown '
        'in the user interface',
    ),
    'SUPPORT_EMAIL': (
        os.environ.get('KOBO_SUPPORT_EMAIL')
        or os.environ.get('DEFAULT_FROM_EMAIL', 'help@kobotoolbox.org'),
        'Email address for users to contact, e.g. when they encounter '
        'unhandled errors in the application',
    ),
    'SUPPORT_URL': (
        os.environ.get('KOBO_SUPPORT_URL', 'https://support.kobotoolbox.org/'),
        'URL for "KoBoToolbox Help Center"',
    ),
    'COMMUNITY_URL': (
        os.environ.get(
            'KOBO_COMMUNITY_URL', 'https://community.kobotoolbox.org/'
        ),
        'URL for "KoBoToolbox Community Forum"',
    ),
    'ALLOW_UNSECURED_HOOK_ENDPOINTS': (
        True,
        'Allow the use of unsecured endpoints for hooks. '
        '(e.g http://hook.example.com)',
    ),
    'HOOK_MAX_RETRIES': (
        3,
        'Number of times the system will retry to send data to remote server '
        'before giving up',
    ),
    'SSRF_ALLOWED_IP_ADDRESS': (
        '',
        'Whitelisted IP addresses to bypass SSRF protection\nOne per line',
    ),
    'SSRF_DENIED_IP_ADDRESS': (
        '',
        'Blacklisted IP addresses to bypass SSRF protection\nOne per line',
    ),
    'EXPOSE_GIT_REV': (
        False,
        'Display information about the running commit to non-superusers',
    ),
}
# Tell django-constance to use a database model instead of Redis
CONSTANCE_BACKEND = 'constance.backends.database.DatabaseBackend'


# Warn developers to use `pytest` instead of `./manage.py test`
class DoNotUseRunner:
    def __init__(self, *args, **kwargs):
        raise NotImplementedError('Please run tests with `pytest` instead')


TEST_RUNNER = __name__ + '.DoNotUseRunner'

# used in kpi.models.sitewide_messages
MARKITUP_FILTER = ('markdown.markdown', {'safe_mode': False})

# The backend that handles user authentication must match KoBoCAT's when
# sharing sessions. ModelBackend does not interfere with object-level
# permissions: it always denies object-specific requests (see
# https://github.com/django/django/blob/1.7/django/contrib/auth/backends.py#L44).
# KoBoCAT also lists ModelBackend before
# guardian.backends.ObjectPermissionBackend.
AUTHENTICATION_BACKENDS = (
    'django.contrib.auth.backends.ModelBackend',
    'kpi.backends.ObjectPermissionBackend',
)

ROOT_URLCONF = 'kobo.urls'

WSGI_APPLICATION = 'kobo.wsgi.application'

# What User object should be mapped to AnonymousUser?
ANONYMOUS_USER_ID = -1
# Permissions assigned to AnonymousUser are restricted to the following
ALLOWED_ANONYMOUS_PERMISSIONS = (
    'kpi.view_asset',
    'kpi.discover_asset',
    'kpi.view_submissions',
)

# run heavy migration scripts by default
# NOTE: this should be set to False for major deployments. This can take a long time
SKIP_HEAVY_MIGRATIONS = os.environ.get('SKIP_HEAVY_MIGRATIONS', 'False') == 'True'

# Database
# https://docs.djangoproject.com/en/1.7/ref/settings/#databases

DATABASES = {
    'default': dj_database_url.config(default="sqlite:///%s/db.sqlite3" % BASE_DIR),
}
kobocat_database_url = os.getenv('KC_DATABASE_URL')
if kobocat_database_url:
    DATABASES['kobocat'] = dj_database_url.parse(kobocat_database_url)

DATABASE_ROUTERS = ['kpi.db_routers.DefaultDatabaseRouter']

# Internationalization
# https://docs.djangoproject.com/en/1.8/topics/i18n/

django.conf.locale.LANG_INFO.update(EXTRA_LANG_INFO)

LANGUAGES = [
    (lang_code, get_language_info(lang_code)['name_local'])
        for lang_code in os.environ.get(
            'DJANGO_LANGUAGE_CODES', 'en').split(' ')
]

LANGUAGE_CODE = 'en-us'

TIME_ZONE = 'UTC'

LOCALE_PATHS = (os.path.join(BASE_DIR, 'locale'),)

USE_I18N = True

USE_L10N = True

USE_TZ = True

CAN_LOGIN_AS = lambda request, target_user: request.user.is_superuser

# Impose a limit on the number of records returned by the submission list
# endpoint. This overrides any `?limit=` query parameter sent by a client
SUBMISSION_LIST_LIMIT = 30000

# REMOVE the oldest if a user exceeds this many exports for a particular form
MAXIMUM_EXPORTS_PER_USER_PER_FORM = 10

# Private media file configuration
PRIVATE_STORAGE_ROOT = os.path.join(BASE_DIR, 'media')
PRIVATE_STORAGE_AUTH_FUNCTION = \
    'kpi.utils.private_storage.superuser_or_username_matches_prefix'

# django-markdownx, for in-app messages
MARKDOWNX_UPLOAD_URLS_PATH = reverse_lazy('in-app-message-image-upload')
# Github-flavored Markdown from `py-gfm`,
# ToDo Uncomment when it's compatible with Markdown 3.x
# MARKDOWNX_MARKDOWN_EXTENSIONS = ['mdx_gfm']

# Static files (CSS, JavaScript, Images)
# https://docs.djangoproject.com/en/1.7/howto/static-files/

STATIC_ROOT = os.path.join(BASE_DIR, 'staticfiles')
STATIC_URL = '/static/'
MEDIA_ROOT = os.path.join(BASE_DIR, 'media')
MEDIA_URL = '/' + os.environ.get('KPI_MEDIA_URL', 'media').strip('/') + '/'

# `PUBLIC_MEDIA_PATH` sets the `upload_to` attribute of explicitly-public
# `FileField`s, e.g. in `ConfigurationFile`. The corresponding location on the
# file system (usually `MEDIA_ROOT + PUBLIC_MEDIA_PATH`) should be exposed to
# everyone via NGINX. For more information, see
# https://docs.djangoproject.com/en/2.2/ref/models/fields/#django.db.models.FileField.upload_to
PUBLIC_MEDIA_PATH = '__public/'

# Following the uWSGI mountpoint convention, this should have a leading slash
# but no trailing slash
KPI_PREFIX = os.environ.get('KPI_PREFIX', 'False')
if KPI_PREFIX.lower() == 'false':
    KPI_PREFIX = False
else:
    KPI_PREFIX = '/' + KPI_PREFIX.strip('/')

# KPI_PREFIX should be set in the environment when running in a subdirectory
if KPI_PREFIX and KPI_PREFIX != '/':
    STATIC_URL = KPI_PREFIX + '/' + STATIC_URL.lstrip('/')
    MEDIA_URL = KPI_PREFIX + '/' + MEDIA_URL.lstrip('/')
    LOGIN_URL = KPI_PREFIX + '/' + LOGIN_URL.lstrip('/')
    LOGIN_REDIRECT_URL = KPI_PREFIX + '/' + LOGIN_REDIRECT_URL.lstrip('/')

STATICFILES_DIRS = (
    os.path.join(BASE_DIR, 'jsapp'),
    os.path.join(BASE_DIR, 'static'),
    ('mocha', os.path.join(BASE_DIR, 'node_modules', 'mocha'),),
    ('chai', os.path.join(BASE_DIR, 'node_modules', 'chai'),),
)

if os.path.exists(os.path.join(BASE_DIR, 'dkobo', 'jsapp')):
    STATICFILES_DIRS = STATICFILES_DIRS + (
        os.path.join(BASE_DIR, 'dkobo', 'jsapp'),
        os.path.join(BASE_DIR, 'dkobo', 'dkobo', 'static'),
    )

REST_FRAMEWORK = {
    'URL_FIELD_NAME': 'url',
    'DEFAULT_PAGINATION_CLASS': 'kpi.paginators.Paginated',
    'PAGE_SIZE': 100,
    'DEFAULT_AUTHENTICATION_CLASSES': [
        # SessionAuthentication and BasicAuthentication would be included by
        # default
        'rest_framework.authentication.SessionAuthentication',
        'rest_framework.authentication.BasicAuthentication',
        'rest_framework.authentication.TokenAuthentication',
    ],
    'DEFAULT_RENDERER_CLASSES': [
       'rest_framework.renderers.JSONRenderer',
       'rest_framework.renderers.BrowsableAPIRenderer',
       'kpi.renderers.XMLRenderer',
    ],
    'DEFAULT_VERSIONING_CLASS': 'kpi.versioning.APIVersioning',
}

TEMPLATES = [
    {
        'BACKEND': 'django.template.backends.django.DjangoTemplates',
        'DIRS': [],
        'APP_DIRS': True,
        'OPTIONS': {
            'context_processors': [
                # Default processors per
                # https://docs.djangoproject.com/en/1.8/ref/templates/upgrading/#the-templates-settings
                'django.contrib.auth.context_processors.auth',
                'django.template.context_processors.debug',
                'django.template.context_processors.i18n',
                'django.template.context_processors.media',
                'django.template.context_processors.static',
                'django.template.context_processors.tz',
                'django.contrib.messages.context_processors.messages',
                # Additional processors
                'kpi.context_processors.external_service_tokens',
                'kpi.context_processors.email',
                'kpi.context_processors.sitewide_messages',
                'kpi.context_processors.config',
            ],
            'debug': os.environ.get('TEMPLATE_DEBUG', 'False') == 'True',
        },
    },
]

GOOGLE_ANALYTICS_TOKEN = os.environ.get('GOOGLE_ANALYTICS_TOKEN')
RAVEN_JS_DSN = os.environ.get('RAVEN_JS_DSN')

# replace this with the pointer to the kobocat server, if it exists
KOBOCAT_URL = os.environ.get('KOBOCAT_URL', 'http://kobocat')
KOBOCAT_INTERNAL_URL = os.environ.get('KOBOCAT_INTERNAL_URL',
                                      'http://kobocat')

KOBOFORM_URL = os.environ.get('KOBOFORM_URL', 'http://kpi')
KOBOFORM_INTERNAL_URL = os.environ.get('KOBOFORM_INTERNAL_URL', 'http://kpi')

if 'KOBOCAT_URL' in os.environ:
    DEFAULT_DEPLOYMENT_BACKEND = 'kobocat'
else:
    DEFAULT_DEPLOYMENT_BACKEND = 'mock'


''' Enketo configuration '''
ENKETO_SERVER = os.environ.get('ENKETO_URL') or os.environ.get('ENKETO_SERVER', 'https://enketo.org')
ENKETO_SERVER = ENKETO_SERVER + '/' if not ENKETO_SERVER.endswith('/') else ENKETO_SERVER
ENKETO_VERSION = os.environ.get('ENKETO_VERSION', 'Legacy').lower()
ENKETO_INTERNAL_URL = os.environ.get('ENKETO_INTERNAL_URL', ENKETO_SERVER)

# ToDo 2020-01-23 Verify if 2 lines below are still needed?
assert ENKETO_VERSION in ['legacy', 'express']
ENKETO_PREVIEW_URI = 'webform/preview' if ENKETO_VERSION == 'legacy' else 'preview'

# The number of hours to keep a kobo survey preview (generated for enketo)
# around before purging it.
KOBO_SURVEY_PREVIEW_EXPIRATION = os.environ.get('KOBO_SURVEY_PREVIEW_EXPIRATION', 24)

ENKETO_API_TOKEN = os.environ.get('ENKETO_API_TOKEN', 'enketorules')
# http://apidocs.enketo.org/v2/
ENKETO_SURVEY_ENDPOINT = 'api/v2/survey/all'
ENKETO_PREVIEW_ENDPOINT = 'api/v2/survey/preview/iframe'


''' Celery configuration '''
# Celery 4.0 New lowercase settings.
# Uppercase settings can be used when using a PREFIX
# http://docs.celeryproject.org/en/latest/userguide/configuration.html#new-lowercase-settings
# http://docs.celeryproject.org/en/4.0/whatsnew-4.0.html#step-2-update-your-configuration-with-the-new-setting-names

CELERY_TIMEZONE = "UTC"

if os.environ.get('SKIP_CELERY', 'False') == 'True':
    # helpful for certain debugging
    CELERY_TASK_ALWAYS_EAGER = True

# Celery defaults to having as many workers as there are cores. To avoid
# excessive resource consumption, don't spawn more than 6 workers by default
# even if there more than 6 cores.

CELERYD_MAX_CONCURRENCY = int(os.environ.get('CELERYD_MAX_CONCURRENCY', 6))
if multiprocessing.cpu_count() > CELERYD_MAX_CONCURRENCY:
    CELERY_WORKER_CONCURRENCY = CELERYD_MAX_CONCURRENCY

# Replace a worker after it completes 7 tasks by default. This allows the OS to
# reclaim memory allocated during large tasks
CELERY_WORKER_MAX_TASKS_PER_CHILD = int(os.environ.get(
    'CELERYD_MAX_TASKS_PER_CHILD', 7))

# Default to a 30-minute soft time limit and a 35-minute hard time limit
CELERY_TASK_TIME_LIMIT = int(os.environ.get('CELERYD_TASK_TIME_LIMIT', 2100))

CELERY_TASK_SOFT_TIME_LIMIT = int(os.environ.get(
    'CELERYD_TASK_SOFT_TIME_LIMIT', 1800))

CELERY_BEAT_SCHEDULE = {
    # Schedule every day at midnight UTC. Can be customized in admin section
    "send-hooks-failures-reports": {
        "task": "kobo.apps.hook.tasks.failures_reports",
        "schedule": crontab(hour=0, minute=0),
        'options': {'queue': 'kpi_queue'}
    },
}

CELERY_BROKER_TRANSPORT_OPTIONS = {
    "fanout_patterns": True,
    "fanout_prefix": True,
    # http://docs.celeryproject.org/en/latest/getting-started/brokers/redis.html#redis-visibility-timeout
    # TODO figure out how to pass `Constance.HOOK_MAX_RETRIES` or `HookLog.get_remaining_seconds()
    # Otherwise hardcode `HOOK_MAX_RETRIES` in Settings
    "visibility_timeout": 60 * (10 ** 3)  # Longest ETA for RestService
}

CELERY_TASK_DEFAULT_QUEUE = "kpi_queue"

if 'KOBOCAT_URL' in os.environ:
    SYNC_KOBOCAT_XFORMS = (os.environ.get('SYNC_KOBOCAT_XFORMS', 'True') == 'True')
    SYNC_KOBOCAT_PERMISSIONS = (
        os.environ.get('SYNC_KOBOCAT_PERMISSIONS', 'True') == 'True')
    if SYNC_KOBOCAT_XFORMS:
        # Create/update KPI assets to match KC forms
        SYNC_KOBOCAT_XFORMS_PERIOD_MINUTES = int(
            os.environ.get('SYNC_KOBOCAT_XFORMS_PERIOD_MINUTES', '30'))
        CELERY_BEAT_SCHEDULE['sync-kobocat-xforms'] = {
            'task': 'kpi.tasks.sync_kobocat_xforms',
            'schedule': timedelta(minutes=SYNC_KOBOCAT_XFORMS_PERIOD_MINUTES),
            'options': {'queue': 'sync_kobocat_xforms_queue',
                        'expires': SYNC_KOBOCAT_XFORMS_PERIOD_MINUTES / 2. * 60},
        }

CELERY_BROKER_URL = os.environ.get('KPI_BROKER_URL', 'redis://localhost:6379/1')
CELERY_RESULT_BACKEND = CELERY_BROKER_URL


''' Django Registration configuration '''
# http://django-registration-redux.readthedocs.org/en/latest/quickstart.html#settings
ACCOUNT_ACTIVATION_DAYS = 3
REGISTRATION_AUTO_LOGIN = True
REGISTRATION_EMAIL_HTML = False  # Otherwise we have to write HTML templates

WEBPACK_LOADER = {
    'DEFAULT': {
        'BUNDLE_DIR_NAME': 'jsapp/compiled/',
        'POLL_INTERVAL': 0.5,
        'TIMEOUT': 5,
    }
}


''' Email configuration '''
EMAIL_BACKEND = os.environ.get('EMAIL_BACKEND',
                               'django.core.mail.backends.filebased.EmailBackend')

if EMAIL_BACKEND == 'django.core.mail.backends.filebased.EmailBackend':
    EMAIL_FILE_PATH = os.environ.get(
        'EMAIL_FILE_PATH', os.path.join(BASE_DIR, 'emails'))
    if not os.path.isdir(EMAIL_FILE_PATH):
        os.mkdir(EMAIL_FILE_PATH)

if os.environ.get('EMAIL_HOST'):
    EMAIL_HOST = os.environ.get('EMAIL_HOST')

if os.environ.get('EMAIL_HOST_USER'):
    EMAIL_HOST_USER = os.environ.get('EMAIL_HOST_USER')
    EMAIL_HOST_PASSWORD = os.environ.get('EMAIL_HOST_PASSWORD')

if os.environ.get('EMAIL_PORT'):
    EMAIL_PORT = os.environ.get('EMAIL_PORT')

if os.environ.get('EMAIL_USE_TLS'):
    EMAIL_USE_TLS = os.environ.get('EMAIL_USE_TLS')


''' AWS configuration (email and storage) '''
if os.environ.get('AWS_ACCESS_KEY_ID'):
    AWS_ACCESS_KEY_ID = os.environ.get('AWS_ACCESS_KEY_ID')
    AWS_SECRET_ACCESS_KEY = os.environ.get('AWS_SECRET_ACCESS_KEY')
    AWS_SES_REGION_NAME = os.environ.get('AWS_SES_REGION_NAME')
    AWS_SES_REGION_ENDPOINT = os.environ.get('AWS_SES_REGION_ENDPOINT')


''' Storage configuration '''
if 'KPI_DEFAULT_FILE_STORAGE' in os.environ:
    # To use S3 storage, set this to `storages.backends.s3boto3.S3Boto3Storage`
    DEFAULT_FILE_STORAGE = os.environ.get('KPI_DEFAULT_FILE_STORAGE')
    if 'KPI_AWS_STORAGE_BUCKET_NAME' in os.environ:
        AWS_STORAGE_BUCKET_NAME = os.environ.get('KPI_AWS_STORAGE_BUCKET_NAME')
        AWS_DEFAULT_ACL = 'private'
        # django-private-storage needs its own S3 configuration
        PRIVATE_STORAGE_CLASS = \
            'private_storage.storage.s3boto3.PrivateS3BotoStorage'
            # NB.........There's intentionally no 3 here! ^
        AWS_PRIVATE_STORAGE_BUCKET_NAME = AWS_STORAGE_BUCKET_NAME
        # Proxy S3 through our application instead of redirecting to bucket
        # URLs with query parameter authentication
        PRIVATE_STORAGE_S3_REVERSE_PROXY = True


''' Django error logging configuration '''
# Need a default logger when sentry is not activated
LOGGING = {
    'version': 1,
    'disable_existing_loggers': False,
    'formatters': {
        'verbose': {
            'format': '%(levelname)s %(asctime)s %(module)s' +
                      ' %(process)d %(thread)d %(message)s'
        },
        'simple': {
            'format': '%(levelname)s %(message)s'
        },
    },
    'handlers': {
        'console': {
            'level': 'DEBUG',
            'class': 'logging.StreamHandler',
            'formatter': 'verbose'
        }
    },
    'loggers': {
        'console_logger': {
            'handlers': ['console'],
            'level': 'DEBUG',
            'propagate': True
        },
        'django.db.backends': {
            'level': 'ERROR',
            'handlers': ['console'],
            'propagate': True
        },
    }
}


''' Sentry (error log collection service) configuration '''
if os.environ.get('RAVEN_DSN', False):
    import raven
    INSTALLED_APPS = INSTALLED_APPS + (
        'raven.contrib.django.raven_compat',
    )
    RAVEN_CONFIG = {
        'dsn': os.environ['RAVEN_DSN'],
    }

    # Set the `server_name` attribute. See https://docs.sentry.io/hosted/clients/python/advanced/
    server_name = os.environ.get('RAVEN_SERVER_NAME')
    server_name = server_name or '.'.join(filter(None, (
        os.environ.get('KOBOFORM_PUBLIC_SUBDOMAIN', None),
        os.environ.get('PUBLIC_DOMAIN_NAME', None)
    )))
    if server_name:
        RAVEN_CONFIG.update({'name': server_name})

    try:
        RAVEN_CONFIG['release'] = raven.fetch_git_sha(BASE_DIR)
    except raven.exceptions.InvalidGitRepository:
        pass
    # The below is NOT required for Sentry to log unhandled exceptions, but it
    # is necessary for capturing messages sent via the `logging` module.
    # https://docs.getsentry.com/hosted/clients/python/integrations/django/#integration-with-logging
    LOGGING = {
        'version': 1,
        'disable_existing_loggers': False, # Was `True` in Sentry documentation
        'root': {
            'level': 'WARNING',
            'handlers': ['sentry'],
        },
        'formatters': {
            'verbose': {
                'format': '%(levelname)s %(asctime)s %(module)s '
                          '%(process)d %(thread)d %(message)s'
            },
        },
        'handlers': {
            'sentry': {
                'level': 'WARNING',
                'class': 'raven.contrib.django.raven_compat.handlers.SentryHandler',
            },
            'console': {
                'level': 'DEBUG',
                'class': 'logging.StreamHandler',
                'formatter': 'verbose'
            }
        },
        'loggers': {
            'django.db.backends': {
                'level': 'ERROR',
                'handlers': ['console'],
                'propagate': False,
            },
            'raven': {
                'level': 'DEBUG',
                'handlers': ['console'],
                'propagate': False,
            },
            'sentry.errors': {
                'level': 'DEBUG',
                'handlers': ['console'],
                'propagate': False,
            },
            'console_logger': {
                'level': 'DEBUG',
                'handlers': ['console'],
                'propagate': True
            },
        },
    }


''' Try to identify the running codebase for informational purposes '''
# Based upon https://github.com/tblobaum/git-rev/blob/master/index.js
GIT_REV = {}
for git_rev_key, git_command in (
        ('short', ('git', 'rev-parse', '--short', 'HEAD')),
        ('long', ('git', 'rev-parse', 'HEAD')),
        ('branch', ('git', 'rev-parse', '--abbrev-ref', 'HEAD')),
        ('tag', ('git', 'describe', '--exact-match', '--tags')),
):
    try:
        GIT_REV[git_rev_key] = subprocess.check_output(
            git_command, stderr=subprocess.STDOUT).strip()
    except (OSError, subprocess.CalledProcessError) as e:
        GIT_REV[git_rev_key] = False
if GIT_REV['branch'] == 'HEAD':
    GIT_REV['branch'] = False


'''
Since this project handles user creation, we must handle the model-level
permission assignment that would've been done by KoBoCAT's user post_save
signal handler. Here we record the content types of the models listed in KC's
set_api_permissions_for_user(). Verify that this list still matches that
function if you experience permission-related problems. See
https://github.com/kobotoolbox/kobocat/blob/master/onadata/libs/utils/user_auth.py.
'''
KOBOCAT_DEFAULT_PERMISSION_CONTENT_TYPES = [
    # Each tuple must be (app_label, model_name)
    ('main', 'userprofile'),
    ('logger', 'xform'),
    ('logger', 'note'),
]

# A flag set by unit tests to bypass KoBoCAT user syncing
TESTING = False


''' Auxiliary database configuration '''
# KPI must connect to the same Mongo database as KoBoCAT
MONGO_DATABASE = {
    'HOST': os.environ.get('KPI_MONGO_HOST', 'mongo'),
    'PORT': int(os.environ.get('KPI_MONGO_PORT', 27017)),
    'NAME': os.environ.get('KPI_MONGO_NAME', 'formhub'),
    'USER': os.environ.get('KPI_MONGO_USER', ''),
    'PASSWORD': os.environ.get('KPI_MONGO_PASS', '')
}
if MONGO_DATABASE.get('USER') and MONGO_DATABASE.get('PASSWORD'):
    MONGO_CONNECTION_URL = "mongodb://{user}:{password}@{host}:{port}/{db_name}".\
        format(
            user=MONGO_DATABASE['USER'],
            password=quote_plus(MONGO_DATABASE['PASSWORD']),
            host=MONGO_DATABASE['HOST'],
            port=MONGO_DATABASE['PORT'],
            db_name=MONGO_DATABASE['NAME']
        )
else:
    MONGO_CONNECTION_URL = "mongodb://%(HOST)s:%(PORT)s/%(NAME)s" % MONGO_DATABASE
MONGO_CONNECTION = MongoClient(
    MONGO_CONNECTION_URL, j=True, tz_aware=True, connect=False)
MONGO_DB = MONGO_CONNECTION[MONGO_DATABASE['NAME']]

SESSION_ENGINE = "redis_sessions.session"
SESSION_REDIS = RedisHelper.config(default="redis://redis_cache:6380/2")

ENV = None

# The maximum size in bytes that a request body may be before a
# SuspiciousOperation (RequestDataTooBig) is raised
DATA_UPLOAD_MAX_MEMORY_SIZE = 10485760

# The maximum size (in bytes) that an upload will be before it gets streamed
# to the file system
FILE_UPLOAD_MAX_MEMORY_SIZE = 10485760

# OpenRosa setting in bytes
OPEN_ROSA_DEFAULT_CONTENT_LENGTH = 10000000

<<<<<<< HEAD
# Expiration time in sec. after which paired data xml file must be regenerated
# Should match KoBoCAT setting
PAIRED_DATA_EXPIRATION = 300

# Minimum size (in bytes) of files to allow fast calculation of hashes
# Should match KoBoCAT setting
HASH_BIG_FILE_SIZE_THRESHOLD = 0.5 * 1024 * 1024  # 512 kB

# Chunk size in bytes to read per iteration when hash of a file is calculated
# Should match KoBoCAT setting
HASH_BIG_FILE_CHUNK = 16 * 1024  # 16 kB
=======
# add some mimetype
add_type('application/wkt', '.wkt')
add_type('application/geojson', '.geojson')
>>>>>>> 3d4f12b8
<|MERGE_RESOLUTION|>--- conflicted
+++ resolved
@@ -721,7 +721,6 @@
 # OpenRosa setting in bytes
 OPEN_ROSA_DEFAULT_CONTENT_LENGTH = 10000000
 
-<<<<<<< HEAD
 # Expiration time in sec. after which paired data xml file must be regenerated
 # Should match KoBoCAT setting
 PAIRED_DATA_EXPIRATION = 300
@@ -733,8 +732,7 @@
 # Chunk size in bytes to read per iteration when hash of a file is calculated
 # Should match KoBoCAT setting
 HASH_BIG_FILE_CHUNK = 16 * 1024  # 16 kB
-=======
+
 # add some mimetype
 add_type('application/wkt', '.wkt')
-add_type('application/geojson', '.geojson')
->>>>>>> 3d4f12b8
+add_type('application/geojson', '.geojson')