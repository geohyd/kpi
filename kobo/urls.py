# coding: utf-8
from django.conf import settings
from django.contrib import admin
from django.urls import include, path, re_path
from django.views.generic.base import RedirectView

from kobo.apps.service_health.views import service_health


admin.autodiscover()

urlpatterns = [
    # https://github.com/stochastic-technologies/django-loginas
    re_path(r'^admin/', include('loginas.urls')),
    re_path(r'^admin/', admin.site.urls),
<<<<<<< HEAD
=======
    re_path(r'^', include('kobo.apps.subsequences.urls')),
>>>>>>> e8f33aac
    re_path(r'^', include('kpi.urls')),
    re_path(r'^markdownx/', include('markdownx.urls')),
    re_path(r'^markitup/', include('markitup.urls')),
    re_path(r'^help/', include('kobo.apps.help.urls')),
    path('service_health/', service_health),
    re_path(r'kobocat/', RedirectView.as_view(url=settings.KOBOCAT_URL, permanent=True)),
]<|MERGE_RESOLUTION|>--- conflicted
+++ resolved
@@ -13,10 +13,7 @@
     # https://github.com/stochastic-technologies/django-loginas
     re_path(r'^admin/', include('loginas.urls')),
     re_path(r'^admin/', admin.site.urls),
-<<<<<<< HEAD
-=======
     re_path(r'^', include('kobo.apps.subsequences.urls')),
->>>>>>> e8f33aac
     re_path(r'^', include('kpi.urls')),
     re_path(r'^markdownx/', include('markdownx.urls')),
     re_path(r'^markitup/', include('markitup.urls')),
