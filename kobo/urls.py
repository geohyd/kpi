# coding: utf-8
from __future__ import (division, print_function, absolute_import,
                        unicode_literals)

from django.conf import settings
from django.conf.urls import url, include
from django.contrib import admin
from django.views.generic.base import RedirectView

from kobo.apps.service_health.views import service_health

admin.autodiscover()

urlpatterns = [
    url(r'^admin/', include(admin.site.urls)),
    # https://github.com/stochastic-technologies/django-loginas
    url(r'^admin/', include('loginas.urls')),
    url(r'^', include('kpi.urls')),
<<<<<<< HEAD
    url(r'^markdownx/', include('markdownx.urls')),
    url(r'^help/', include('kobo.apps.help.urls')),
    url(r'^service_health/$', 'kobo.apps.service_health.views.service_health'),
=======
    url(r'^service_health/$', service_health),
>>>>>>> 21ba6a6b
    url(r'kobocat/', RedirectView.as_view(url=settings.KOBOCAT_URL, permanent=True)),
]<|MERGE_RESOLUTION|>--- conflicted
+++ resolved
@@ -16,12 +16,8 @@
     # https://github.com/stochastic-technologies/django-loginas
     url(r'^admin/', include('loginas.urls')),
     url(r'^', include('kpi.urls')),
-<<<<<<< HEAD
     url(r'^markdownx/', include('markdownx.urls')),
     url(r'^help/', include('kobo.apps.help.urls')),
-    url(r'^service_health/$', 'kobo.apps.service_health.views.service_health'),
-=======
     url(r'^service_health/$', service_health),
->>>>>>> 21ba6a6b
     url(r'kobocat/', RedirectView.as_view(url=settings.KOBOCAT_URL, permanent=True)),
 ]