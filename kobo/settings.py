--- conflicted
+++ resolved
@@ -465,16 +465,6 @@
     AWS_SES_REGION_NAME = os.environ.get('AWS_SES_REGION_NAME')
     AWS_SES_REGION_ENDPOINT = os.environ.get('AWS_SES_REGION_ENDPOINT')
 
-<<<<<<< HEAD
-'''
-    S3 configuration
-    Set to match Kobocat's config
-'''
-if os.environ.get('KOBOCAT_DEFAULT_FILE_STORAGE'):
-    DEFAULT_FILE_STORAGE = os.environ.get('KOBOCAT_DEFAULT_FILE_STORAGE')
-    AWS_STORAGE_BUCKET_NAME = os.environ.get('KOBOCAT_AWS_STORAGE_BUCKET_NAME')
-    AWS_DEFAULT_ACL = 'private'
-=======
 if 'KPI_DEFAULT_FILE_STORAGE' in os.environ:
     # To use S3 storage, set this to `storages.backends.s3boto.S3BotoStorage`
     DEFAULT_FILE_STORAGE = os.environ.get('KPI_DEFAULT_FILE_STORAGE')
@@ -485,7 +475,6 @@
         PRIVATE_STORAGE_CLASS = \
             'private_storage.storage.s3boto3.PrivateS3BotoStorage'
         AWS_PRIVATE_STORAGE_BUCKET_NAME = AWS_STORAGE_BUCKET_NAME
->>>>>>> 97955ba2
 
 ''' Sentry configuration '''
 if os.environ.get('RAVEN_DSN', False):
@@ -611,8 +600,7 @@
     MONGO_CONNECTION_URL = "mongodb://%(HOST)s:%(PORT)s" % MONGO_DATABASE
 
 MONGO_CONNECTION = MongoClient(
-<<<<<<< HEAD
-    MONGO_CONNECTION_URL, j=True, tz_aware=True)
+    MONGO_CONNECTION_URL, j=True, tz_aware=True, connect=False)
 MONGO_DB = MONGO_CONNECTION[MONGO_DATABASE['NAME']]
 
 # Set MEDIA_URL to be Kobocat storage location
@@ -631,8 +619,4 @@
 }
 # order of thumbnails from largest to smallest
 THUMB_ORDER = ['large', 'medium', 'small']
-IMG_FILE_TYPE = 'jpg'
-=======
-    MONGO_CONNECTION_URL, j=True, tz_aware=True, connect=False)
-MONGO_DB = MONGO_CONNECTION[MONGO_DATABASE['NAME']]
->>>>>>> 97955ba2
+IMG_FILE_TYPE = 'jpg'