--- conflicted
+++ resolved
@@ -94,11 +94,7 @@
             },
             mode=checkout_mode,
             payment_method_types=["card"],
-<<<<<<< HEAD
-            success_url=f'{settings.KOBOFORM_URL}/#/account/plan/success',
-=======
             success_url=f'{settings.KOBOFORM_URL}/#/account/plan?checkout_complete=true',
->>>>>>> 24b2322f
         )
 
     def post(self, request):
