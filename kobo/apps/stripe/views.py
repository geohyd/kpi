--- conflicted
+++ resolved
@@ -8,11 +8,9 @@
 from rest_framework import mixins, status, viewsets
 
 from django.db.models import Prefetch
-<<<<<<< HEAD
-from djstripe.models import Plan, Product, Subscription
+from djstripe.models import Price, Product, Subscription, SubscriptionItem
+from rest_framework import mixins, viewsets
 from rest_framework.permissions import IsAuthenticated
-from rest_framework.response import Response
-from rest_framework.views import APIView
 
 from kobo.apps.stripe.serializers import (
     SubscriptionSerializer,
@@ -120,11 +118,6 @@
             return_url=f'{settings.KOBOFORM_URL}/#/plans'
         )
         return session
-=======
-from djstripe.models import Price, Product, Subscription, SubscriptionItem
-from rest_framework import mixins, viewsets
-from rest_framework.permissions import IsAuthenticated
->>>>>>> e8821ebf
 
     def post(self, request):
         serializer = CustomerPortalSerializer(data=request.query_params)
