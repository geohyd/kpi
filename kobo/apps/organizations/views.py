--- conflicted
+++ resolved
@@ -141,30 +141,18 @@
         """
 
         org_id = kwargs.get('id', None)
-<<<<<<< HEAD
-
-=======
->>>>>>> de608bc9
         # Check if the organization exists and if the user is a member
         try:
             organization = Organization.objects.get(id=org_id)
         except Organization.DoesNotExist:
             return Response(
-<<<<<<< HEAD
-                {"error": "Organization not found."},
-=======
                 {'error': 'Organization not found.'},
->>>>>>> de608bc9
                 status=status.HTTP_404_NOT_FOUND,
             )
 
         if request.user not in organization.users.all():
             return Response(
-<<<<<<< HEAD
-                {"error": "You are not a member of this organization."},
-=======
                 {'error': 'You are not a member of this organization.'},
->>>>>>> de608bc9
                 status=status.HTTP_403_FORBIDDEN,
             )
 
