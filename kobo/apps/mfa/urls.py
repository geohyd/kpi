# coding: utf-8
<<<<<<< HEAD
import trench
=======
from django.conf.urls import url
>>>>>>> 84531a7f
from django.urls import path, include
from trench.settings import api_settings

<<<<<<< HEAD
from .command.deactivate_mfa_method import deactivate_mfa_method_command
from .views import MfaListUserMethodsView
=======
from .views import ActivateMfaMethodView, MfaListUserMethodsView


mfa_methods_choices = '|'.join(api_settings.MFA_METHODS.keys())
>>>>>>> 84531a7f

# Monkey-patch `django-trench` to avoid blocking deactivation of primary
# method.
trench.command.deactivate_mfa_method.deactivate_mfa_method_command = (
    deactivate_mfa_method_command
)

urlpatterns = [
    path('mfa/user-methods/', MfaListUserMethodsView.as_view(),
         name='mfa_list_user_methods'),
    url(
        r'^(?P<method>({}))/activate/$'.format(mfa_methods_choices),
        ActivateMfaMethodView.as_view(),
        name='mfa-activate',
    ),
    path('', include('trench.urls')),
]<|MERGE_RESOLUTION|>--- conflicted
+++ resolved
@@ -1,21 +1,14 @@
 # coding: utf-8
-<<<<<<< HEAD
 import trench
-=======
 from django.conf.urls import url
->>>>>>> 84531a7f
 from django.urls import path, include
 from trench.settings import api_settings
 
-<<<<<<< HEAD
 from .command.deactivate_mfa_method import deactivate_mfa_method_command
-from .views import MfaListUserMethodsView
-=======
 from .views import ActivateMfaMethodView, MfaListUserMethodsView
 
 
 mfa_methods_choices = '|'.join(api_settings.MFA_METHODS.keys())
->>>>>>> 84531a7f
 
 # Monkey-patch `django-trench` to avoid blocking deactivation of primary
 # method.
