--- conflicted
+++ resolved
@@ -83,13 +83,9 @@
 
     def _send_and_fail(self):
         """
+        The public method which calls this method needs to be decorated by
+        `@responses.activate`
 
-<<<<<<< HEAD
-        The public method which calls this method, needs to be decorated by
-        `@responses.activate`
-=======
-        The public method which calls this method, needs to be decorated by `@responses.activate`
->>>>>>> a330c57f
         :return: dict
         """
         self.hook = self._create_hook()
