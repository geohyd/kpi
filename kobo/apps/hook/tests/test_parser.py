# coding: utf-8
from __future__ import (division, print_function, absolute_import,
                        unicode_literals)

import json
import re

from lxml import etree

from kpi.constants import INSTANCE_FORMAT_TYPE_XML
from .hook_test_case import HookTestCase


class ParserTestCase(HookTestCase):

    def test_json_parser(self):
        hook = self._create_hook(subset_fields=['_id', 'subgroup1', 'q3'])

        ServiceDefinition = hook.get_service_definition()
        submissions = hook.asset.deployment.get_submissions(hook.asset.owner.id)
        uuid = submissions[0].get(hook.asset.deployment.INSTANCE_ID_FIELDNAME)
        service_definition = ServiceDefinition(hook, uuid)
        expected_data = {
<<<<<<< HEAD
            "group1/q3": "¿Cómo está en el grupo uno la segunda vez?",
            "group2/subgroup1/q4": "¿Cómo está en el subgrupo uno la primera vez?",
            "group2/subgroup1/q5": "¿Cómo está en el subgrupo uno la segunda vez?",
            "group2/subgroup1/q6": "¿Cómo está en el subgrupo uno la tercera vez?",
            "id": 1
=======
            'group1/q3': u'¿Cómo está en el grupo uno la segunda vez?',
            'group2/subgroup1/q4': u'¿Cómo está en el subgrupo uno la primera vez?',
            'group2/subgroup1/q5': u'¿Cómo está en el subgrupo uno la segunda vez?',
            'group2/subgroup1/q6': u'¿Cómo está en el subgrupo uno la tercera vez?',
            '_id': 1
>>>>>>> be186714
        }
        self.assertEquals(service_definition._get_data(), expected_data)

    def test_xml_parser(self):
        self.asset_xml = self.create_asset(
            "some_asset_with_xml_submissions",
            content=json.dumps(self.asset.content),
            format="json")
        self.asset_xml.deploy(backend='mock', active=True)
        self.asset_xml.save()

        hook = self._create_hook(subset_fields=['_id', 'subgroup1', 'q3'],
                                 format_type=INSTANCE_FORMAT_TYPE_XML)

        ServiceDefinition = hook.get_service_definition()
        submissions = hook.asset.deployment.get_submissions(
            self.asset.owner.id, format_type=INSTANCE_FORMAT_TYPE_XML)
        xml_doc = etree.fromstring(submissions[0])
        tree = etree.ElementTree(xml_doc)
        uuid = tree.find(hook.asset.deployment.INSTANCE_ID_FIELDNAME).text

        service_definition = ServiceDefinition(hook, uuid)
        expected_etree = etree.fromstring(
            ('<{asset_uid}>'
             '   <group1>'
             '      <q3>¿Cómo está en el grupo uno la segunda vez?</q3>'
             '   </group1>'
             '   <group2>'
             '      <subgroup1>'
             '          <q4>¿Cómo está en el subgrupo uno la primera vez?</q4>'
             '          <q5>¿Cómo está en el subgrupo uno la segunda vez?</q5>'
             '          <q6>¿Cómo está en el subgrupo uno la tercera vez?</q6>'
             '      </subgroup1>'
             '   </group2>'
             '   <_id>{id}</_id>'
             '</{asset_uid}>').format(
                asset_uid=self.asset_xml.uid,
                id=uuid)
        )
        expected_xml = etree.tostring(expected_etree, pretty_print=True)

        def remove_whitespace(str_):
            return re.sub(r'>\s+<', '><', str_)

        self.assertEquals(remove_whitespace(service_definition._get_data()),
                          remove_whitespace(expected_xml))<|MERGE_RESOLUTION|>--- conflicted
+++ resolved
@@ -21,19 +21,11 @@
         uuid = submissions[0].get(hook.asset.deployment.INSTANCE_ID_FIELDNAME)
         service_definition = ServiceDefinition(hook, uuid)
         expected_data = {
-<<<<<<< HEAD
-            "group1/q3": "¿Cómo está en el grupo uno la segunda vez?",
-            "group2/subgroup1/q4": "¿Cómo está en el subgrupo uno la primera vez?",
-            "group2/subgroup1/q5": "¿Cómo está en el subgrupo uno la segunda vez?",
-            "group2/subgroup1/q6": "¿Cómo está en el subgrupo uno la tercera vez?",
-            "id": 1
-=======
             'group1/q3': u'¿Cómo está en el grupo uno la segunda vez?',
             'group2/subgroup1/q4': u'¿Cómo está en el subgrupo uno la primera vez?',
             'group2/subgroup1/q5': u'¿Cómo está en el subgrupo uno la segunda vez?',
             'group2/subgroup1/q6': u'¿Cómo está en el subgrupo uno la tercera vez?',
             '_id': 1
->>>>>>> be186714
         }
         self.assertEquals(service_definition._get_data(), expected_data)
 
