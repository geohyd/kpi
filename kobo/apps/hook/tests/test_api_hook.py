--- conflicted
+++ resolved
@@ -53,19 +53,11 @@
         responses.add(responses.POST, first_hook.endpoint,
                       status=status.HTTP_200_OK,
                       content_type="application/json")
-<<<<<<< HEAD
-        submission_url = reverse("hook-signal-list", kwargs={"parent_lookup_asset": self.asset.uid})
-
-        submissions = self.asset.deployment.get_submissions()
-        data = {"instance_id": submissions[0].get("id")}
-        response = self.client.post(submission_url, data=data, format='json')
-=======
         hook_signal_url = reverse("hook-signal-list", kwargs={"parent_lookup_asset": self.asset.uid})
 
         submissions = self.asset.deployment.get_submissions()
         data = {"instance_id": submissions[0].get("id")}
         response = self.client.post(hook_signal_url, data=data, format='json')
->>>>>>> 320f2473
         self.assertEqual(response.status_code, status.HTTP_202_ACCEPTED)
 
         # Create second hook
@@ -76,16 +68,6 @@
                       status=status.HTTP_200_OK,
                       content_type="application/json")
 
-<<<<<<< HEAD
-        response = self.client.post(submission_url, data=data, format='json')
-        self.assertEqual(response.status_code, status.HTTP_202_ACCEPTED)
-
-        response = self.client.post(submission_url, data=data, format='json')
-        self.assertEqual(response.status_code, status.HTTP_409_CONFLICT)
-
-        data = {"instance_id": 4}  # Instance doesn't belong to `self.asset
-        response = self.client.post(submission_url, data=data, format='json')
-=======
         response = self.client.post(hook_signal_url, data=data, format='json')
         self.assertEqual(response.status_code, status.HTTP_202_ACCEPTED)
 
@@ -94,7 +76,6 @@
 
         data = {"instance_id": 4}  # Instance doesn't belong to `self.asset`
         response = self.client.post(hook_signal_url, data=data, format='json')
->>>>>>> 320f2473
         self.assertEqual(response.status_code, status.HTTP_404_NOT_FOUND)
 
     def test_non_owner_cannot_access(self):
