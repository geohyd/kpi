--- conflicted
+++ resolved
@@ -3,27 +3,17 @@
 
 import constance
 import responses
-<<<<<<< HEAD
 from django.contrib.auth.models import User
-from django.core.urlresolvers import reverse
-from django.utils.six import text_type
+from django.urls import reverse
 from rest_framework import status
 
-from kobo.apps.hook.constants import SUBMISSION_PLACEHOLDER 
-from kobo.apps.hook.models.hook import Hook 
+from kobo.apps.hook.constants import SUBMISSION_PLACEHOLDER
+from kobo.apps.hook.models.hook import Hook
+from kpi.constants import INSTANCE_FORMAT_TYPE_JSON
 from kpi.constants import (
-    INSTANCE_FORMAT_TYPE_JSON,
     PERM_VIEW_SUBMISSIONS,
     PERM_CHANGE_ASSET
 )
-=======
-from django.urls import reverse
-from rest_framework import status
-
-from kobo.apps.hook.constants import SUBMISSION_PLACEHOLDER
-from kobo.apps.hook.models.hook import Hook
-from kpi.constants import INSTANCE_FORMAT_TYPE_JSON
->>>>>>> a98827f6
 from .hook_test_case import HookTestCase
 
 
