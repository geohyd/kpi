# -*- coding: utf-8 -*-
from __future__ import absolute_import

import constance
from django.utils.translation import ugettext as _
from rest_framework import serializers
from rest_framework.reverse import reverse

from ..models.hook import Hook


class HookSerializer(serializers.ModelSerializer):

    class Meta:
        model = Hook
<<<<<<< HEAD
        fields = ("url", "logs_url", "uid", "name", "endpoint", "active", "export_type",
                  "security_level", "success_count", "failed_count", "pending_count", "settings",
                  "date_modified", "email_notification", "subset_fields")
=======
        fields = ("url", "logs_url", "asset", "uid", "name", "endpoint", "active", "export_type",
                  "auth_level", "success_count", "failed_count", "pending_count", "settings",
                  "date_modified", "email_notification")
>>>>>>> 66a55b1e

        read_only_fields = ("asset", "uid", "date_modified", "success_count", "failed_count", "pending_count")

    url = serializers.SerializerMethodField()
    logs_url = serializers.SerializerMethodField()

    def get_url(self, hook):
        return reverse("hook-detail", args=(hook.asset.uid, hook.uid),
                       request=self.context.get("request", None))

    def get_logs_url(self, hook):
        return reverse("hook-log-list", args=(hook.asset.uid, hook.uid),
                       request=self.context.get("request", None))

    def validate_endpoint(self, value):
        """
        Check if endpoint is valid
        """
        if not value.startswith("http"):
            raise serializers.ValidationError(_("Invalid scheme"))
        elif not constance.config.ALLOW_UNSECURED_HOOK_ENDPOINTS and \
            value.startswith("http:"):
            raise serializers.ValidationError(_("Unsecured endpoint is not allowed"))
        return value<|MERGE_RESOLUTION|>--- conflicted
+++ resolved
@@ -13,15 +13,9 @@
 
     class Meta:
         model = Hook
-<<<<<<< HEAD
-        fields = ("url", "logs_url", "uid", "name", "endpoint", "active", "export_type",
-                  "security_level", "success_count", "failed_count", "pending_count", "settings",
-                  "date_modified", "email_notification", "subset_fields")
-=======
         fields = ("url", "logs_url", "asset", "uid", "name", "endpoint", "active", "export_type",
                   "auth_level", "success_count", "failed_count", "pending_count", "settings",
-                  "date_modified", "email_notification")
->>>>>>> 66a55b1e
+                  "date_modified", "email_notification", "subset_fields")
 
         read_only_fields = ("asset", "uid", "date_modified", "success_count", "failed_count", "pending_count")
 
