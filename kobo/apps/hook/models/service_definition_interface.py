--- conflicted
+++ resolved
@@ -162,13 +162,9 @@
 
     def save_log(self, status_code: int, message: str, success: bool = False):
         """
-<<<<<<< HEAD
-        Updates/creates log entry
-=======
         Updates/creates log entry with:
         - `status_code` as the HTTP status code of the remote server response
         - `message` as the content of the remote server response
->>>>>>> 1e30b398
         """
         fields = {
             'hook': self._hook,
