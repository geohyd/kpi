# coding: utf-8
from __future__ import (division, print_function, absolute_import,
                        unicode_literals)

import json
import os
import re
from abc import ABCMeta, abstractmethod

import constance
import requests

<<<<<<< HEAD
from kpi.utils.log import logging
=======
from ..constants import (
    HOOK_LOG_SUCCESS,
    HOOK_LOG_FAILED,
    KOBO_INTERNAL_ERROR_STATUS_CODE,
)
>>>>>>> d6ee57e4
from .hook import Hook
from .hook_log import HookLog
from ..constants import HOOK_LOG_SUCCESS, HOOK_LOG_FAILED, KOBO_INTERNAL_ERROR_STATUS_CODE


class ServiceDefinitionInterface(object):

    __metaclass__ = ABCMeta

    def __init__(self, hook, instance_id):
        self._hook = hook
        self._instance_id = instance_id
        self._data = self._get_data()

    def _get_data(self):
        """
        Retrieves data from deployment backend of the asset.
        """
        try:
            submission = self._hook.asset.deployment.get_submission(
                self._instance_id, self._hook.asset.owner.id,
                self._hook.export_type)
            return self._parse_data(submission, self._hook.subset_fields)
        except Exception as e:
            logging.error("service_json.ServiceDefinition._get_data "
                          "- Hook #{} - Data #{} - {}".format(
                self._hook.uid, self._instance_id, str(e)), exc_info=True)
        return None

    @abstractmethod
    def _parse_data(self, submission, fields):
        """
        Data must be parsed to include only `self._hook.subset_fields` if there are any.
        :param submission: json|xml
        :param fields: list
        :return: mixed: json|xml
        """
        if len(fields) > 0:
            pass
        return submission

    @abstractmethod
    def _prepare_request_kwargs(self):
        """
        Prepares params to pass to `Requests.post` in `send` method.
        It defines headers and data.

        For example:
            {
                "headers": {"Content-Type": "application/json"},
                "json": self._data
            }
        :return: dict
        """
        pass

    def send(self):
        """
        Sends data to external endpoint
        :return: bool
        """

        success = False
        response = None  # Need to declare response before requests.post assignment in case of RequestException
        if self._data:
            try:
                request_kwargs = self._prepare_request_kwargs()

                # Add custom headers
                request_kwargs.get("headers").update(
                    self._hook.settings.get("custom_headers", {}))

                # Add user agent
                public_domain = "- {} ".format(os.getenv("PUBLIC_DOMAIN_NAME"))\
                    if os.getenv("PUBLIC_DOMAIN_NAME") else ""
                request_kwargs.get("headers").update({
                    "User-Agent": "KoBoToolbox external service {}#{}".format(
                        public_domain,
                        self._hook.uid)
                })

                # If the request needs basic authentication with username & password,
                # let's provide them
                if self._hook.auth_level == Hook.BASIC_AUTH:
                    request_kwargs.update({
                        "auth": (self._hook.settings.get("username"),
                                 self._hook.settings.get("password"))
                    })
                response = requests.post(self._hook.endpoint, timeout=30, **request_kwargs)
                response.raise_for_status()
                self.save_log(response.status_code, response.text, True)
                success = True
            except requests.exceptions.RequestException as e:
                # If request fails to communicate with remote server. Exception is raised before
                # request.post can return something. Thus, response equals None
                status_code = KOBO_INTERNAL_ERROR_STATUS_CODE
                text = str(e)
                if response is not None:
                    text = response.text
                    status_code = response.status_code
                self.save_log(status_code, text)

            except Exception as e:
                logging.error("service_json.ServiceDefinition.send - "
                              "Hook #{} - Data #{} - {}".format(
                    self._hook.uid, self._instance_id, str(e)), exc_info=True)
                self.save_log(
                    KOBO_INTERNAL_ERROR_STATUS_CODE,
                    "An error occurred when sending data to external endpoint")
        else:
            self.save_log(
                KOBO_INTERNAL_ERROR_STATUS_CODE,
                "No data available")

        return success

    def save_log(self, status_code, message, success=False):
        """
        Updates/creates log entry

        :param success: bool.
        :param status_code: int. HTTP status code
        :param message: str.
        """
        fields = {
            "hook": self._hook,
            "instance_id": self._instance_id
        }
        try:
            # Try to load the log with a multiple field FK because
            # we don't know the log `uid` in this context, but we do know
            # its `hook` FK and its `instance.id
            log = HookLog.objects.get(**fields)
        except HookLog.DoesNotExist:
            log = HookLog(**fields)

        if success:
            log.status = HOOK_LOG_SUCCESS
        elif log.tries >= constance.config.HOOK_MAX_RETRIES:
            log.status = HOOK_LOG_FAILED

        log.status_code = status_code

        # We want to clean up HTML, so first, we try to create a json object.
        # In case of failure, it should be HTML (or plaintext), we can remove tags
        try:
            json.loads(message)
        except ValueError:
            message = re.sub(r"<[^>]*>", " ", message).strip()

        log.message = message

        try:
            log.save()
        except Exception as e:
            logging.error("ServiceDefinitionInterface.save_log - {}".format(str(e)), exc_info=True)<|MERGE_RESOLUTION|>--- conflicted
+++ resolved
@@ -10,18 +10,14 @@
 import constance
 import requests
 
-<<<<<<< HEAD
 from kpi.utils.log import logging
-=======
+from .hook import Hook
+from .hook_log import HookLog
 from ..constants import (
     HOOK_LOG_SUCCESS,
     HOOK_LOG_FAILED,
     KOBO_INTERNAL_ERROR_STATUS_CODE,
 )
->>>>>>> d6ee57e4
-from .hook import Hook
-from .hook_log import HookLog
-from ..constants import HOOK_LOG_SUCCESS, HOOK_LOG_FAILED, KOBO_INTERNAL_ERROR_STATUS_CODE
 
 
 class ServiceDefinitionInterface(object):
@@ -44,8 +40,10 @@
             return self._parse_data(submission, self._hook.subset_fields)
         except Exception as e:
             logging.error("service_json.ServiceDefinition._get_data "
-                          "- Hook #{} - Data #{} - {}".format(
-                self._hook.uid, self._instance_id, str(e)), exc_info=True)
+                          "- Hook #{} - Data #{} - {}".format(self._hook.uid,
+                                                              self._instance_id,
+                                                              str(e)),
+                          exc_info=True)
         return None
 
     @abstractmethod
@@ -92,7 +90,7 @@
                     self._hook.settings.get("custom_headers", {}))
 
                 # Add user agent
-                public_domain = "- {} ".format(os.getenv("PUBLIC_DOMAIN_NAME"))\
+                public_domain = "- {} ".format(os.getenv("PUBLIC_DOMAIN_NAME")) \
                     if os.getenv("PUBLIC_DOMAIN_NAME") else ""
                 request_kwargs.get("headers").update({
                     "User-Agent": "KoBoToolbox external service {}#{}".format(
@@ -123,8 +121,10 @@
 
             except Exception as e:
                 logging.error("service_json.ServiceDefinition.send - "
-                              "Hook #{} - Data #{} - {}".format(
-                    self._hook.uid, self._instance_id, str(e)), exc_info=True)
+                              "Hook #{} - Data #{} - {}".format(self._hook.uid,
+                                                                self._instance_id,
+                                                                str(e)),
+                              exc_info=True)
                 self.save_log(
                     KOBO_INTERNAL_ERROR_STATUS_CODE,
                     "An error occurred when sending data to external endpoint")
