import dateutil
from allauth.account.models import EmailAddress
from constance.test import override_config
from django.contrib.auth import get_user_model
from django.test import TestCase, override_settings, Client
from django.urls import reverse
from django.utils import translation
from django.utils.timezone import now
from hub.models.sitewide_message import SitewideMessage
from model_bakery import baker
from pyquery import PyQuery
from rest_framework import status

from kobo.apps.accounts.forms import SignupForm, SocialSignupForm
from kpi.utils.json import LazyJSONSerializable


class AccountFormsTestCase(TestCase):
    @classmethod
    def setUpTestData(cls):
        cls.user = baker.make('auth.User')
        cls.sociallogin = baker.make(
            "socialaccount.SocialAccount", user=cls.user
        )

    def setUp(self):
        self.client = Client()
        self.url = reverse('account_signup')

    @override_settings(UNSAFE_SSO_REGISTRATION_EMAIL_DISABLE=True)
    def test_social_signup_form_not_email_disabled(self):
        form = SocialSignupForm(sociallogin=self.sociallogin)
        pq = PyQuery(str(form))
        assert (email_input := pq("[name=email]"))
        assert "readonly" in email_input[0].attrib

    @override_settings(UNSAFE_SSO_REGISTRATION_EMAIL_DISABLE=False)
    def test_social_signup_form_not_email_not_disabled(self):
        form = SocialSignupForm(sociallogin=self.sociallogin)
        pq = PyQuery(str(form))
        assert (email_input := pq("[name=email]"))
        assert "readonly" not in email_input[0].attrib

    def test_only_configurable_fields_can_be_removed(self):
        with override_config(USER_METADATA_FIELDS='{}'):
            form = SocialSignupForm(sociallogin=self.sociallogin)
            assert 'username' in form.fields
            assert 'email' in form.fields

    def test_field_without_custom_label_can_be_required(self):
        with override_config(
            USER_METADATA_FIELDS=LazyJSONSerializable(
                [{'name': 'name', 'required': True}]
            )
        ):
            form = SocialSignupForm(sociallogin=self.sociallogin)
            assert form.fields['name'].required
            assert form.fields['name'].label == 'Full name'

    def test_field_with_only_default_custom_label(self):
        with override_config(
            USER_METADATA_FIELDS=LazyJSONSerializable(
                [
                    {
                        'name': 'name',
                        'required': True,
                        'label': {'default': 'Secret Agent ID'},
                    }
                ]
            )
        ):
            form = SocialSignupForm(sociallogin=self.sociallogin)
            assert form.fields['name'].required
            assert form.fields['name'].label == 'Secret Agent ID'

    def test_field_with_specific_and_default_custom_labels(self):
        with override_config(
            USER_METADATA_FIELDS=LazyJSONSerializable(
                [
                    {
                        'name': 'name',
                        'required': True,
                        'label': {
                            'default': 'Secret Agent ID',
                            'es': 'ID de agente secreto',
                        },
                    }
                ]
            )
        ):
            with translation.override('es'):
                form = SocialSignupForm(sociallogin=self.sociallogin)
                assert form.fields['name'].required
                assert form.fields['name'].label == 'ID de agente secreto'
            with translation.override('en'):
                form = SocialSignupForm(sociallogin=self.sociallogin)
                assert form.fields['name'].required
                assert form.fields['name'].label == 'Secret Agent ID'
            with translation.override('fr'):
                form = SocialSignupForm(sociallogin=self.sociallogin)
                assert form.fields['name'].required
                assert form.fields['name'].label == 'Secret Agent ID'

    def test_field_with_custom_label_without_default(self):
        """
        The JSON schema should always require a default label, but the form
        should render labels properly even if the default is missing
        """
        with override_config(
            USER_METADATA_FIELDS=LazyJSONSerializable(
                [
                    {
                        'name': 'organization',
                        'required': True,
                        'label': {
                            'fr': 'Organisation secrète',
                        },
                    },
                ]
            )
        ):
            with translation.override('fr'):
                form = SocialSignupForm(sociallogin=self.sociallogin)
                assert form.fields['organization'].required
                assert form.fields['organization'].label == 'Organisation secrète'

    def test_field_without_custom_label_can_be_optional(self):
        with override_config(
            USER_METADATA_FIELDS=LazyJSONSerializable(
                [
                    {
                        'name': 'organization',
                        'required': False,
                    },
                ]
            )
        ):
            form = SocialSignupForm(sociallogin=self.sociallogin)
            assert not form.fields['organization'].required

    def test_field_with_custom_label_can_be_optional(self):
        with override_config(
            USER_METADATA_FIELDS=LazyJSONSerializable(
                [
                    {
                        'name': 'organization',
                        'required': False,
                        'label': {
                            'default': 'Organization',
                            'fr': 'Organisation',
                            'es': 'Organización',
                        },
                    },
                ]
            )
        ):
            form = SocialSignupForm(sociallogin=self.sociallogin)
            assert not form.fields['organization'].required
            assert form.fields['organization'].label == 'Organization'
            with translation.override('fr'):
                form = SocialSignupForm(sociallogin=self.sociallogin)
                assert form.fields['organization'].required is False
                assert form.fields['organization'].label == 'Organisation'
            with translation.override('es'):
                form = SocialSignupForm(sociallogin=self.sociallogin)
                assert form.fields['organization'].required is False
                assert form.fields['organization'].label == 'Organización'

    def test_not_supported_translation(self):
        with override_config(
            USER_METADATA_FIELDS=LazyJSONSerializable(
                [
                    {
                        'name': 'organization',
                        'required': False,
                        'label': {
                            'default': 'Organization',
                            'fr': 'Organisation',
                        },
                    },
                ]
            )
        ):
            with translation.override('es'):
                form = SocialSignupForm(sociallogin=self.sociallogin)
                assert form.fields['organization'].required is False
                assert form.fields['organization'].label == 'Organization'
            with translation.override('ar'):
                form = SocialSignupForm(sociallogin=self.sociallogin)
                assert form.fields['organization'].required is False
                assert form.fields['organization'].label == 'Organization'

    def test_organization_field_skip_logic(self):
        basic_data = {
            'username': 'foo',
            'email': 'double@foo.bar',
            'password1': 'tooxox',
            'password2': 'tooxox',
        }

        with override_config(
            USER_METADATA_FIELDS=LazyJSONSerializable(
                [
                    {'name': 'organization_type', 'required': False},
                    {'name': 'organization', 'required': False},
                    {'name': 'organization_website', 'required': False},
                ]
            )
        ):
            form = SignupForm(basic_data)
            assert form.is_valid()

            data = basic_data.copy()
            data['organization_type'] = 'government'
            form = SignupForm(data)
            # No other organization fields should be required
            assert form.is_valid()

        with override_config(
            USER_METADATA_FIELDS=LazyJSONSerializable(
                [
                    {'name': 'organization_type', 'required': True},
                    {'name': 'organization', 'required': False},
                    {'name': 'organization_website', 'required': False},
                ]
            )
        ):
            form = SignupForm(basic_data)
            # Should fail now that `organization_type` is required
            assert not form.is_valid()

            data = basic_data.copy()
            data['organization_type'] = 'government'
            form = SignupForm(data)
            # No other organization fields should be required
            assert form.is_valid()

        with override_config(
            USER_METADATA_FIELDS=LazyJSONSerializable(
                [
                    {'name': 'organization_type', 'required': True},
                    {'name': 'organization', 'required': True},
                    {'name': 'organization_website', 'required': True},
                ]
            )
        ):
            form = SignupForm(basic_data)
            assert not form.is_valid()

            data = basic_data.copy()
            data['organization_type'] = 'government'
            data['organization'] = 'ministry of love'
            data['organization_website'] = 'https://minilove.test'
            form = SignupForm(data)
            assert form.is_valid()

            data = basic_data.copy()
            data['organization_type'] = 'none'
            # The special string 'none' should cause the required-ness of other
            # organization fields to be ignored
            form = SignupForm(data)
            assert form.is_valid()

<<<<<<< HEAD
=======
        with override_config(
            USER_METADATA_FIELDS=LazyJSONSerializable(
                [
                    {'name': 'organization', 'required': True},
                    {'name': 'organization_website', 'required': True},
                ]
            )
        ):
            # Support excluding 'organization_type' from metadata fields
            form = SignupForm(basic_data)
            data = basic_data.copy()
            data['organization'] = 'ministry of love'
            data['organization_type'] = 'none'
            # If organization_type is not in the metadata, setting
            # organization_type to 'none' shouldn't bypass a required field
            assert not form.is_valid()
            data['organization_website'] = 'https://minilove.test'
            form = SignupForm(data)
            assert form.is_valid()

        with override_config(
            USER_METADATA_FIELDS=LazyJSONSerializable(
                [
                    {'name': 'organization_type', 'required': True},
                ]
            )
        ):
            # Support 'organization_type' by itself
            form = SignupForm(basic_data)
            data = basic_data.copy()
            assert not form.is_valid()
            data['organization_type'] = 'government'
            form = SignupForm(data)
            assert form.is_valid()
            data['organization_type'] = 'none'
            form = SignupForm(data)
            assert form.is_valid()

>>>>>>> 69cbe70c
    def test_organization_type_valid_field(self):
        with override_config(
            USER_METADATA_FIELDS=LazyJSONSerializable(
                [
                    {
                        'name': 'organization_type',
                        'required': False,
                    },
                ]
            )
        ):
            form = SocialSignupForm(sociallogin=self.sociallogin)
            assert 'organization_type' in form.fields

    def test_newsletter_subscription_valid_field(self):
        with override_config(
            USER_METADATA_FIELDS=LazyJSONSerializable(
                [
                    {
                        'name': 'newsletter_subscription',
                        'required': False,
                    },
                ]
            )
        ):
            form = SocialSignupForm(sociallogin=self.sociallogin)
            assert 'newsletter_subscription' in form.fields

    def test_tos_checkbox_appears_when_needed(self):
        assert not SitewideMessage.objects.filter(
            slug='terms_of_service'
        ).exists()
        form = SocialSignupForm(sociallogin=self.sociallogin)
        assert 'terms_of_service' not in form.fields

        # Create SitewideMessage object and verify that the checkbox for ToS
        # consent is present
        SitewideMessage.objects.create(
            slug='terms_of_service',
            body='tos agreement',
        )
        form = SocialSignupForm(sociallogin=self.sociallogin)
        assert 'terms_of_service' in form.fields

    def test_possible_to_register_when_no_tos(self):
        assert not SitewideMessage.objects.filter(
            slug='terms_of_service'
        ).exists()

        username = 'no_tos_for_me'
        email = username + '@example.com'
        data = {
            'name': username,
            'email': email,
            'password1': username,
            'password2': username,
            'username': username,
        }
        response = self.client.post(self.url, data)
        assert response.status_code == status.HTTP_302_FOUND
        # raise DoesNotExist if registration failed
        get_user_model().objects.get(username=username)

    def test_registration_when_tos_required(self):
        SitewideMessage.objects.create(
            slug='terms_of_service',
            body='tos agreement',
        )

        # Make sure it's impossible to register without agreeing to the terms
        # of service
        username = 'tos_reluctant'
        email = username + '@example.com'
        data = {
            'name': username,
            'email': email,
            'password1': username,
            'password2': username,
            'username': username,
        }
        response = self.client.post(self.url, data)
        # Django returns a 200 even when there are field errors
        assert response.status_code == status.HTTP_200_OK
        assert not get_user_model().objects.filter(username=username).exists()

        def now_without_microseconds():
            return now().replace(microsecond=0)

        # Attempt registration again, this time agreeing to the terms
        data['terms_of_service'] = True
        time_before_signup = now_without_microseconds()
        response = self.client.post(self.url, data)
        assert response.status_code == status.HTTP_302_FOUND
        # raise DoesNotExist if registration failed
        new_user = get_user_model().objects.get(username=username)

        # Check if the time of TOS agreement was stored properly
        accept_time_str = new_user.extra_details.private_data[
            'last_tos_accept_time'
        ]
        accept_time = dateutil.parser.isoparse(accept_time_str)
        assert time_before_signup <= accept_time <= now_without_microseconds()<|MERGE_RESOLUTION|>--- conflicted
+++ resolved
@@ -261,8 +261,6 @@
             form = SignupForm(data)
             assert form.is_valid()
 
-<<<<<<< HEAD
-=======
         with override_config(
             USER_METADATA_FIELDS=LazyJSONSerializable(
                 [
@@ -301,7 +299,6 @@
             form = SignupForm(data)
             assert form.is_valid()
 
->>>>>>> 69cbe70c
     def test_organization_type_valid_field(self):
         with override_config(
             USER_METADATA_FIELDS=LazyJSONSerializable(
