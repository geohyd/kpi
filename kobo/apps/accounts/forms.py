--- conflicted
+++ resolved
@@ -174,14 +174,11 @@
         'username',
         'email',
         'country',
-<<<<<<< HEAD
-        'newsletter_subscription',
-=======
         'organization',
         'organization_website',
         'organization_type'
         'sector',
->>>>>>> 4b782e2c
+        'newsletter_subscription',
     ]
 
     def clean(self):
