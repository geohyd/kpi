"""
Django settings for kobo_playground project.

For more information on this file, see
https://docs.djangoproject.com/en/1.7/topics/settings/

For the full list of settings and their values, see
https://docs.djangoproject.com/en/1.7/ref/settings/
"""

from django.conf import global_settings

# Build paths inside the project like this: os.path.join(BASE_DIR, ...)
import os
import dj_database_url

BASE_DIR = os.path.dirname(os.path.dirname(__file__))


# Quick-start development settings - unsuitable for production
# See https://docs.djangoproject.com/en/1.7/howto/deployment/checklist/

# SECURITY WARNING: keep the secret key used in production secret!
# Secret key must match that used by KoBoCAT when sharing sessions
SECRET_KEY = os.environ.get('DJANGO_SECRET_KEY', '@25)**hc^rjaiagb4#&q*84hr*uscsxwr-cv#0joiwj$))obyk')

# Domain must not exclude KoBoCAT when sharing sessions
if 'CSRF_COOKIE_DOMAIN' in os.environ:
    CSRF_COOKIE_DOMAIN = os.environ['CSRF_COOKIE_DOMAIN']
    SESSION_COOKIE_DOMAIN = CSRF_COOKIE_DOMAIN
    SESSION_COOKIE_NAME = 'kobonaut'

# SECURITY WARNING: don't run with debug turned on in production!
DEBUG = (os.environ.get('DJANGO_DEBUG', 'True') == 'True')

TEMPLATE_DEBUG = (os.environ.get('TEMPLATE_DEBUG', 'True') == 'True')

ALLOWED_HOSTS = []
if 'DJANGO_ALLOWED_HOSTS' in os.environ:
    ALLOWED_HOSTS.append(os.environ['DJANGO_ALLOWED_HOSTS'])

LOGIN_REDIRECT_URL = '/'

# Application definition

# The order of INSTALLED_APPS is important for template resolution. When two
# apps both define templates for the same view, the first app listed receives
# precedence
INSTALLED_APPS = (
    'django.contrib.auth',
    'django.contrib.contenttypes',
    'django.contrib.sessions',
    'django.contrib.messages',
    'cachebuster',
    'django.contrib.staticfiles',
    'reversion',
    'debug_toolbar',
    'mptt',
    'haystack',
    'kpi',
    'registration', # Must come AFTER kpi
    'django.contrib.admin', # Must come AFTER registration
    'django_extensions',
    'taggit',
    'rest_framework',
    'rest_framework.authtoken',
)

MIDDLEWARE_CLASSES = (
    'django.contrib.sessions.middleware.SessionMiddleware',
    'django.middleware.common.CommonMiddleware',
    'django.middleware.csrf.CsrfViewMiddleware',
    'django.contrib.auth.middleware.AuthenticationMiddleware',
    'django.contrib.auth.middleware.SessionAuthenticationMiddleware',
    'django.contrib.messages.middleware.MessageMiddleware',
    'django.middleware.clickjacking.XFrameOptionsMiddleware',
)


<<<<<<< HEAD
# used in kpi.models.sitewide_messages
MARKITUP_FILTER = ('markdown.markdown', {'safe_mode': False})

AUTHENTICATION_BACKENDS = ('kpi.backends.ObjectPermissionBackend',)
=======
# The backend that handles user authentication must match KoBoCAT's when
# sharing sessions. ModelBackend does not interfere with object-level
# permissions: it always denies object-specific requests (see
# https://github.com/django/django/blob/1.7/django/contrib/auth/backends.py#L44).
# KoBoCAT also lists ModelBackend before
# guardian.backends.ObjectPermissionBackend.
AUTHENTICATION_BACKENDS = (
    'django.contrib.auth.backends.ModelBackend',
    'kpi.backends.ObjectPermissionBackend',
)
>>>>>>> 12adeecb

ROOT_URLCONF = 'kobo_playground.urls'

WSGI_APPLICATION = 'kobo_playground.wsgi.application'

# What User object should be mapped to AnonymousUser?
ANONYMOUS_USER_ID = -1
# Permissions assigned to AnonymousUser are restricted to the following
ALLOWED_ANONYMOUS_PERMISSIONS = (
    'kpi.view_collection',
    'kpi.view_asset',
)


# Database
# https://docs.djangoproject.com/en/1.7/ref/settings/#databases

DATABASES = {
    'default': dj_database_url.config(default="sqlite:///%s/db.sqlite3" % BASE_DIR),
}

# Internationalization
# https://docs.djangoproject.com/en/1.7/topics/i18n/

LANGUAGE_CODE = 'en-us'

TIME_ZONE = 'UTC'

USE_I18N = True

USE_L10N = True

USE_TZ = True


# Static files (CSS, JavaScript, Images)
# https://docs.djangoproject.com/en/1.7/howto/static-files/

STATIC_ROOT = 'staticfiles'
STATIC_URL = '/static/'

STATICFILES_DIRS = (
    os.path.join(BASE_DIR, 'jsapp'),
    os.path.join(BASE_DIR, 'static'),
)

from cachebuster.detectors import git
CACHEBUSTER_UNIQUE_STRING = git.unique_string(__file__)[:6]

if os.path.exists(os.path.join(BASE_DIR, 'dkobo', 'jsapp')):
    STATICFILES_DIRS = STATICFILES_DIRS + (
        os.path.join(BASE_DIR, 'dkobo', 'jsapp'),
        os.path.join(BASE_DIR, 'dkobo', 'dkobo', 'static'),
    )

REST_FRAMEWORK = {
    'URL_FIELD_NAME': 'url',
    'DEFAULT_PAGINATION_CLASS': 'kpi.serializers.Paginated',
    'PAGE_SIZE': 100,
}

TEMPLATE_CONTEXT_PROCESSORS = global_settings.TEMPLATE_CONTEXT_PROCESSORS + (
    'kpi.context_processors.dev_mode',
)

# This is very brittle (can't handle references to missing images in CSS);
# TODO: replace later with grunt gzipping?
#if not DEBUG:
#    STATICFILES_STORAGE = 'whitenoise.django.GzipManifestStaticFilesStorage'

LIVERELOAD_SCRIPT = os.environ.get('LIVERELOAD_SCRIPT', False)
USE_MINIFIED_SCRIPTS = os.environ.get('KOBO_USE_MINIFIED_SCRIPTS', False)
TRACKJS_TOKEN = os.environ.get('TRACKJS_TOKEN')
KOBOCAT_URL = os.environ.get('KOBOCAT_URL', False)
KOBOCAT_INTERNAL_URL = os.environ.get('KOBOCAT_INTERNAL_URL', False)

''' Haystack search settings '''
HAYSTACK_CONNECTIONS = {
    'default': {
        'ENGINE': 'haystack.backends.whoosh_backend.WhooshEngine',
        'PATH': os.path.join(os.path.dirname(__file__), 'whoosh_index'),
    },
}
# If this causes performance trouble, see
# http://django-haystack.readthedocs.org/en/latest/best_practices.html#use-of-a-queue-for-a-better-user-experience
HAYSTACK_SIGNAL_PROCESSOR = 'haystack.signals.RealtimeSignalProcessor'

''' Enketo settings copied from dkobo '''
ENKETO_SERVER = os.environ.get('ENKETO_SERVER', 'https://enketo.org')
ENKETO_PREVIEW_URI = os.environ.get('ENKETO_PREVIEW_URI', '/webform/preview')
# The number of hours to keep a kobo survey preview (generated for enketo)
# around before purging it.
KOBO_SURVEY_PREVIEW_EXPIRATION = os.environ.get('KOBO_SURVEY_PREVIEW_EXPIRATION', 24)

''' Celery configuration '''
# Uncomment to enable failsafe search indexing
#from datetime import timedelta
#CELERYBEAT_SCHEDULE = {
#    # Update the Haystack index twice per day to catch any stragglers that
#    # might have gotten past haystack.signals.RealtimeSignalProcessor
#    'update-search-index': {
#        'task': 'kpi.tasks.update_search_index',
#        'schedule': timedelta(hours=12)
#    },
#}
'''
Distinct projects using Celery need their own queues. Example commands for
RabbitMQ queue creation:
    rabbitmqctl add_user kpi kpi
    rabbitmqctl add_vhost kpi
    rabbitmqctl set_permissions -p kpi kpi '.*' '.*' '.*'
See http://celery.readthedocs.org/en/latest/getting-started/brokers/rabbitmq.html#setting-up-rabbitmq.
'''
BROKER_URL = 'amqp://kpi:kpi@localhost:5672/kpi'

# http://django-registration-redux.readthedocs.org/en/latest/quickstart.html#settings
ACCOUNT_ACTIVATION_DAYS = 3
REGISTRATION_AUTO_LOGIN = True
REGISTRATION_EMAIL_HTML = False # Otherwise we have to write HTML templates

# Email configuration from dkobo; expects SES
if os.environ.get('EMAIL_BACKEND'):
    EMAIL_BACKEND = os.environ.get('EMAIL_BACKEND')

if os.environ.get('DEFAULT_FROM_EMAIL'):
    DEFAULT_FROM_EMAIL = os.environ.get('DEFAULT_FROM_EMAIL')
    SERVER_EMAIL = DEFAULT_FROM_EMAIL

if os.environ.get('AWS_ACCESS_KEY_ID'):
    AWS_ACCESS_KEY_ID = os.environ.get('AWS_ACCESS_KEY_ID')
    AWS_SECRET_ACCESS_KEY = os.environ.get('AWS_SECRET_ACCESS_KEY')
    AWS_SES_REGION_NAME = os.environ.get('AWS_SES_REGION_NAME')
    AWS_SES_REGION_ENDPOINT = os.environ.get('AWS_SES_REGION_ENDPOINT')

''' Sentry configuration '''
if 'RAVEN_DSN' in os.environ:
    import raven
    INSTALLED_APPS = INSTALLED_APPS + (
        'raven.contrib.django.raven_compat',
    )
    RAVEN_CONFIG = {
        'dsn': os.environ['RAVEN_DSN'],
    }
    try:
        RAVEN_CONFIG['release'] = raven.fetch_git_sha(BASE_DIR)
    except raven.exceptions.InvalidGitRepository:
        pass<|MERGE_RESOLUTION|>--- conflicted
+++ resolved
@@ -76,13 +76,9 @@
     'django.middleware.clickjacking.XFrameOptionsMiddleware',
 )
 
-
-<<<<<<< HEAD
 # used in kpi.models.sitewide_messages
 MARKITUP_FILTER = ('markdown.markdown', {'safe_mode': False})
 
-AUTHENTICATION_BACKENDS = ('kpi.backends.ObjectPermissionBackend',)
-=======
 # The backend that handles user authentication must match KoBoCAT's when
 # sharing sessions. ModelBackend does not interfere with object-level
 # permissions: it always denies object-specific requests (see
@@ -93,7 +89,6 @@
     'django.contrib.auth.backends.ModelBackend',
     'kpi.backends.ObjectPermissionBackend',
 )
->>>>>>> 12adeecb
 
 ROOT_URLCONF = 'kobo_playground.urls'
 
