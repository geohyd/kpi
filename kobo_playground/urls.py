<<<<<<< HEAD
from rest_framework.urlpatterns import format_suffix_patterns
from kpi.views import (
    AssetViewSet,
    AssetSnapshotViewSet,
    UserViewSet,
    CollectionViewSet,
    TagViewSet,
    ImportTaskViewSet,
    ObjectPermissionViewSet,
    AssetDeploymentViewSet,
    SitewideMessageViewSet,
)
from rest_framework.routers import DefaultRouter
from rest_framework import renderers
=======
>>>>>>> 12adeecb
from django.conf.urls import url, include

<<<<<<< HEAD
router = DefaultRouter()
router.register(r'assets', AssetViewSet)
router.register(r'asset_snapshots', AssetSnapshotViewSet)
router.register(r'collections', CollectionViewSet)
router.register(r'users', UserViewSet)
router.register(r'tags', TagViewSet)
router.register(r'permissions', ObjectPermissionViewSet)
router.register(r'imports', ImportTaskViewSet)
router.register(r'deployments', AssetDeploymentViewSet)
router.register(r'sitewide_messages', SitewideMessageViewSet)
=======
from django.contrib import admin

admin.autodiscover()
>>>>>>> 12adeecb

urlpatterns= [
    url(r'^admin/', include(admin.site.urls)),
    url(r'^', include('kpi.urls'))
]<|MERGE_RESOLUTION|>--- conflicted
+++ resolved
@@ -1,38 +1,8 @@
-<<<<<<< HEAD
-from rest_framework.urlpatterns import format_suffix_patterns
-from kpi.views import (
-    AssetViewSet,
-    AssetSnapshotViewSet,
-    UserViewSet,
-    CollectionViewSet,
-    TagViewSet,
-    ImportTaskViewSet,
-    ObjectPermissionViewSet,
-    AssetDeploymentViewSet,
-    SitewideMessageViewSet,
-)
-from rest_framework.routers import DefaultRouter
-from rest_framework import renderers
-=======
->>>>>>> 12adeecb
 from django.conf.urls import url, include
 
-<<<<<<< HEAD
-router = DefaultRouter()
-router.register(r'assets', AssetViewSet)
-router.register(r'asset_snapshots', AssetSnapshotViewSet)
-router.register(r'collections', CollectionViewSet)
-router.register(r'users', UserViewSet)
-router.register(r'tags', TagViewSet)
-router.register(r'permissions', ObjectPermissionViewSet)
-router.register(r'imports', ImportTaskViewSet)
-router.register(r'deployments', AssetDeploymentViewSet)
-router.register(r'sitewide_messages', SitewideMessageViewSet)
-=======
 from django.contrib import admin
 
 admin.autodiscover()
->>>>>>> 12adeecb
 
 urlpatterns= [
     url(r'^admin/', include(admin.site.urls)),
